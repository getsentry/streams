--- conflicted
+++ resolved
@@ -1,13 +1,8 @@
 import os
 from typing import (
-<<<<<<< HEAD
-    Self,
-    TypeVar,
-=======
     Any,
     MutableMapping,
     Self,
->>>>>>> 8946c7e4
     Union,
     get_type_hints,
 )
@@ -140,17 +135,12 @@
         return config
 
     def source(self, step: Source) -> DataStream:
-<<<<<<< HEAD
         config: SegmentConfig = self.resolve_segment_config(step)
         step_config: StepConfig = config["steps_config"][step.name]
         consumer_config: KafkaConsumerConfig = step_config["common"]
 
-        assert hasattr(step, "logical_topic")
-        topic = step.logical_topic
-=======
         assert hasattr(step, "stream_name")
         topic = step.stream_name
->>>>>>> 8946c7e4
 
         deserialization_schema = SimpleStringSchema()
 
@@ -168,17 +158,12 @@
         return self.resolve_outoing_chain(step, source_stream, config)
 
     def sink(self, step: Sink, stream: DataStream) -> DataStreamSink:
-<<<<<<< HEAD
         config: SegmentConfig = self.resolve_segment_config(step)
         step_config: StepConfig = config["steps_config"][step.name]
         producer_config: KafkaProducerConfig = step_config["common"]
 
-        assert hasattr(step, "logical_topic")
-        topic = step.logical_topic
-=======
         assert hasattr(step, "stream_name")
         topic = step.stream_name
->>>>>>> 8946c7e4
 
         sink = (
             KafkaSink.builder()
@@ -288,9 +273,8 @@
             ),
         )
 
-<<<<<<< HEAD
         return self.resolve_outoing_chain(step, aggregate_stream, config)
-=======
+
     def router(self, step: Router[RoutingFuncReturnType], stream: Any) -> MutableMapping[str, Any]:
         routing_table = step.routing_table
         routing_func = step.routing_function
@@ -319,10 +303,6 @@
 
     def shutdown(self) -> None:
         raise NotImplementedError
->>>>>>> 8946c7e4
 
     def run(self) -> None:
-        self.env.execute()
-
-    def shutdown(self) -> None:
-        raise NotImplementedError+        self.env.execute()