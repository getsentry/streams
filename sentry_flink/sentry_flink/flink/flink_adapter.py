import os
from typing import Callable, Self, TypeVar, Union, cast

from pyflink.common import WatermarkStrategy
from pyflink.common.serialization import SimpleStringSchema
from pyflink.datastream import StreamExecutionEnvironment
from pyflink.datastream.connectors import (  # type: ignore[attr-defined]
    FlinkKafkaConsumer,
)
from pyflink.datastream.connectors.kafka import (
    KafkaRecordSerializationSchema,
    KafkaSink,
)
from pyflink.datastream.data_stream import (
    AllWindowedStream,
    DataStream,
    DataStreamSink,
    WindowedStream,
)
from sentry_streams.adapters.stream_adapter import PipelineConfig, StreamAdapter
from sentry_streams.modules import get_module
<<<<<<< HEAD
from sentry_streams.pipeline.pipeline import Filter, Map, Step, TransformStep
=======
from sentry_streams.pipeline.function_template import (
    InputType,
    OutputType,
)
from sentry_streams.pipeline.pipeline import (
    Filter,
    Map,
    Reduce,
    Sink,
    Source,
    TransformStep,
)
from sentry_streams.pipeline.window import MeasurementUnit

from sentry_flink.flink.flink_translator import (
    FlinkAggregate,
    FlinkGroupBy,
    build_flink_window,
    is_standard_type,
    translate_custom_type,
    translate_to_flink_type,
)
>>>>>>> 6dd559f1

T = TypeVar("T")


class FlinkAdapter(StreamAdapter[DataStream, DataStreamSink]):
    # TODO: make the (de)serialization schema configurable
    # TODO: infer the output type from steps which
    # perform transformations / maps.

    # NOTE: Output type must be specified for steps
    # that send data to a next step that
    # performs serialization (e.g. Map --> Sink)

    def __init__(self, config: PipelineConfig, env: StreamExecutionEnvironment) -> None:
        self.environment_config = config
        self.env = env

    @classmethod
    def build(cls, config: PipelineConfig) -> Self:
        env = StreamExecutionEnvironment.get_execution_environment()

        flink_config = config.get("flink", {})

        libs_path = flink_config.get("kafka_connect_lib_path")
        if libs_path is None:
            libs_path = os.environ.get("FLINK_LIBS")

        if libs_path:
            jar_file = os.path.join(
                os.path.abspath(libs_path), "flink-sql-connector-kafka-3.4.0-1.20.jar"
            )
            kafka_jar_file = os.path.join(
                os.path.abspath(libs_path), "flink-sql-connector-kafka-3.4.0-1.20.jar"
            )
            env.add_jars(f"file://{jar_file}", f"file://{kafka_jar_file}")

        env.set_parallelism(flink_config.get("parallelism", 1))

        return cls(config, env)

    def load_function(self, step: TransformStep[T]) -> Callable[..., T]:
        """
        Takes a transform step containing a function, and either returns
        function (if it's a path to a module).
        """
        # TODO: break out the dynamic loading logic into a
        # normalization layer before the flink adapter
        if isinstance(step.function, str):
            fn_path = step.function
            mod, cls, fn = fn_path.rsplit(".", 2)

            try:
                module = get_module(mod)

            except ImportError:
                raise

            imported_cls = getattr(module, cls)
            imported_func = cast(Callable[..., T], getattr(imported_cls, fn))
            return imported_func
        else:
            return step.function

    def source(self, step: Source) -> DataStream:
        assert hasattr(step, "logical_topic")
        topic = step.logical_topic

        deserialization_schema = SimpleStringSchema()

        # TODO: Look into using KafkaSource instead
        kafka_consumer = FlinkKafkaConsumer(
            topics=self.environment_config["topics"][topic],
            deserialization_schema=deserialization_schema,
            properties={
                "bootstrap.servers": self.environment_config["broker"],
                "group.id": "python-flink-consumer",
            },
        )

        return self.env.add_source(kafka_consumer)

    def sink(self, step: Sink, stream: DataStream) -> DataStreamSink:
        assert hasattr(step, "logical_topic")
        topic = step.logical_topic

        sink = (
            KafkaSink.builder()
            .set_bootstrap_servers(self.environment_config["broker"])
            .set_record_serializer(
                KafkaRecordSerializationSchema.builder()
                .set_topic(
                    self.environment_config["topics"][topic],
                )
                .set_value_serialization_schema(SimpleStringSchema())
                .build()
            )
            .build()
        )

        return stream.sink_to(sink)

    def filter(self, step: Filter, stream: DataStream) -> DataStream:
        imported_fn = self.load_function(step)

        return stream.filter(func=lambda msg: imported_fn(msg))

    def map(self, step: Map, stream: DataStream) -> DataStream:
        imported_fn = self.load_function(step)

        return_type = imported_fn.__annotations__["return"]

        # TODO: Ensure output type is configurable like the schema above
        return stream.map(
            func=lambda msg: imported_fn(msg),
            output_type=(
                translate_to_flink_type(return_type)
                if is_standard_type(return_type)
                else translate_custom_type(return_type)
            ),
        )

    def reduce(
        self,
        step: Reduce[MeasurementUnit, InputType, OutputType],
        stream: DataStream,
    ) -> DataStream:

        agg = step.aggregate_fn
        windowing = step.windowing

        flink_window = build_flink_window(windowing)

        # Optional parameters
        group_by = step.group_by_key
        agg_backend = step.aggregate_backend

        # TODO: Configure WatermarkStrategy as part of KafkaSource
        # Injecting strategy within a step like here produces
        # a new, watermarked stream
        watermark_strategy = WatermarkStrategy.for_monotonous_timestamps()
        time_stream = stream.assign_timestamps_and_watermarks(watermark_strategy)

        if group_by:
            group_by_key = step.group_by_key
            assert group_by_key is not None

            keyed_stream = time_stream.key_by(FlinkGroupBy(group_by_key))

            windowed_stream: Union[WindowedStream, AllWindowedStream] = keyed_stream.window(
                flink_window
            )

        else:
            windowed_stream = time_stream.window_all(flink_window)

        return_type = agg().get_value.__annotations__["return"]

        # TODO: Figure out a systematic way to convert types
        return windowed_stream.aggregate(
            FlinkAggregate(agg, agg_backend),
            output_type=(
                translate_to_flink_type(return_type)
                if is_standard_type(return_type)
                else translate_custom_type(return_type)
            ),
        )

    def run(self) -> None:
        self.env.execute()<|MERGE_RESOLUTION|>--- conflicted
+++ resolved
@@ -19,9 +19,6 @@
 )
 from sentry_streams.adapters.stream_adapter import PipelineConfig, StreamAdapter
 from sentry_streams.modules import get_module
-<<<<<<< HEAD
-from sentry_streams.pipeline.pipeline import Filter, Map, Step, TransformStep
-=======
 from sentry_streams.pipeline.function_template import (
     InputType,
     OutputType,
@@ -44,7 +41,6 @@
     translate_custom_type,
     translate_to_flink_type,
 )
->>>>>>> 6dd559f1
 
 T = TypeVar("T")
 
@@ -171,7 +167,6 @@
         step: Reduce[MeasurementUnit, InputType, OutputType],
         stream: DataStream,
     ) -> DataStream:
-
         agg = step.aggregate_fn
         windowing = step.windowing
 
