--- conflicted
+++ resolved
@@ -11,21 +11,14 @@
     WordCounter,
 )
 from sentry_streams.pipeline.pipeline import (
-<<<<<<< HEAD
+    Aggregate,
     Branch,
-=======
-    Aggregate,
->>>>>>> 3be7d304
     Filter,
     KafkaSink,
     KafkaSource,
     Map,
     Pipeline,
-<<<<<<< HEAD
-    Reduce,
     Router,
-=======
->>>>>>> 3be7d304
 )
 from sentry_streams.pipeline.window import TumblingWindow
 from sentry_streams.runner import iterate_edges
