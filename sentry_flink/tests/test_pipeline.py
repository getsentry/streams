import json
from typing import Any, Generator, MutableMapping

import pytest
<<<<<<< HEAD
from pyflink.datastream import StreamExecutionEnvironment
from sentry_streams.adapters.stream_adapter import RuntimeTranslator
=======
from pyflink.datastream import DataStream, DataStreamSink, StreamExecutionEnvironment
from sentry_streams.adapters.stream_adapter import RuntimeTranslator, Stream, StreamSink
from sentry_streams.examples.word_counter_fn import (
    EventsPipelineFilterFunctions,
    EventsPipelineMapFunction,
    GroupByWord,
    WordCounter,
)
>>>>>>> 6dd559f1
from sentry_streams.pipeline.pipeline import (
    Filter,
    KafkaSink,
    KafkaSource,
    Map,
    Pipeline,
    Reduce,
)
from sentry_streams.pipeline.window import TumblingWindow
from sentry_streams.runner import iterate_edges

from sentry_flink.flink.flink_adapter import FlinkAdapter


def simple_filter(value: str) -> bool:
    # does nothing because it's not needed for tests
    # TODO: have shared test functions for sentry_streams and sentry_flink
    return True


def simple_map(value: str) -> str:
    # does nothing because it's not needed for tests
    # TODO: have shared test functions for sentry_streams and sentry_flink
    return "nothing"


@pytest.fixture(autouse=True)
def setup_basic_flink_env() -> (
    Generator[
        tuple[StreamExecutionEnvironment, RuntimeTranslator[DataStream, DataStreamSink]], None, None
    ]
):
    # TODO: read from yaml file
    environment_config = {
        "topics": {
            "logical-events": "events",
            "transformed-events": "transformed-events",
        },
        "broker": "localhost:9092",
    }
    runtime = FlinkAdapter.build(environment_config)
    translator = RuntimeTranslator(runtime)

    setup_data = (runtime.env, translator)

    yield setup_data


def basic() -> tuple[Pipeline, MutableMapping[str, list[dict[str, Any]]]]:
    pipeline = Pipeline()

    source = KafkaSource(
        name="myinput",
        ctx=pipeline,
        logical_topic="logical-events",
    )

    _ = KafkaSink(
        name="kafkasink",
        ctx=pipeline,
        inputs=[source],
        logical_topic="transformed-events",
    )

    expected = {
        "nodes": [
            {
                "id": 1,
                "type": "Source: Custom Source",
                "pact": "Data Source",
                "contents": "Source: Custom Source",
                "parallelism": 1,
            },
            {
                "id": 3,
                "type": "Sink: Writer",
                "pact": "Operator",
                "contents": "Sink: Writer",
                "parallelism": 1,
                "predecessors": [{"id": 1, "ship_strategy": "FORWARD", "side": "second"}],
            },
            {
                "id": 5,
                "type": "Sink: Committer",
                "pact": "Operator",
                "contents": "Sink: Committer",
                "parallelism": 1,
                "predecessors": [{"id": 3, "ship_strategy": "FORWARD", "side": "second"}],
            },
        ]
    }

    return (pipeline, expected)


def basic_map() -> tuple[Pipeline, MutableMapping[str, list[dict[str, Any]]]]:
    pipeline = Pipeline()

    source = KafkaSource(
        name="myinput",
        ctx=pipeline,
        logical_topic="logical-events",
    )

    map = Map(
        name="mymap",
        ctx=pipeline,
        inputs=[source],
<<<<<<< HEAD
        function=simple_map,
=======
        function=EventsPipelineMapFunction.simple_map,
>>>>>>> 6dd559f1
    )

    _ = KafkaSink(
        name="kafkasink",
        ctx=pipeline,
        inputs=[map],
        logical_topic="transformed-events",
    )

    expected = {
        "nodes": [
            {
                "id": 7,
                "type": "Source: Custom Source",
                "pact": "Data Source",
                "contents": "Source: Custom Source",
                "parallelism": 1,
            },
            {
                "id": 8,
                "type": "Map",
                "pact": "Operator",
                "contents": "Map",
                "parallelism": 1,
                "predecessors": [{"id": 7, "ship_strategy": "FORWARD", "side": "second"}],
            },
            {
                "id": 10,
                "type": "Sink: Writer",
                "pact": "Operator",
                "contents": "Sink: Writer",
                "parallelism": 1,
                "predecessors": [{"id": 8, "ship_strategy": "FORWARD", "side": "second"}],
            },
            {
                "id": 12,
                "type": "Sink: Committer",
                "pact": "Operator",
                "contents": "Sink: Committer",
                "parallelism": 1,
                "predecessors": [{"id": 10, "ship_strategy": "FORWARD", "side": "second"}],
            },
        ]
    }

    return (pipeline, expected)


def basic_filter() -> tuple[Pipeline, MutableMapping[str, list[dict[str, Any]]]]:
    pipeline = Pipeline()

    source = KafkaSource(
        name="myinput",
        ctx=pipeline,
        logical_topic="logical-events",
    )

    filter = Filter(
        name="myfilter",
        ctx=pipeline,
        inputs=[source],
        function=simple_filter,
    )

    _ = KafkaSink(
        name="kafkasink",
        ctx=pipeline,
        inputs=[filter],
        logical_topic="transformed-events",
    )

    expected = {
        "nodes": [
            {
                "id": 14,
                "type": "Source: Custom Source",
                "pact": "Data Source",
                "contents": "Source: Custom Source",
                "parallelism": 1,
            },
            {
                "id": 15,
                "type": "Filter",
                "pact": "Operator",
                "contents": "Filter",
                "parallelism": 1,
                "predecessors": [{"id": 14, "ship_strategy": "FORWARD", "side": "second"}],
            },
            {
                "id": 17,
                "type": "Sink: Writer",
                "pact": "Operator",
                "contents": "Sink: Writer",
                "parallelism": 1,
                "predecessors": [{"id": 15, "ship_strategy": "FORWARD", "side": "second"}],
            },
            {
                "id": 19,
                "type": "Sink: Committer",
                "pact": "Operator",
                "contents": "Sink: Committer",
                "parallelism": 1,
                "predecessors": [{"id": 17, "ship_strategy": "FORWARD", "side": "second"}],
            },
        ]
    }

    return (pipeline, expected)


def basic_map_reduce() -> tuple[Pipeline, MutableMapping[str, list[dict[str, Any]]]]:

    pipeline = Pipeline()

    source = KafkaSource(
        name="myinput",
        ctx=pipeline,
        logical_topic="logical-events",
    )

    map = Map(
        name="mymap",
        ctx=pipeline,
        inputs=[source],
        function=EventsPipelineMapFunction.simple_map,
    )

    reduce_window = TumblingWindow(window_size=3)

    reduce = Reduce(
        name="myreduce",
        ctx=pipeline,
        inputs=[map],
        windowing=reduce_window,
        aggregate_fn=WordCounter,
        group_by_key=GroupByWord(),
    )

    _ = KafkaSink(
        name="kafkasink",
        ctx=pipeline,
        inputs=[reduce],
        logical_topic="transformed-events",
    )

    expected = {
        "nodes": [
            {
                "id": 21,
                "type": "Source: Custom Source",
                "pact": "Data Source",
                "contents": "Source: Custom Source",
                "parallelism": 1,
            },
            {
                "id": 22,
                "type": "Map",
                "pact": "Operator",
                "contents": "Map",
                "parallelism": 1,
                "predecessors": [{"id": 21, "ship_strategy": "FORWARD", "side": "second"}],
            },
            {
                "contents": "Timestamps/Watermarks",
                "id": 23,
                "pact": "Operator",
                "parallelism": 1,
                "predecessors": [
                    {
                        "id": 22,
                        "ship_strategy": "FORWARD",
                        "side": "second",
                    },
                ],
                "type": "Timestamps/Watermarks",
            },
            {
                "contents": "_stream_key_by_map_operator",
                "id": 24,
                "pact": "Operator",
                "parallelism": 1,
                "predecessors": [
                    {
                        "id": 23,
                        "ship_strategy": "FORWARD",
                        "side": "second",
                    },
                ],
                "type": "_stream_key_by_map_operator",
            },
            {
                "contents": "Window(CountTumblingWindowAssigner(3), CountTrigger, "
                "FlinkAggregate)",
                "id": 26,
                "pact": "Operator",
                "parallelism": 1,
                "predecessors": [
                    {
                        "id": 24,
                        "ship_strategy": "HASH",
                        "side": "second",
                    },
                ],
                "type": "CountTumblingWindowAssigner",
            },
            {
                "contents": "Sink: Writer",
                "id": 31,
                "pact": "Operator",
                "parallelism": 1,
                "predecessors": [
                    {
                        "id": 26,
                        "ship_strategy": "FORWARD",
                        "side": "second",
                    },
                ],
                "type": "Sink: Writer",
            },
            {
                "contents": "Sink: Committer",
                "id": 33,
                "pact": "Operator",
                "parallelism": 1,
                "predecessors": [
                    {
                        "id": 31,
                        "ship_strategy": "FORWARD",
                        "side": "second",
                    },
                ],
                "type": "Sink: Committer",
            },
        ]
    }

    return (pipeline, expected)


@pytest.mark.parametrize(
    "pipeline,expected_plan", [basic(), basic_map(), basic_filter(), basic_map_reduce()]
)
def test_pipeline(
    setup_basic_flink_env: tuple[StreamExecutionEnvironment, RuntimeTranslator[Stream, StreamSink]],
    pipeline: Pipeline,
    expected_plan: MutableMapping[str, list[dict[str, Any]]],
) -> None:
    env, translator = setup_basic_flink_env

    iterate_edges(pipeline, translator)

    assert json.loads(env.get_execution_plan()) == expected_plan


def bad_import_map() -> Pipeline:
    pipeline = Pipeline()

    source = KafkaSource(
        name="myinput",
        ctx=pipeline,
        logical_topic="logical-events",
    )

    map = Map(
        name="mymap",
        ctx=pipeline,
        inputs=[source],
        function="sentry_streams.unknown_module.EventsPipelineFunctions.simple_map",
    )

    _ = KafkaSink(
        name="kafkasink",
        ctx=pipeline,
        inputs=[map],
        logical_topic="transformed-events",
    )

    return pipeline


def test_import(
    setup_basic_flink_env: tuple[StreamExecutionEnvironment, RuntimeTranslator[Stream, StreamSink]],
    pipeline: Pipeline = bad_import_map(),
) -> None:
    _, translator = setup_basic_flink_env

    with pytest.raises(ImportError):
        iterate_edges(pipeline, translator)<|MERGE_RESOLUTION|>--- conflicted
+++ resolved
@@ -2,10 +2,6 @@
 from typing import Any, Generator, MutableMapping
 
 import pytest
-<<<<<<< HEAD
-from pyflink.datastream import StreamExecutionEnvironment
-from sentry_streams.adapters.stream_adapter import RuntimeTranslator
-=======
 from pyflink.datastream import DataStream, DataStreamSink, StreamExecutionEnvironment
 from sentry_streams.adapters.stream_adapter import RuntimeTranslator, Stream, StreamSink
 from sentry_streams.examples.word_counter_fn import (
@@ -14,7 +10,6 @@
     GroupByWord,
     WordCounter,
 )
->>>>>>> 6dd559f1
 from sentry_streams.pipeline.pipeline import (
     Filter,
     KafkaSink,
@@ -27,18 +22,6 @@
 from sentry_streams.runner import iterate_edges
 
 from sentry_flink.flink.flink_adapter import FlinkAdapter
-
-
-def simple_filter(value: str) -> bool:
-    # does nothing because it's not needed for tests
-    # TODO: have shared test functions for sentry_streams and sentry_flink
-    return True
-
-
-def simple_map(value: str) -> str:
-    # does nothing because it's not needed for tests
-    # TODO: have shared test functions for sentry_streams and sentry_flink
-    return "nothing"
 
 
 @pytest.fixture(autouse=True)
@@ -123,11 +106,7 @@
         name="mymap",
         ctx=pipeline,
         inputs=[source],
-<<<<<<< HEAD
-        function=simple_map,
-=======
         function=EventsPipelineMapFunction.simple_map,
->>>>>>> 6dd559f1
     )
 
     _ = KafkaSink(
@@ -189,7 +168,7 @@
         name="myfilter",
         ctx=pipeline,
         inputs=[source],
-        function=simple_filter,
+        function=EventsPipelineFilterFunctions.simple_filter,
     )
 
     _ = KafkaSink(
@@ -239,7 +218,6 @@
 
 
 def basic_map_reduce() -> tuple[Pipeline, MutableMapping[str, list[dict[str, Any]]]]:
-
     pipeline = Pipeline()
 
     source = KafkaSource(
@@ -319,8 +297,7 @@
                 "type": "_stream_key_by_map_operator",
             },
             {
-                "contents": "Window(CountTumblingWindowAssigner(3), CountTrigger, "
-                "FlinkAggregate)",
+                "contents": "Window(CountTumblingWindowAssigner(3), CountTrigger, FlinkAggregate)",
                 "id": 26,
                 "pact": "Operator",
                 "parallelism": 1,
