--- conflicted
+++ resolved
@@ -7,29 +7,34 @@
 from arroyo.backends.abstract import Producer
 from arroyo.backends.kafka.consumer import KafkaPayload
 from arroyo.processing.strategies.abstract import ProcessingStrategy
-<<<<<<< HEAD
-from arroyo.types import BrokerValue, FilteredPayload, Message, Partition, Topic, Value
-=======
-from arroyo.types import BrokerValue, Commit, FilteredPayload, Message, Partition, Topic
->>>>>>> 02eff3e2
+from arroyo.types import (
+    BrokerValue,
+    Commit,
+    FilteredPayload,
+    Message,
+    Partition,
+    Topic,
+    Value,
+)
 
 from sentry_streams.adapters.arroyo.routes import Route, RoutedValue
 from sentry_streams.adapters.arroyo.steps import (
     FilterStep,
     MapStep,
-<<<<<<< HEAD
     ReduceStep,
-    StreamSinkStep,
-)
-from sentry_streams.examples.transfomer import TransformerBatch
-from sentry_streams.pipeline.pipeline import Aggregate, Filter, Map, Pipeline
-from sentry_streams.pipeline.window import SlidingWindow
-=======
     RouterStep,
     StreamSinkStep,
 )
-from sentry_streams.pipeline.pipeline import Branch, Filter, Map, Pipeline, Router
->>>>>>> 02eff3e2
+from sentry_streams.examples.transformer import TransformerBatch
+from sentry_streams.pipeline.pipeline import (
+    Aggregate,
+    Branch,
+    Filter,
+    Map,
+    Pipeline,
+    Router,
+)
+from sentry_streams.pipeline.window import SlidingWindow
 
 
 def make_msg(payload: Any, route: Route, offset: int) -> Message[Any]:
@@ -263,7 +268,7 @@
     )
     arroyo_reduce = ReduceStep(mapped_route, pipeline_reduce)
     next_strategy = mock.Mock(spec=ProcessingStrategy)
-    strategy = arroyo_reduce.build(next_strategy)
+    strategy = arroyo_reduce.build(next_strategy, commit=mock.Mock(spec=Commit))
 
     messages = [
         make_msg("test_val", mapped_route, 0),
