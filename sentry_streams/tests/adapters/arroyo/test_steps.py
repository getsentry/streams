--- conflicted
+++ resolved
@@ -1,9 +1,6 @@
-<<<<<<< HEAD
-=======
 import time
-from datetime import datetime, timedelta
-from typing import Any, Callable
->>>>>>> b166a9dc
+from datetime import timedelta
+from typing import Callable
 from unittest import mock
 from unittest.mock import call
 
@@ -11,19 +8,9 @@
 from arroyo.backends.kafka.consumer import KafkaPayload
 from arroyo.processing.strategies.abstract import ProcessingStrategy
 from arroyo.types import (
-<<<<<<< HEAD
     Commit,
     FilteredPayload,
     Topic,
-=======
-    BrokerValue,
-    Commit,
-    FilteredPayload,
-    Message,
-    Partition,
-    Topic,
-    Value,
->>>>>>> b166a9dc
 )
 
 from sentry_streams.adapters.arroyo.routes import Route
@@ -35,56 +22,18 @@
     RouterStep,
     StreamSinkStep,
 )
-<<<<<<< HEAD
-from sentry_streams.pipeline.pipeline import (
-    Branch,
-    Broadcast,
-=======
 from sentry_streams.examples.transformer import TransformerBatch
 from sentry_streams.pipeline.pipeline import (
     Aggregate,
     Branch,
->>>>>>> b166a9dc
+    Broadcast,
     Filter,
     Map,
     Pipeline,
     Router,
 )
-<<<<<<< HEAD
+from sentry_streams.pipeline.window import SlidingWindow
 from tests.adapters.arroyo.message_helpers import make_msg, make_value_msg
-=======
-from sentry_streams.pipeline.window import SlidingWindow
-
-
-def make_msg(payload: Any, route: Route, offset: int) -> Message[Any]:
-    if isinstance(payload, FilteredPayload):
-        return Message(
-            BrokerValue(
-                payload=payload,
-                partition=Partition(Topic("test_topic"), 0),
-                offset=offset,
-                timestamp=datetime(2025, 1, 1, 12, 0),
-            )
-        )
-    else:
-        return Message(
-            BrokerValue(
-                payload=RoutedValue(route=route, payload=payload),
-                partition=Partition(Topic("test_topic"), 0),
-                offset=offset,
-                timestamp=datetime(2025, 1, 1, 12, 0),
-            )
-        )
->>>>>>> b166a9dc
-
-
-def make_value_msg(payload: Any, route: Route, offset: int) -> Message[Any]:
-    return Message(
-        Value(
-            payload=RoutedValue(route=route, payload=payload),
-            committable={Partition(Topic("test_topic"), 0): offset},
-        )
-    )
 
 
 def test_map_step() -> None:
