from datetime import datetime
from typing import MutableSequence, Optional, Sequence, Tuple, TypeVar, Union

from arroyo.processing.strategies.abstract import ProcessingStrategy
from arroyo.types import FilteredPayload
from arroyo.types import Message as ArroyoMessage
from arroyo.types import Partition, Topic, Value

from sentry_streams.adapters.arroyo.reduce_delegate import (
    ReduceDelegateFactory,
    reduced_msg_to_rust,
    rust_msg_to_arroyo_reduce,
)
from sentry_streams.adapters.arroyo.routes import RoutedValue
from sentry_streams.adapters.arroyo.rust_step import (
    ArroyoStrategyDelegate,
    Committable,
    OutputRetriever,
)
from sentry_streams.pipeline.chain import ExtensibleChain
from sentry_streams.pipeline.message import (
    Message,
    PyMessage,
    RustMessage,
    rust_msg_equals,
)
from sentry_streams.pipeline.pipeline import Batch

TStrategyOut = TypeVar("TStrategyOut")


def test_retriever() -> None:
    retriever = OutputRetriever[Union[FilteredPayload, str]](reduced_msg_to_rust)

    timestamp = datetime.now()
    retriever.submit(
        ArroyoMessage(
            Value("payload", {Partition(Topic("test_topic"), 0): 100}, timestamp),
        )
    )
    retriever.submit(
        ArroyoMessage(
            Value("payload2", {Partition(Topic("test_topic"), 0): 200}, timestamp),
        )
    )
    output = list(retriever.fetch())

    assert len(output) == 2

    assert rust_msg_equals(
        output[0][0],
        PyMessage(
            payload="payload",
            headers=[],
            timestamp=timestamp.timestamp(),
            schema=None,
        ).to_inner(),
    )
    assert output[0][1] == {("test_topic", 0): 100}

    assert rust_msg_equals(
        output[1][0],
        PyMessage(
            payload="payload2",
            headers=[],
            timestamp=timestamp.timestamp(),
            schema=None,
        ).to_inner(),
    )
    assert output[1][1] == {("test_topic", 0): 200}


class FakeReducer(ProcessingStrategy[Union[FilteredPayload, RoutedValue]]):
    def __init__(self, next: ProcessingStrategy[Sequence[Message[str]]]) -> None:
        self.__messages: MutableSequence[Message[str]] = []
        self.__next = next

    def submit(self, message: ArroyoMessage[Union[FilteredPayload, RoutedValue]]) -> None:
        if isinstance(message.payload, FilteredPayload):
            return
        self.__messages.append(message.payload.payload)

    def _flush(self) -> None:
        self.__next.submit(
            ArroyoMessage(
                Value(
                    self.__messages,
                    {Partition(Topic("test_topic"), 0): 400},
                    timestamp=datetime.fromtimestamp(self.__messages[0].timestamp),
                ),
            )
        )
        self.__messages = []

    def poll(self) -> None:
        if len(self.__messages) > 2:
            # Simulate a batch of messages being processed
            self._flush()

    def join(self, timeout: Optional[float] = None) -> None:
        self._flush()
        self.__next.join(timeout)

    def close(self) -> None:
        self.__next.close()

    def terminate(self) -> None:
        self.__next.terminate()


def build_msg(payload: str, timestamp: float, offset: int) -> Tuple[RustMessage, Committable]:
    msg, committable = build_py_msg(payload, timestamp, offset)
    return (msg.to_inner(), committable)


def build_py_msg(payload: str, timestamp: float, offset: int) -> Tuple[PyMessage[str], Committable]:
    return (
        PyMessage(
            payload=payload,
            headers=[],
            timestamp=timestamp,
            schema="ingest-metrics",
        ),
        {("test_topic", 0): offset},
    )


def assert_equal_batches(
    batch1: Sequence[Tuple[RustMessage, Committable]],
    batch2: Sequence[Tuple[RustMessage, Committable]],
) -> None:
    assert len(batch1) == len(batch2)
    for i, msg1 in enumerate(batch1):
        msg2 = batch2[i]
        assert msg1[0].payload == msg2[0].payload, f"Payload mismatch at index {i}"
        assert msg1[1] == msg2[1], f"Committable mismatch at index {i}"


def test_reduce_poll() -> None:
    retriever = OutputRetriever[Sequence[Message[str]]](reduced_msg_to_rust)
    reducer = FakeReducer(retriever)

    delegate = ArroyoStrategyDelegate[RoutedValue, Sequence[Message[str]]](
        reducer,
        rust_msg_to_arroyo_reduce,
        retriever,
    )

    timestamp = datetime.now().timestamp()
    # Simulate the reducer processing messages
    delegate.submit(
        *build_msg("message1", timestamp, 100),
    )
    assert len(list(delegate.poll())) == 0

    delegate.submit(
        *build_msg("message2", timestamp, 200),
    )
    assert len(list(delegate.poll())) == 0

    delegate.submit(
        *build_msg("message3", timestamp, 300),
    )

    # Poll to trigger processing
    batch = list(delegate.poll())
    assert_equal_batches(
        batch,
        [
            (
                PyMessage(
                    payload=[
                        build_py_msg("message1", timestamp, 100)[0],
                        build_py_msg("message2", timestamp, 200)[0],
                        build_py_msg("message3", timestamp, 300)[0],
                    ],
                    headers=[],
                    timestamp=timestamp,
                    schema=None,
                ).to_inner(),
                {("test_topic", 0): 400},
            )
        ],
    )

    assert len(list(delegate.poll())) == 0
    assert len(list(retriever.fetch())) == 0


def test_flush() -> None:
    retriever = OutputRetriever[Sequence[Message[str]]](reduced_msg_to_rust)
    reducer = FakeReducer(retriever)

    delegate = ArroyoStrategyDelegate[RoutedValue, Sequence[Message[str]]](
        reducer,
        rust_msg_to_arroyo_reduce,
        retriever,
    )

    timestamp = datetime.now().timestamp()
    # Simulate the reducer processing messages
    delegate.submit(
        *build_msg("message1", timestamp, 100),
    )
    batch = list(delegate.flush())
    assert_equal_batches(
        batch,
        [
            (
                PyMessage(
                    payload=[
                        build_py_msg("message1", timestamp, 100)[0],
                    ],
                    headers=[],
                    timestamp=timestamp,
                    schema=None,
                ).to_inner(),
                {("test_topic", 0): 400},
            )
        ],
    )

    assert len(list(delegate.poll())) == 0


def test_reduce() -> None:
    pipeline: ExtensibleChain[Message[bytes]] = ExtensibleChain("root")
<<<<<<< HEAD
    factory = ReduceDelegateFactory[Sequence[str]](Batch("batch", pipeline, [], 2))
=======
    factory = ReduceDelegateFactory[str, Sequence[str]](Batch("batch", pipeline, [], 4))
>>>>>>> 24673aea
    delegate = factory.build()

    timestamp = datetime.now().timestamp()
    # Simulate the reducer processing messages
    delegate.submit(
        *build_msg("message1", timestamp, 100),
    )
    assert len(list(delegate.poll())) == 0

    delegate.submit(
        *build_msg("message2", timestamp, 200),
    )

    assert len(list(delegate.poll())) == 0

    delegate.submit(
        *build_msg("message3", timestamp, 300),
    )

    delegate.submit(
        *build_msg("message4", timestamp, 400),
    )

    batch = list(delegate.poll())
    expected = [
        (
            PyMessage(
                payload=["message1", "message2", "message3", "message4"],
                headers=[],
                timestamp=timestamp,
                schema="ingest-metrics",
            ).to_inner(),
            {("test_topic", 0): 400},
        )
    ]
    assert len(batch) == len(expected)
    for i, msg1 in enumerate(batch):
        msg2 = expected[i]
        assert msg1[0].payload == msg2[0].payload, f"Payload mismatch at index {i}"
        assert msg1[0].schema == msg2[0].schema, "Missing schema after batch"
        assert msg1[1] == msg2[1], f"Committable mismatch at index {i}"<|MERGE_RESOLUTION|>--- conflicted
+++ resolved
@@ -225,11 +225,7 @@
 
 def test_reduce() -> None:
     pipeline: ExtensibleChain[Message[bytes]] = ExtensibleChain("root")
-<<<<<<< HEAD
-    factory = ReduceDelegateFactory[Sequence[str]](Batch("batch", pipeline, [], 2))
-=======
-    factory = ReduceDelegateFactory[str, Sequence[str]](Batch("batch", pipeline, [], 4))
->>>>>>> 24673aea
+    factory = ReduceDelegateFactory[Sequence[str]](Batch("batch", pipeline, [], 4))
     delegate = factory.build()
 
     timestamp = datetime.now().timestamp()
