--- conflicted
+++ resolved
@@ -19,11 +19,7 @@
     Message,
     PyMessage,
 )
-<<<<<<< HEAD
-from sentry_streams.rust_streams import PyAnyMessage, PyWatermark
-=======
 from sentry_streams.rust_streams import PyAnyMessage
->>>>>>> 79e33eba
 from tests.adapters.arroyo.helpers.delegate_helpers import str_transformer
 
 
@@ -39,7 +35,7 @@
             PyMessage(
                 payload="foo".encode(), headers=[("h", "v".encode())], timestamp=123, schema="s"
             ),
-            {Partition(Topic("test_topic"), 0): 0},
+            {Partition(Topic("topic1"), 0): 0},
         )
     )
 
@@ -99,26 +95,6 @@
         RunTask(str_transformer, retriever), rust_to_arroyo_msg, retriever
     )
 
-    # first watermark has equal committable to submitted msg
-    watermark_committable = {
-        ("t", 1): 42,
-    }
-    delegate.submit(
-        PyWatermark(payload=watermark_committable, timestamp=0),
-        watermark_committable,
-    )
-    assert len(delegate.watermarks()) == 1
-
-    # second watermark has a higher offset
-    watermark_committable = {
-        ("t", 1): 43,
-    }
-    delegate.submit(
-        PyWatermark(payload=watermark_committable, timestamp=0),
-        watermark_committable,
-    )
-    assert len(delegate.watermarks()) == 2
-
     delegate.submit(
         PyAnyMessage(payload="foo", headers=[("h", "v".encode())], timestamp=123, schema="s"),
         committable={
@@ -126,26 +102,15 @@
         },
     )
     ret = list(delegate.poll())
-    assert len(ret) == 2
-    assert len(delegate.watermarks()) == 1
-    msg, _ = ret[0]
+    assert len(ret) == 1
+    ret_msg, _ = ret[0]
+    ret_msg = cast(PyAnyMessage, ret_msg)
 
     expected = PyMessage(
         "transformed foo", headers=[("h", "v".encode())], timestamp=123, schema="s"
     ).inner
-    msg = cast(PyAnyMessage, msg)
 
-    assert msg.payload == expected.payload
-    assert msg.headers == expected.headers
-    assert msg.timestamp == expected.timestamp
-    assert msg.schema == expected.schema
-
-    watermark, _ = ret[1]
-
-    expected_watermark = PyWatermark(
-        payload={
-            ("t", 1): 42,
-        },
-        timestamp=0,
-    )
-    assert watermark.payload == expected_watermark.payload+    assert ret_msg.payload == expected.payload
+    assert ret_msg.headers == expected.headers
+    assert ret_msg.timestamp == expected.timestamp
+    assert ret_msg.schema == expected.schema