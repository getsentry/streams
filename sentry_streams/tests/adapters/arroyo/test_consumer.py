--- conflicted
+++ resolved
@@ -78,17 +78,11 @@
     commit = mock.Mock(spec=Commit)
     strategy = factory.create_with_partitions(commit, {Partition(Topic("events"), 0): 0})
 
-<<<<<<< HEAD
     strategy.submit(make_msg("go_ahead", "logical-events", 0))
     strategy.poll()
     strategy.submit(make_msg("do_not_go_ahead", "logical-events", 2))
     strategy.poll()
     strategy.submit(make_msg("go_ahead", "logical-events", 3))
-=======
-    strategy.submit(make_msg("go_ahead", "events", 0))
-    strategy.submit(make_msg("do_not_go_ahead", "events", 2))
-    strategy.submit(make_msg("go_ahead", "events", 3))
->>>>>>> a2e932f7
     strategy.poll()
 
     topic = Topic("transformed-events")
@@ -105,7 +99,6 @@
             call({}),
             call({Partition(Topic("events"), 0): 3}),
             call({}),
-<<<<<<< HEAD
             call({}),
             call({}),
             call({Partition(Topic("logical-events"), 0): 4}),
@@ -195,8 +188,4 @@
             call({}),
             call({}),
         ],
-=======
-            call({Partition(Topic("events"), 0): 4}),
-        ]
->>>>>>> a2e932f7
     )