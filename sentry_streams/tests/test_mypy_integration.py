"""
Test mypy integration for type checking

This test verifies that mypy can detect type mismatches in pipelines.
"""

import subprocess
import sys
from pathlib import Path

import pytest


@pytest.fixture(scope="module")
def test_rust_extension() -> object:
    """Build the test Rust extension before running tests"""
    test_crate_dir = Path(__file__).parent / "rust_test_functions"

    # Build the extension
    result = subprocess.run(
        ["maturin", "develop"], cwd=test_crate_dir, capture_output=True, text=True
    )

    if result.returncode != 0:
        pytest.fail(f"Failed to build test Rust extension: {result.stderr}")

    # Import and return the module
    try:
        import rust_test_functions  # type: ignore[import-not-found]
    except ImportError as e:
        pytest.fail(f"Failed to import test Rust extension: {e}")

    yield rust_test_functions

    # Try to uninstall the test extension (best effort)
    try:
        subprocess.run(
            ["uv", "pip", "uninstall", "rust-test-functions"],
            capture_output=True,
        )
    except Exception:
        pass


def test_mypy_detects_correct_pipeline(tmp_path: Path) -> None:
    """Test that mypy accepts a correctly typed pipeline"""

    # Create a test file with correct types
    correct_code = """
from sentry_streams.pipeline.pipeline import Filter, Map, Parser, streaming_source, StreamSink
from sentry_streams.pipeline.message import Message
from sentry_kafka_schemas.schema_types.ingest_metrics_v1 import IngestMetric
from sentry_streams.examples.transform_metrics import transform_msg
from typing import Any, Mapping

def filter_events(msg: Message[IngestMetric]) -> bool:
    return bool(msg.payload["type"] == "c")

def create_correct_pipeline():
    return (
        streaming_source("input", "test-stream")
        .apply(Parser("parser", msg_type=IngestMetric))              # bytes -> IngestMetric
        .apply(Filter("filter", function=filter_events))            # IngestMetric -> IngestMetric
        .apply(Map("transform", function=transform_msg))            # IngestMetric -> Mapping[str, Any]
        .sink(StreamSink("output", "output-stream"))
    )
"""

    # Write to temp file and run mypy
    test_file = tmp_path / "test_correct.py"
    test_file.write_text(correct_code)

    result = subprocess.run(
        [
            sys.executable,
            "-m",
            "mypy",
            str(test_file),
            "--show-error-codes",
            "--check-untyped-defs",
        ],
        capture_output=True,
        text=True,
    )

    assert result.returncode == 0
    assert "Success: no issues found in 1 source file" in result.stdout


def test_mypy_detects_type_mismatch(tmp_path: Path) -> None:
    """Test that mypy detects type mismatches in pipeline definitions"""

    wrong_code = """
from sentry_streams.pipeline.pipeline import Filter, Map, Parser, streaming_source, StreamSink
from sentry_streams.pipeline.message import Message
from sentry_kafka_schemas.schema_types.ingest_metrics_v1 import IngestMetric
from sentry_streams.examples.transform_metrics import transform_msg
from typing import Any, Mapping

def filter_events(msg: Message[IngestMetric]) -> bool:
    return bool(msg.payload["type"] == "c")

# expect failure: second transform_msg expects Message[IngestMetric] but gets Message[Mapping[str, Any]]
def create_wrong_pipeline():
    return (
        streaming_source("input", "test-stream")
        .apply(Parser("parser", msg_type=IngestMetric))     # bytes -> IngestMetric
        .apply(Filter("filter", function=filter_events))    # IngestMetric -> IngestMetric
        .apply(Map("transform", function=transform_msg))    # IngestMetric -> Mapping[str, Any]
        .apply(Map("wrong", function=transform_msg))        # Expects Message[IngestMetric], gets Message[Mapping[str, Any]]!
        .sink(StreamSink("output", "output-stream"))
    )
"""

    # Write to temp file and run mypy
    test_file = tmp_path / "test_wrong.py"
    test_file.write_text(wrong_code)

    result = subprocess.run(
        [
            sys.executable,
            "-m",
            "mypy",
            str(test_file),
            "--show-error-codes",
            "--check-untyped-defs",
        ],
        capture_output=True,
        text=True,
    )

    # Should detect type mismatch
    assert result.returncode > 0
    assert 'Argument "function" to "Map" has incompatible type' in result.stdout
    assert "expected" in result.stdout and "Mapping" in result.stdout


<<<<<<< HEAD
def test_mypy_detects_correct_pipeline_rust(tmp_path: Path, test_rust_extension: object) -> None:
=======
def test_mypy_detects_correct_pipeline_rust(tmp_path: Path, rust_test_functions: object) -> None:
>>>>>>> 61b153ec
    """Test that mypy accepts a correctly typed pipeline"""

    # Create a test file with correct types
    correct_code = """
from rust_test_functions import TestFilterCorrect, TestMapCorrect, TestMapString, TestMessage
from sentry_streams.pipeline.pipeline import Filter, Map, Parser, streaming_source, StreamSink
from sentry_streams.pipeline.message import Message
from sentry_kafka_schemas.schema_types.ingest_metrics_v1 import IngestMetric
from sentry_streams.examples.transform_metrics import transform_msg
from typing import Any, Mapping

def filter_events(msg: Message[IngestMetric]) -> bool:
    return bool(msg.payload["type"] == "c")

def create_correct_pipeline():
    return (
        streaming_source("input", "test-stream")
        .apply(Parser("parser", msg_type=TestMessage))              # bytes -> TestMessage
        .apply(Filter("filter", function=TestFilterCorrect()))      # TestMessage -> TestMessage
        .apply(Map("transform", function=TestMapCorrect()))         # TestMessage -> String
        .apply(Map("length", function=TestMapString()))             # String -> u64
        .sink(StreamSink("output", "output-stream"))
    )
"""

    # Write to temp file and run mypy
    test_file = tmp_path / "test_correct.py"
    test_file.write_text(correct_code)

    result = subprocess.run(
        [
            sys.executable,
            "-m",
            "mypy",
            str(test_file),
            "--show-error-codes",
            "--check-untyped-defs",
        ],
        capture_output=True,
        text=True,
    )

    assert result.returncode == 0
    assert "Success: no issues found in 1 source file" in result.stdout


<<<<<<< HEAD
def test_mypy_detects_type_mismatch_rust(tmp_path: Path, test_rust_extension: object) -> None:
=======
def test_mypy_detects_type_mismatch_rust(tmp_path: Path, rust_test_functions: object) -> None:
>>>>>>> 61b153ec
    """Test that mypy detects type mismatches in pipeline definitions"""

    wrong_code = """
from sentry_streams.pipeline.pipeline import Filter, Map, Parser, streaming_source, StreamSink

from rust_test_functions import TestFilterCorrect, TestMapCorrect, TestMapWrongType, TestMessage

# expect failure: TestMapWrongType expects Message[bool] but gets Message[TestMessage]
def create_wrong_pipeline():
    return (
        streaming_source("input", "test-stream")
        .apply(Parser("parser", msg_type=TestMessage))              # bytes -> TestMessage
        .apply(Filter("filter", function=TestFilterCorrect()))      # TestMessage -> TestMessage
        .apply(Map("wrong", function=TestMapWrongType()))           # Expects Message[bool], gets Message[TestMessage]!
        .sink(StreamSink("output", "output-stream"))
    )
"""

    # Write to temp file and run mypy
    test_file = tmp_path / "test_wrong.py"
    test_file.write_text(wrong_code)

    result = subprocess.run(
        [
            sys.executable,
            "-m",
            "mypy",
            str(test_file),
            "--show-error-codes",
            "--check-untyped-defs",
        ],
        capture_output=True,
        text=True,
    )

    # Should detect type mismatch
    assert result.returncode > 0
    assert 'Argument "function" to "Map" has incompatible type' in result.stdout
    assert "expected" in result.stdout
    assert "TestMessage" in result.stdout<|MERGE_RESOLUTION|>--- conflicted
+++ resolved
@@ -7,39 +7,6 @@
 import subprocess
 import sys
 from pathlib import Path
-
-import pytest
-
-
-@pytest.fixture(scope="module")
-def test_rust_extension() -> object:
-    """Build the test Rust extension before running tests"""
-    test_crate_dir = Path(__file__).parent / "rust_test_functions"
-
-    # Build the extension
-    result = subprocess.run(
-        ["maturin", "develop"], cwd=test_crate_dir, capture_output=True, text=True
-    )
-
-    if result.returncode != 0:
-        pytest.fail(f"Failed to build test Rust extension: {result.stderr}")
-
-    # Import and return the module
-    try:
-        import rust_test_functions  # type: ignore[import-not-found]
-    except ImportError as e:
-        pytest.fail(f"Failed to import test Rust extension: {e}")
-
-    yield rust_test_functions
-
-    # Try to uninstall the test extension (best effort)
-    try:
-        subprocess.run(
-            ["uv", "pip", "uninstall", "rust-test-functions"],
-            capture_output=True,
-        )
-    except Exception:
-        pass
 
 
 def test_mypy_detects_correct_pipeline(tmp_path: Path) -> None:
@@ -135,11 +102,7 @@
     assert "expected" in result.stdout and "Mapping" in result.stdout
 
 
-<<<<<<< HEAD
-def test_mypy_detects_correct_pipeline_rust(tmp_path: Path, test_rust_extension: object) -> None:
-=======
 def test_mypy_detects_correct_pipeline_rust(tmp_path: Path, rust_test_functions: object) -> None:
->>>>>>> 61b153ec
     """Test that mypy accepts a correctly typed pipeline"""
 
     # Create a test file with correct types
@@ -186,11 +149,7 @@
     assert "Success: no issues found in 1 source file" in result.stdout
 
 
-<<<<<<< HEAD
-def test_mypy_detects_type_mismatch_rust(tmp_path: Path, test_rust_extension: object) -> None:
-=======
 def test_mypy_detects_type_mismatch_rust(tmp_path: Path, rust_test_functions: object) -> None:
->>>>>>> 61b153ec
     """Test that mypy detects type mismatches in pipeline definitions"""
 
     wrong_code = """
