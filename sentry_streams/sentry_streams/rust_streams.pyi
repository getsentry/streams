--- conflicted
+++ resolved
@@ -49,11 +49,9 @@
         cls, route: Route, topic_name: str, kafka_config: PyKafkaProducerConfig
     ) -> Self: ...
     @classmethod
-<<<<<<< HEAD
+    def Router(cls, route: Route, function: Callable[[Any], str]) -> Self: ...
+    @classmethod
     def PythonOperator(cls, route: Route, processing_step: Operator[TIn, TOut]) -> Self: ...
-=======
-    def Router(cls, route: Route, function: Callable[[Any], str]) -> Self: ...
->>>>>>> 778e373f
 
 class ArroyoConsumer:
     def __init__(self, source: str, kafka_config: PyKafkaConsumerConfig, topic: str) -> None: ...
