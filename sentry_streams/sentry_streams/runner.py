--- conflicted
+++ resolved
@@ -28,16 +28,10 @@
     step_streams = {}
 
     for source in p_graph.sources:
-<<<<<<< HEAD
-        print(f"Apply source: {source.name}")
+        logger.info(f"Apply source: {source.name}")
         source_streams = translator.translate_step(source)
         for source_name in source_streams:
             step_streams[source_name] = source_streams[source_name]
-=======
-        logger.info(f"Apply source: {source.name}")
-        source_stream = translator.translate_step(source)
-        step_streams[source.name] = source_stream
->>>>>>> cd696ab6
 
         while step_streams:
             for input_name in list(step_streams):
