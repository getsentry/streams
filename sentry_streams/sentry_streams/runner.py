import importlib
import json
import logging
import signal
from typing import Any, Optional, cast

import click
import jsonschema
import yaml

from sentry_streams.adapters.loader import load_adapter
from sentry_streams.adapters.stream_adapter import (
    RuntimeTranslator,
    StreamSinkT,
    StreamT,
)
from sentry_streams.pipeline.pipeline import (
    Pipeline,
    WithInput,
)

logger = logging.getLogger(__name__)


def iterate_edges(
    p_graph: Pipeline[Any], translator: RuntimeTranslator[StreamT, StreamSinkT]
) -> None:
    """
    Traverses over edges in a PipelineGraph, building the
    stream incrementally by applying steps and transformations
    It currently has the structure to deal with, but has no
    real support for, fan-in streams
    """

    step_streams = {}

    logger.info(f"Apply source: {p_graph.root.name}")
    source_streams = translator.translate_step(p_graph.root)
    for source_name in source_streams:
        step_streams[source_name] = source_streams[source_name]

    while step_streams:
        for input_name in list(step_streams):
            output_steps = p_graph.outgoing_edges[input_name]
            input_stream = step_streams.pop(input_name)

            if not output_steps:
                continue

            for output in output_steps:
                next_step: WithInput[Any] = cast(WithInput[Any], p_graph.steps[output])
                # TODO: Make the typing align with the streams being iterated through. Reconsider algorithm as needed.
                next_step_stream = translator.translate_step(next_step, input_stream)  # type: ignore
                for branch_name in next_step_stream:
                    step_streams[branch_name] = next_step_stream[branch_name]


def runner(
    name: str,
    log_level: str,
    adapter: str,
    config: str,
    segment_id: Optional[str],
    application: str,
) -> None:
    pipeline_globals: dict[str, Any] = {}

    logging.basicConfig(
        level=log_level,
        format="%(asctime)s - %(levelname)s - %(message)s",
        datefmt="%Y-%m-%d %H:%M:%S",
    )

    with open(application) as f:
        exec(f.read(), pipeline_globals)

    with open(config, "r") as config_file:
        environment_config = yaml.safe_load(config_file)

    config_template = importlib.resources.files("sentry_streams") / "config.json"
    with config_template.open("r") as file:
        schema = json.load(file)

        try:
            jsonschema.validate(environment_config, schema)
        except Exception:
            raise

<<<<<<< HEAD
    pipeline: Pipeline[Any] = pipeline_globals["pipeline"]

    # If set, SEGMENT_ID must correspond to the 0-indexed position in the segments array in config
    segment_var = os.environ.get("SEGMENT_ID")
    segment_id: Optional[int]
    if segment_var:
        assert segment_var is not None
        segment_id = int(segment_var)
    else:
        segment_id = None

    runtime: Any = load_adapter(args.adapter, environment_config, segment_id)
=======
    assigned_segment_id = int(segment_id) if segment_id else None
    pipeline: Pipeline = pipeline_globals["pipeline"]
    runtime: Any = load_adapter(adapter, environment_config, assigned_segment_id)
>>>>>>> 59b3a6b9
    translator = RuntimeTranslator(runtime)

    iterate_edges(pipeline, translator)

    def signal_handler(sig: int, frame: Any) -> None:
        logger.info("Signal received, terminating the runner...")
        runtime.shutdown()

    signal.signal(signal.SIGINT, signal_handler)
    signal.signal(signal.SIGTERM, signal_handler)

    runtime.run()


@click.command()
@click.option(
    "--name",
    "-n",
    default="Sentry Streams",
    show_default=True,
    help="The name of the Sentry Streams application",
)
@click.option(
    "--log-level",
    "-l",
    type=click.Choice(["DEBUG", "INFO", "WARNING", "ERROR", "CRITICAL"]),
    default="INFO",
    show_default=True,
    help="Set the logging level",
)
@click.option(
    "--adapter",
    "-a",
    # remove choices list in the future when custom local adapters are widely used
    # for now just arroyo and rust_arroyo will be commonly used
    type=click.Choice(["arroyo", "rust_arroyo"]),
    # TODO: Remove the support for dynamically load the class.
    # Add a runner CLI in the flink package instead that instantiates
    # the Flink adapter.
    help=(
        "The stream adapter to instantiate. It can be one of the allowed values from "
        "the load_adapter function"
    ),
)
@click.option(
    "--config",
    required=True,
    help=(
        "The deployment config file path. Each config file currently corresponds to a specific pipeline."
    ),
)
@click.option(
    "--segment-id",
    "-s",
    type=str,
    help="The segment id to run the pipeline for",
)
@click.argument(
    "application",
    required=True,
)
def main(
    name: str,
    log_level: str,
    adapter: str,
    config: str,
    segment_id: Optional[str],
    application: str,
) -> None:
    runner(name, log_level, adapter, config, segment_id, application)


if __name__ == "__main__":
    main()<|MERGE_RESOLUTION|>--- conflicted
+++ resolved
@@ -86,24 +86,9 @@
         except Exception:
             raise
 
-<<<<<<< HEAD
+    assigned_segment_id = int(segment_id) if segment_id else None
     pipeline: Pipeline[Any] = pipeline_globals["pipeline"]
-
-    # If set, SEGMENT_ID must correspond to the 0-indexed position in the segments array in config
-    segment_var = os.environ.get("SEGMENT_ID")
-    segment_id: Optional[int]
-    if segment_var:
-        assert segment_var is not None
-        segment_id = int(segment_var)
-    else:
-        segment_id = None
-
-    runtime: Any = load_adapter(args.adapter, environment_config, segment_id)
-=======
-    assigned_segment_id = int(segment_id) if segment_id else None
-    pipeline: Pipeline = pipeline_globals["pipeline"]
     runtime: Any = load_adapter(adapter, environment_config, assigned_segment_id)
->>>>>>> 59b3a6b9
     translator = RuntimeTranslator(runtime)
 
     iterate_edges(pipeline, translator)
