import argparse
import importlib
import json
import logging
import os
import signal
from typing import Any, Optional, cast

import jsonschema
import yaml

from sentry_streams.adapters.loader import load_adapter
from sentry_streams.adapters.stream_adapter import (
    RuntimeTranslator,
    StreamSinkT,
    StreamT,
)
from sentry_streams.pipeline.pipeline import (
    Pipeline,
    WithInput,
)

logger = logging.getLogger(__name__)


def iterate_edges(p_graph: Pipeline, translator: RuntimeTranslator[StreamT, StreamSinkT]) -> None:
    """
    Traverses over edges in a PipelineGraph, building the
    stream incrementally by applying steps and transformations
    It currently has the structure to deal with, but has no
    real support for, fan-in streams
    """

    step_streams = {}

    for source in p_graph.sources:
        logger.info(f"Apply source: {source.name}")
        source_streams = translator.translate_step(source)
        for source_name in source_streams:
            step_streams[source_name] = source_streams[source_name]

        while step_streams:
            for input_name in list(step_streams):
                output_steps = p_graph.outgoing_edges[input_name]
                input_stream = step_streams.pop(input_name)

                if not output_steps:
                    continue

                for output in output_steps:
                    next_step: WithInput = cast(WithInput, p_graph.steps[output])
                    # TODO: Make the typing align with the streams being iterated through. Reconsider algorithm as needed.
                    next_step_stream = translator.translate_step(next_step, input_stream)  # type: ignore
                    for branch_name in next_step_stream:
                        step_streams[branch_name] = next_step_stream[branch_name]


def main() -> None:
    parser = argparse.ArgumentParser(description="Runs a Flink application.")
    parser.add_argument(
        "--name",
        "-n",
        type=str,
        default="Flink Job",
        help="The name of the Flink Job",
    )
    parser.add_argument(
<<<<<<< HEAD
        "--broker",
        "-b",
        type=str,
        default="localhost:9092",
        help="The broker the job should connect to",
    )
    parser.add_argument(
=======
>>>>>>> 02eff3e2
        "--log-level",
        "-l",
        type=str,
        choices=["DEBUG", "INFO", "WARNING", "ERROR", "CRITICAL"],
        default="INFO",
        help="Set the logging level",
    )
    parser.add_argument(
        "--adapter",
        "-a",
        type=str,
        # TODO: Remove the support for dynamically load the class.
        # Add a runner CLI in the flink package instead that instantiates
        # the Flink adapter.
        help=(
            "The stream adapter to instantiate. It can be a value from "
            "the AdapterType enum or a fully qualified class name to "
            "load dynamically"
        ),
    )
    parser.add_argument(
        "--config",
        type=str,
        help=(
            "The deployment config file path. Each config file currently corresponds to a specific pipeline."
        ),
    )
    parser.add_argument(
        "application",
        type=str,
        help=(
            "The Sentry Stream application file. This has to be relative "
            "to the path mounted in the job manager as the /apps directory."
        ),
    )

    pipeline_globals: dict[str, Any] = {}

    args = parser.parse_args()

    logging.basicConfig(
        level=args.log_level,
        format="%(asctime)s - %(levelname)s - %(message)s",
        datefmt="%Y-%m-%d %H:%M:%S",
    )

    with open(args.application) as f:
        exec(f.read(), pipeline_globals)

    with open(args.config, "r") as config_file:
        environment_config = yaml.safe_load(config_file)
        logger.info(environment_config)

    config_template = importlib.resources.files("sentry_streams") / "config.json"
    with config_template.open("r") as file:
        schema = json.load(file)

        try:
            jsonschema.validate(environment_config, schema)
        except Exception:
            raise

    pipeline: Pipeline = pipeline_globals["pipeline"]

    # If set, SEGMENT_ID must correspond to the 0-indexed position in the segments array in config
    segment_var = os.environ.get("SEGMENT_ID")
    segment_id: Optional[int]
    if segment_var:
        assert segment_var is not None
        segment_id = int(segment_var)
    else:
        segment_id = None

    runtime: Any = load_adapter(args.adapter, environment_config, segment_id)
    translator = RuntimeTranslator(runtime)

    iterate_edges(pipeline, translator)

    def signal_handler(sig: int, frame: Any) -> None:
        logger.info("Signal received, terminating the runner...")
        runtime.shutdown()

    signal.signal(signal.SIGINT, signal_handler)
    signal.signal(signal.SIGTERM, signal_handler)

    runtime.run()


if __name__ == "__main__":
    main()<|MERGE_RESOLUTION|>--- conflicted
+++ resolved
@@ -65,16 +65,6 @@
         help="The name of the Flink Job",
     )
     parser.add_argument(
-<<<<<<< HEAD
-        "--broker",
-        "-b",
-        type=str,
-        default="localhost:9092",
-        help="The broker the job should connect to",
-    )
-    parser.add_argument(
-=======
->>>>>>> 02eff3e2
         "--log-level",
         "-l",
         type=str,
