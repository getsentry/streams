--- conflicted
+++ resolved
@@ -129,11 +129,8 @@
             raise
 
     pipeline: Pipeline = pipeline_globals["pipeline"]
-<<<<<<< HEAD
-=======
 
     # If set, SEGMENT_ID must correspond to the 0-indexed position in the segments array in config
->>>>>>> 02eff3e2
     segment_var = os.environ.get("SEGMENT_ID")
     segment_id: Optional[int]
     if segment_var:
@@ -142,10 +139,6 @@
     else:
         segment_id = None
 
-<<<<<<< HEAD
-    # SEGMENT_ID must correspond to the 0-indexed position in the config for segments
-=======
->>>>>>> 02eff3e2
     runtime: Any = load_adapter(args.adapter, environment_config, segment_id)
     translator = RuntimeTranslator(runtime)
 
