--- conflicted
+++ resolved
@@ -7,7 +7,6 @@
 from arroyo.processing.strategies import CommitOffsets, Produce
 from arroyo.processing.strategies.abstract import ProcessingStrategy
 from arroyo.processing.strategies.run_task import RunTask
-<<<<<<< HEAD
 from arroyo.types import FilteredPayload, Message, Topic
 
 from sentry_streams.adapters.arroyo.reduce import build_arroyo_windowed_reduce
@@ -15,13 +14,10 @@
 from sentry_streams.pipeline.pipeline import Filter, Map, Reduce
 
 logger = logging.getLogger(__name__)
-=======
-from arroyo.types import Commit, FilteredPayload, Message, Topic
+from arroyo.types import Commit
 
 from sentry_streams.adapters.arroyo.forwarder import Forwarder
-from sentry_streams.adapters.arroyo.routes import Route, RoutedValue
-from sentry_streams.pipeline.pipeline import Filter, Map, Router, RoutingFuncReturnType
->>>>>>> 02eff3e2
+from sentry_streams.pipeline.pipeline import Router, RoutingFuncReturnType
 
 
 @dataclass
@@ -159,40 +155,17 @@
             payload.route.waypoints.append(result_branch_name)
             return payload
 
-        produce = Produce(self.producer, Topic(self.topic_name), next)
         return RunTask(
-<<<<<<< HEAD
-            extract_value,
-            produce,
-=======
             lambda message: process_message(
                 self.route,
                 message,
                 append_branch_to_waypoints,
             ),
             next,
->>>>>>> 02eff3e2
-        )
-
-
-@dataclass
-<<<<<<< HEAD
-class ReduceStep(ArroyoStep):
-
-    pipeline_step: Reduce[Any, Any, Any]
-
-    def build(
-        self, next: ProcessingStrategy[Union[FilteredPayload, RoutedValue]]
-    ) -> ProcessingStrategy[Union[FilteredPayload, RoutedValue]]:
-
-        windowed_reduce: ProcessingStrategy[Union[FilteredPayload, RoutedValue]] = (
-            build_arroyo_windowed_reduce(
-                self.pipeline_step.windowing, self.pipeline_step.aggregate_fn, next, self.route
-            )
-        )
-
-        return windowed_reduce
-=======
+        )
+
+
+@dataclass
 class StreamSinkStep(ArroyoStep):
     """
     StreamSinkStep is backed by the Forwarder custom strategy, which either produces
@@ -212,4 +185,21 @@
             produce_step=Produce(self.producer, Topic(self.topic_name), CommitOffsets(commit)),
             next_step=next,
         )
->>>>>>> 02eff3e2
+
+
+@dataclass
+class ReduceStep(ArroyoStep):
+
+    pipeline_step: Reduce[Any, Any, Any]
+
+    def build(
+        self, next: ProcessingStrategy[Union[FilteredPayload, RoutedValue]], commit: Commit
+    ) -> ProcessingStrategy[Union[FilteredPayload, RoutedValue]]:
+
+        windowed_reduce: ProcessingStrategy[Union[FilteredPayload, RoutedValue]] = (
+            build_arroyo_windowed_reduce(
+                self.pipeline_step.windowing, self.pipeline_step.aggregate_fn, next, self.route
+            )
+        )
+
+        return windowed_reduce