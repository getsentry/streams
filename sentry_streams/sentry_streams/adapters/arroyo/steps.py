import logging
from abc import ABC, abstractmethod
from dataclasses import dataclass
from typing import Any, Callable, Generic, Union

from arroyo.backends.abstract import Producer
from arroyo.processing.strategies import CommitOffsets, Produce
from arroyo.processing.strategies.abstract import ProcessingStrategy
from arroyo.processing.strategies.run_task import RunTask
from arroyo.types import FilteredPayload, Message, Topic

<<<<<<< HEAD
from sentry_streams.adapters.arroyo.broadcaster import Broadcaster
from sentry_streams.adapters.arroyo.forwarder import Forwarder
from sentry_streams.adapters.arroyo.routes import Route, RoutedValue
from sentry_streams.pipeline.pipeline import (
    Broadcast,
    Filter,
    Map,
    Router,
    RoutingFuncReturnType,
)
=======
from sentry_streams.adapters.arroyo.reduce import build_arroyo_windowed_reduce
from sentry_streams.adapters.arroyo.routes import Route, RoutedValue
from sentry_streams.pipeline.pipeline import Filter, Map, Reduce

logger = logging.getLogger(__name__)
from arroyo.types import Commit

from sentry_streams.adapters.arroyo.forwarder import Forwarder
from sentry_streams.pipeline.pipeline import Router, RoutingFuncReturnType
>>>>>>> b166a9dc


@dataclass
class ArroyoStep(ABC):
    """
    Represents a primitive in Arroyo. This is the intermediate representation
    the Arroyo adapter uses to build the application in reverse order with
    respect to how the steps are wired up in the pipeline.

    Arroyo consumers have to be built wiring up strategies from the end to
    the beginning. The streaming pipeline is defined from the beginning to
    the end, so when building the Arroyo application we need to reverse the
    order of the steps.

    We pass the `commit` param as SinkStep requires that to build the CommitOffsets step
    for its Producers.
    """

    route: Route

    @abstractmethod
    def build(
        self, next: ProcessingStrategy[Union[FilteredPayload, RoutedValue]], commit: Commit
    ) -> ProcessingStrategy[Union[FilteredPayload, RoutedValue]]:
        raise NotImplementedError


def process_message(
    route: Route,
    message: Message[Union[FilteredPayload, RoutedValue]],
    process_routed_payload: Callable[[RoutedValue], Union[FilteredPayload, RoutedValue]],
) -> Union[FilteredPayload, RoutedValue]:
    """
    General logic to manage a routed message in RunTask steps.
    If forwards FilteredMessages and messages for a different route as they are.
    It sends the messages that match the `route` parameter to the
    `process_routed_payload` function.
    """
    payload = message.payload
    if isinstance(payload, FilteredPayload):
        return payload

    if payload.route != route:
        return payload

    return process_routed_payload(payload)


@dataclass
class MapStep(ArroyoStep):
    """
    Represents a Map transformation in the streaming pipeline.
    This translates to a RunTask step in arroyo where a function
    is provided to transform the message payload into a different
    one.
    """

    pipeline_step: Map

    def build(
        self, next: ProcessingStrategy[Union[FilteredPayload, RoutedValue]], commit: Commit
    ) -> ProcessingStrategy[Union[FilteredPayload, RoutedValue]]:
        def transformer(
            message: Message[Union[FilteredPayload, RoutedValue]],
        ) -> Union[FilteredPayload, RoutedValue]:
            return process_message(
                self.route,
                message,
                lambda payload: RoutedValue(
                    route=payload.route,
                    payload=self.pipeline_step.resolved_function(payload.payload),
                ),
            )

        return RunTask(
            transformer,
            next,
        )


@dataclass
class FilterStep(ArroyoStep):
    """
    Represents a Filter transformation in the streaming pipeline.
    This translates to a RunTask step in arroyo where a message is filtered
    based on the result of a filter function.
    """

    pipeline_step: Filter

    def build(
        self, next: ProcessingStrategy[Union[FilteredPayload, RoutedValue]], commit: Commit
    ) -> ProcessingStrategy[Union[FilteredPayload, RoutedValue]]:
        def transformer(
            message: Message[Union[FilteredPayload, RoutedValue]],
        ) -> Union[FilteredPayload, RoutedValue]:
            return process_message(
                self.route,
                message,
                lambda payload: (
                    payload
                    if self.pipeline_step.resolved_function(payload.payload)
                    else FilteredPayload()
                ),
            )

        return RunTask(
            transformer,
            next,
        )


@dataclass
class BroadcastStep(ArroyoStep):
    """
    BroadcastStep forwards a copy of an incoming  message downstream for each downstream branch,
    each copy having a Route matching one of the downstream branches.
    """

    pipeline_step: Broadcast

    def build(
        self, next: ProcessingStrategy[Union[FilteredPayload, RoutedValue]], commit: Commit
    ) -> ProcessingStrategy[Union[FilteredPayload, RoutedValue]]:
        return Broadcaster(
            route=self.route,
            downstream_branches=[branch.name for branch in self.pipeline_step.routes],
            next_step=next,
        )


@dataclass
class RouterStep(ArroyoStep, Generic[RoutingFuncReturnType]):
    """
    Represents a Router which can direct a message to one of multiple
    downstream branches based on the output of a routing function.

    Since Arroyo has no concept of 'branches', this updates the `waypoints` list within
    a message's `Route` object based on the result of the routing function.
    """

    pipeline_step: Router[RoutingFuncReturnType]

    def build(
        self, next: ProcessingStrategy[Union[FilteredPayload, RoutedValue]], commit: Commit
    ) -> ProcessingStrategy[Union[FilteredPayload, RoutedValue]]:
        def append_branch_to_waypoints(
            payload: RoutedValue,
        ) -> RoutedValue:
            routing_func = self.pipeline_step.routing_function
            routing_table = self.pipeline_step.routing_table
            result_branch = routing_func(payload.payload)
            result_branch_name = routing_table[result_branch].name
            payload.route.waypoints.append(result_branch_name)
            return payload

        return RunTask(
            lambda message: process_message(
                self.route,
                message,
                append_branch_to_waypoints,
            ),
            next,
        )


@dataclass
class StreamSinkStep(ArroyoStep):
    """
    StreamSinkStep is backed by the Forwarder custom strategy, which either produces
    messages to a topic via an arroyo Producer or forwards messages to the next downstream
    step.
    This allows the use of multiple sinks, each at the end of a different branch of a Router step.
    """

    producer: Producer[Any]
    topic_name: str

    def build(
        self, next: ProcessingStrategy[Union[FilteredPayload, RoutedValue]], commit: Commit
    ) -> Forwarder:
        return Forwarder(
            route=self.route,
            produce_step=Produce(self.producer, Topic(self.topic_name), CommitOffsets(commit)),
            next_step=next,
        )


@dataclass
class ReduceStep(ArroyoStep):

    pipeline_step: Reduce[Any, Any, Any]

    def build(
        self, next: ProcessingStrategy[Union[FilteredPayload, RoutedValue]], commit: Commit
    ) -> ProcessingStrategy[Union[FilteredPayload, RoutedValue]]:

        # TODO: Support group by keys
        windowed_reduce: ProcessingStrategy[Union[FilteredPayload, RoutedValue]] = (
            build_arroyo_windowed_reduce(
                self.pipeline_step.windowing, self.pipeline_step.aggregate_fn, next, self.route
            )
        )

        return windowed_reduce<|MERGE_RESOLUTION|>--- conflicted
+++ resolved
@@ -7,30 +7,22 @@
 from arroyo.processing.strategies import CommitOffsets, Produce
 from arroyo.processing.strategies.abstract import ProcessingStrategy
 from arroyo.processing.strategies.run_task import RunTask
-from arroyo.types import FilteredPayload, Message, Topic
-
-<<<<<<< HEAD
+from arroyo.types import Commit, FilteredPayload, Message, Topic
+
 from sentry_streams.adapters.arroyo.broadcaster import Broadcaster
 from sentry_streams.adapters.arroyo.forwarder import Forwarder
+from sentry_streams.adapters.arroyo.reduce import build_arroyo_windowed_reduce
 from sentry_streams.adapters.arroyo.routes import Route, RoutedValue
 from sentry_streams.pipeline.pipeline import (
     Broadcast,
     Filter,
     Map,
+    Reduce,
     Router,
     RoutingFuncReturnType,
 )
-=======
-from sentry_streams.adapters.arroyo.reduce import build_arroyo_windowed_reduce
-from sentry_streams.adapters.arroyo.routes import Route, RoutedValue
-from sentry_streams.pipeline.pipeline import Filter, Map, Reduce
 
 logger = logging.getLogger(__name__)
-from arroyo.types import Commit
-
-from sentry_streams.adapters.arroyo.forwarder import Forwarder
-from sentry_streams.pipeline.pipeline import Router, RoutingFuncReturnType
->>>>>>> b166a9dc
 
 
 @dataclass
@@ -221,13 +213,11 @@
 
 @dataclass
 class ReduceStep(ArroyoStep):
-
     pipeline_step: Reduce[Any, Any, Any]
 
     def build(
         self, next: ProcessingStrategy[Union[FilteredPayload, RoutedValue]], commit: Commit
     ) -> ProcessingStrategy[Union[FilteredPayload, RoutedValue]]:
-
         # TODO: Support group by keys
         windowed_reduce: ProcessingStrategy[Union[FilteredPayload, RoutedValue]] = (
             build_arroyo_windowed_reduce(
