from __future__ import annotations

import logging
from typing import (
    Any,
    Mapping,
    MutableMapping,
    Self,
    Union,
    cast,
)

from sentry_streams.adapters.arroyo.routers import build_branches
from sentry_streams.adapters.arroyo.routes import Route
from sentry_streams.adapters.stream_adapter import PipelineConfig, StreamAdapter
from sentry_streams.config_types import (
    KafkaConsumerConfig,
    KafkaProducerConfig,
    StepConfig,
)
from sentry_streams.pipeline.function_template import (
    InputType,
    OutputType,
)
from sentry_streams.pipeline.message import Message, PyMessage, PyRawMessage
from sentry_streams.pipeline.pipeline import (
    Broadcast,
    Filter,
    FlatMap,
    GCSSink,
    Map,
    Reduce,
    Router,
    RoutingFuncReturnType,
    Sink,
    Source,
    StreamSink,
    StreamSource,
)
from sentry_streams.pipeline.window import MeasurementUnit
from sentry_streams.rust_streams import (
    ArroyoConsumer,
    InitialOffset,
    PyAnyMessage,
    PyKafkaConsumerConfig,
    PyKafkaProducerConfig,
    RawMessage,
)
from sentry_streams.rust_streams import Route as RustRoute
from sentry_streams.rust_streams import (
    RuntimeOperator,
)

logger = logging.getLogger(__name__)


def build_initial_offset(offset_reset: str) -> InitialOffset:
    """
    Build the initial offset for the Kafka consumer.
    """
    if offset_reset == "earliest":
        return InitialOffset.earliest
    elif offset_reset == "latest":
        return InitialOffset.latest
    elif offset_reset == "error":
        return InitialOffset.error
    else:
        raise ValueError(f"Invalid offset reset value: {offset_reset}")


def build_kafka_consumer_config(
    source: str, steps_config: Mapping[str, StepConfig]
) -> PyKafkaConsumerConfig:
    """
    Build the Kafka consumer configuration for the source.
    """
    source_config = steps_config.get(source)
    assert source_config is not None, f"Config not provided for source {source}"

    consumer_config = cast(KafkaConsumerConfig, source_config)
    bootstrap_servers = consumer_config["bootstrap_servers"]
    group_id = f"pipeline-{source}"
    auto_offset_reset = build_initial_offset(consumer_config.get("auto_offset_reset", "latest"))
    strict_offset_reset = bool(consumer_config.get("strict_offset_reset", False))
    override_params = cast(Mapping[str, str], consumer_config.get("override_params", {}))

    return PyKafkaConsumerConfig(
        bootstrap_servers=bootstrap_servers,
        group_id=group_id,
        auto_offset_reset=auto_offset_reset,
        strict_offset_reset=strict_offset_reset,
        max_poll_interval_ms=60000,
        override_params=override_params,
    )


def build_kafka_producer_config(
    sink: str, steps_config: Mapping[str, StepConfig]
) -> PyKafkaProducerConfig:
    sink_config = steps_config.get(sink)
    assert sink_config is not None, f"Config not provided for source {sink}"

    producer_config = cast(KafkaProducerConfig, sink_config)
    return PyKafkaProducerConfig(
        bootstrap_servers=producer_config["bootstrap_servers"],
        override_params=cast(Mapping[str, str], producer_config.get("override_params", {})),
    )


class RustArroyoAdapter(StreamAdapter[Route, Route]):
    def __init__(
        self,
        steps_config: Mapping[str, StepConfig],
    ) -> None:
        super().__init__()
        self.steps_config = steps_config
        self.__consumers: MutableMapping[str, ArroyoConsumer] = {}

    @classmethod
    def build(
        cls,
        config: PipelineConfig,
    ) -> Self:
        steps_config = config["steps_config"]

        return cls(steps_config)

    def source(self, step: Source) -> Route:
        """
        Builds an Arroyo Kafka consumer as a stream source.
        By default it uses the configuration provided to the adapter.

        It is possible to override the configuration by providing an
        instantiated consumer for unit testing purposes.
        """
        assert isinstance(step, StreamSource)
        source_name = step.name
        self.__consumers[source_name] = ArroyoConsumer(
            source=source_name,
            kafka_config=build_kafka_consumer_config(source_name, self.steps_config),
            topic=step.stream_name,
            schema=step.stream_name,
        )
        return Route(source_name, [])

    def sink(self, step: Sink, stream: Route) -> Route:
        """
        Builds an Arroyo Kafka producer as a stream sink.
        By default it uses the configuration provided to the adapter.

        It is possible to override the configuration by providing an
        instantiated consumer for unit testing purposes.
        """
        route = RustRoute(stream.source, stream.waypoints)

<<<<<<< HEAD
        self.__consumers[stream.source].add_step(
            RuntimeOperator.StreamSink(
                route, step.stream_name, build_kafka_producer_config(step.name, self.steps_config)
=======
        def unpack_msg(msg: Message[Any]) -> Any:
            return msg.payload

        self.__consumers[stream.source].add_step(RuntimeOperator.Map(route, unpack_msg))

        if isinstance(step, GCSSink):
            self.__consumers[stream.source].add_step(
                RuntimeOperator.GCSSink(route, step.bucket, step.object_file)
>>>>>>> ddf444a3
            )
        # Our fallback for now since there's no other Sink type
        else:
            assert isinstance(step, StreamSink)
            self.__consumers[stream.source].add_step(
                RuntimeOperator.StreamSink(
                    route,
                    step.stream_name,
                    build_kafka_producer_config(step.name, self.steps_config),
                )
            )

        return stream

    def map(self, step: Map, stream: Route) -> Route:
        """
        Builds a map operator for the platform the adapter supports.
        """
        assert (
            stream.source in self.__consumers
        ), f"Stream starting at source {stream.source} not found when adding a map"

        def transform_msg(msg: Message[Any]) -> Union[PyAnyMessage, RawMessage]:
            ret = step.resolved_function(msg)
            if isinstance(ret, bytes):
                return PyRawMessage(
                    payload=ret,
                    headers=msg.headers,
                    timestamp=msg.timestamp,
                    schema=msg.schema,
                ).inner

            return PyMessage(
                payload=step.resolved_function(msg),
                headers=msg.headers,
                timestamp=msg.timestamp,
                schema=msg.schema,
            ).inner

        route = RustRoute(stream.source, stream.waypoints)
        self.__consumers[stream.source].add_step(RuntimeOperator.Map(route, transform_msg))
        return stream

    def flat_map(self, step: FlatMap, stream: Route) -> Route:
        """
        Builds a flat-map operator for the platform the adapter supports.
        """
        raise NotImplementedError

    def filter(self, step: Filter, stream: Route) -> Route:
        """
        Builds a filter operator for the platform the adapter supports.
        """
        assert (
            stream.source in self.__consumers
        ), f"Stream starting at source {stream.source} not found when adding a map"

        def filter_msg(msg: Message[Any]) -> bool:
            return step.resolved_function(msg)

        route = RustRoute(stream.source, stream.waypoints)
        self.__consumers[stream.source].add_step(RuntimeOperator.Filter(route, filter_msg))
        return stream

    def reduce(
        self,
        step: Reduce[MeasurementUnit, InputType, OutputType],
        stream: Route,
    ) -> Route:
        """
        Build a reduce operator for the platform the adapter supports.
        """

        raise NotImplementedError

    def broadcast(
        self,
        step: Broadcast,
        stream: Route,
    ) -> Mapping[str, Route]:
        """
        Build a broadcast operator for the platform the adapter supports.
        """
        raise NotImplementedError

    def router(
        self,
        step: Router[RoutingFuncReturnType],
        stream: Route,
    ) -> Mapping[str, Route]:
        """
        Build a router operator for the platform the adapter supports.
        """
        route = RustRoute(stream.source, stream.waypoints)

        def routing_function(msg: Message[Any]) -> str:
            waypoint = step.routing_function(msg)
            return step.routing_table[waypoint].name

        self.__consumers[stream.source].add_step(RuntimeOperator.Router(route, routing_function))
        return build_branches(stream, step.routing_table.values())

    def run(self) -> None:
        """
        Starts the pipeline
        """
        # TODO: Support multiple consumers
        assert len(self.__consumers) == 1, "Multiple consumers not supported yet"
        consumer = next(iter(self.__consumers.values()))
        consumer.run()

    def shutdown(self) -> None:
        """
        Shutdown the arroyo processors allowing them to terminate the inflight
        work.
        """
        raise NotImplementedError<|MERGE_RESOLUTION|>--- conflicted
+++ resolved
@@ -153,20 +153,9 @@
         """
         route = RustRoute(stream.source, stream.waypoints)
 
-<<<<<<< HEAD
-        self.__consumers[stream.source].add_step(
-            RuntimeOperator.StreamSink(
-                route, step.stream_name, build_kafka_producer_config(step.name, self.steps_config)
-=======
-        def unpack_msg(msg: Message[Any]) -> Any:
-            return msg.payload
-
-        self.__consumers[stream.source].add_step(RuntimeOperator.Map(route, unpack_msg))
-
         if isinstance(step, GCSSink):
             self.__consumers[stream.source].add_step(
                 RuntimeOperator.GCSSink(route, step.bucket, step.object_file)
->>>>>>> ddf444a3
             )
         # Our fallback for now since there's no other Sink type
         else:
