--- conflicted
+++ resolved
@@ -1,9 +1,6 @@
 from __future__ import annotations
 
-<<<<<<< HEAD
 import logging
-from typing import Any, Mapping, MutableMapping, Self, TypedDict
-=======
 from typing import (
     Any,
     List,
@@ -13,7 +10,6 @@
     Self,
     cast,
 )
->>>>>>> 02eff3e2
 
 from arroyo.backends.kafka.configuration import (
     build_kafka_configuration,
@@ -31,11 +27,8 @@
 from sentry_streams.adapters.arroyo.steps import (
     FilterStep,
     MapStep,
-<<<<<<< HEAD
     ReduceStep,
-=======
     RouterStep,
->>>>>>> 02eff3e2
     StreamSinkStep,
 )
 from sentry_streams.adapters.stream_adapter import PipelineConfig, StreamAdapter
