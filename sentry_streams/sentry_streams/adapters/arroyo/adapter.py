from __future__ import annotations

from typing import (
    Any,
    List,
    Mapping,
    MutableMapping,
    MutableSequence,
    Self,
    cast,
)

from arroyo.backends.kafka.configuration import (
    build_kafka_configuration,
    build_kafka_consumer_configuration,
)
from arroyo.backends.kafka.consumer import KafkaConsumer, KafkaPayload, KafkaProducer
from arroyo.processing.processor import StreamProcessor
from arroyo.types import Topic

from sentry_streams.adapters.arroyo.consumer import (
    ArroyoConsumer,
    ArroyoStreamingFactory,
)
from sentry_streams.adapters.arroyo.routes import Route
from sentry_streams.adapters.arroyo.steps import (
    FilterStep,
    MapStep,
    RouterStep,
    StreamSinkStep,
)
from sentry_streams.adapters.stream_adapter import PipelineConfig, StreamAdapter
from sentry_streams.config_types import (
    KafkaConsumerConfig,
    KafkaProducerConfig,
    StepConfig,
)
from sentry_streams.pipeline.function_template import (
    InputType,
    OutputType,
)
from sentry_streams.pipeline.pipeline import (
    Broadcast,
    Filter,
    FlatMap,
    Map,
    Reduce,
    Router,
    RoutingFuncReturnType,
    Sink,
    Source,
    StreamSink,
    StreamSource,
)
from sentry_streams.pipeline.window import MeasurementUnit


class StreamSources:
    def __init__(
        self,
        steps_config: Mapping[str, StepConfig],
        sources_override: Mapping[str, KafkaConsumer] = {},
    ) -> None:
        super().__init__()
        self.config = steps_config

        # Overrides are for unit testing purposes
        self.__source_topics: MutableMapping[str, Topic] = {}
        self.__sources: MutableMapping[str, KafkaConsumer] = {**sources_override}

    def add_source(self, step: Source) -> None:
        """
        Builds an Arroyo Kafka consumer as a stream source.
        By default it uses the configuration provided to the adapter.

        It is possible to override the configuration by providing an
        instantiated consumer for unit testing purposes.
        """
        # TODO: Provide a better way to get the logical stream name from
        # the Sink step. We should not have to assert it is a Kafka sink
        assert isinstance(step, StreamSource), "Only Stream Sources are supported"
        source_name = step.name

        if source_name not in self.__sources:

            source_config = self.config.get(source_name)
            assert source_config is not None, f"Config not provided for source {source_name}"

            source_config = cast(KafkaConsumerConfig, source_config)

            self.__sources[source_name] = KafkaConsumer(
                build_kafka_consumer_configuration(
<<<<<<< HEAD
                    default_config={},
=======
                    default_config=source_config.get("additional_settings", {}),
>>>>>>> 02eff3e2
                    bootstrap_servers=source_config.get("bootstrap_servers", "localhost: 9092"),
                    auto_offset_reset=(source_config.get("auto_offset_reset", "latest")),
                    group_id=f"pipeline-{source_name}",
                )
            )

        self.__source_topics[source_name] = Topic(step.stream_name)

    def get_topic(self, source: str) -> Topic:
        return self.__source_topics[source]

    def get_consumer(self, source: str) -> KafkaConsumer:
        return self.__sources[source]


class ArroyoAdapter(StreamAdapter[Route, Route]):
    def __init__(
        self,
        steps_config: Mapping[str, StepConfig],
        sources_override: Mapping[str, KafkaConsumer] = {},
        sinks_override: Mapping[str, KafkaProducer] = {},
    ) -> None:
        super().__init__()
        self.steps_config = steps_config
        self.__sources = StreamSources(steps_config, sources_override)

        # Overrides are for unit testing purposes
        self.__sinks: MutableMapping[str, Any] = {**sinks_override}

        self.__consumers: MutableMapping[str, ArroyoConsumer] = {}
        self.__processors: Mapping[str, StreamProcessor[KafkaPayload]] = {}

    @classmethod
    def build(
        cls,
        config: PipelineConfig,
        sources_override: Mapping[str, KafkaConsumer] = {},
        sinks_override: Mapping[str, KafkaProducer] = {},
    ) -> Self:
        steps_config = config["steps_config"]

        return cls(steps_config, sources_override, sinks_override)

    def source(self, step: Source) -> Route:
        """
        Builds an Arroyo Kafka consumer as a stream source.
        By default it uses the configuration provided to the adapter.

        It is possible to override the configuration by providing an
        instantiated consumer for unit testing purposes.
        """
        source_name = step.name
        self.__sources.add_source(step)
        self.__consumers[source_name] = ArroyoConsumer(source_name)

        return Route(source_name, [])

    def sink(self, step: Sink, stream: Route) -> Route:
        """
        Builds an Arroyo Kafka producer as a stream sink.
        By default it uses the configuration provided to the adapter.

        It is possible to override the configuration by providing an
        instantiated consumer for unit testing purposes.
        """
        # TODO: Provide a better way to get the logical stream name from
        # the Sink step. We should not have to assert it is a Kafka sink
        assert isinstance(step, StreamSink), "Only Stream Sinks are supported"

        sink_name = step.name
        if sink_name not in self.__sinks:

            sink_config = self.steps_config.get(sink_name)
            assert sink_config is not None, f"Config not provided for sink {sink_name}"

            sink_config = cast(KafkaProducerConfig, sink_config)

            producer = KafkaProducer(
                build_kafka_configuration(
<<<<<<< HEAD
                    default_config={},
=======
                    default_config=sink_config.get("additional_settings", {}),
>>>>>>> 02eff3e2
                    bootstrap_servers=sink_config.get("bootstrap_servers", "localhost:9092"),
                )
            )
        else:
            producer = self.__sinks[sink_name]

        assert (
            stream.source in self.__consumers
        ), f"Stream starting at source {stream.source} not found when adding a producer"

        self.__consumers[stream.source].add_step(
            StreamSinkStep(route=stream, producer=producer, topic_name=step.stream_name)
        )

        return stream

    def map(self, step: Map, stream: Route) -> Route:
        """
        Builds a map operator for the platform the adapter supports.
        """
        assert (
            stream.source in self.__consumers
        ), f"Stream starting at source {stream.source} not found when adding a map"

        self.__consumers[stream.source].add_step(MapStep(route=stream, pipeline_step=step))
        return stream

    def flat_map(self, step: FlatMap, stream: Route) -> Route:
        """
        Builds a flat-map operator for the platform the adapter supports.
        """
        raise NotImplementedError

    def filter(self, step: Filter, stream: Route) -> Route:
        """
        Builds a filter operator for the platform the adapter supports.
        """
        assert (
            stream.source in self.__consumers
        ), f"Stream starting at source {stream.source} not found when adding a filter"

        self.__consumers[stream.source].add_step(FilterStep(route=stream, pipeline_step=step))
        return stream

    def reduce(
        self,
        step: Reduce[MeasurementUnit, InputType, OutputType],
        stream: Route,
    ) -> Route:
        """
        Build a reduce operator for the platform the adapter supports.
        """
        raise NotImplementedError

    def broadcast(
        self,
        step: Broadcast,
        stream: Route,
    ) -> Mapping[str, Route]:
        """
        Build a broadcast operator for the platform the adapter supports.
        """
        raise NotImplementedError

    def router(
        self,
        step: Router[RoutingFuncReturnType],
        stream: Route,
    ) -> Mapping[str, Route]:
        """
        Build a router operator for the platform the adapter supports.
        """
        assert (
            stream.source in self.__consumers
        ), f"Stream starting at source {stream.source} not found when adding a router"
        self.__consumers[stream.source].add_step(RouterStep(route=stream, pipeline_step=step))

        routes_map: MutableMapping[str, Route] = {}
        for branch in step.routing_table.values():
            branch_waypoints = cast(List[str], stream.waypoints) + [branch.name]
            branch_stream = Route(
                source=stream.source, waypoints=cast(MutableSequence[str], branch_waypoints)
            )
            routes_map[branch.name] = branch_stream

        return routes_map

    def get_processor(self, source: str) -> StreamProcessor[KafkaPayload]:
        """
        Returns the stream processor for the given source.
        """
        return self.__processors[source]

    def create_processors(self) -> None:
        self.__processors = {
            source: StreamProcessor(
                consumer=self.__sources.get_consumer(source),
                topic=self.__sources.get_topic(source),
                processor_factory=ArroyoStreamingFactory(consumer),
            )
            for source, consumer in self.__consumers.items()
        }

    def run(self) -> None:
        """
        Starts the pipeline
        """
        # TODO: Support multiple consumers
        self.create_processors()
        assert len(self.__consumers) == 1, "Only one consumer is supported"
        source = next(iter(self.__consumers))

        processor = self.__processors[source]
        processor.run()

    def shutdown(self) -> None:
        """
        Shutdown the arroyo processors allowing them to terminate the inflight
        work.
        """
        assert len(self.__consumers) == 1, "Only one consumer is supported"
        source = next(iter(self.__consumers))
        processor = self.__processors[source]
        processor.signal_shutdown()<|MERGE_RESOLUTION|>--- conflicted
+++ resolved
@@ -90,11 +90,7 @@
 
             self.__sources[source_name] = KafkaConsumer(
                 build_kafka_consumer_configuration(
-<<<<<<< HEAD
-                    default_config={},
-=======
                     default_config=source_config.get("additional_settings", {}),
->>>>>>> 02eff3e2
                     bootstrap_servers=source_config.get("bootstrap_servers", "localhost: 9092"),
                     auto_offset_reset=(source_config.get("auto_offset_reset", "latest")),
                     group_id=f"pipeline-{source_name}",
@@ -174,11 +170,7 @@
 
             producer = KafkaProducer(
                 build_kafka_configuration(
-<<<<<<< HEAD
-                    default_config={},
-=======
                     default_config=sink_config.get("additional_settings", {}),
->>>>>>> 02eff3e2
                     bootstrap_servers=sink_config.get("bootstrap_servers", "localhost:9092"),
                 )
             )
