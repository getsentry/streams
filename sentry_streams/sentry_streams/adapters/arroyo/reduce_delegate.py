--- conflicted
+++ resolved
@@ -2,22 +2,7 @@
 
 import time
 from datetime import datetime
-<<<<<<< HEAD
-from typing import Any, Generic, Tuple, TypeVar, Union, cast
-=======
-from typing import (
-    Any,
-    Generic,
-    Iterable,
-    MutableSequence,
-    Optional,
-    Sequence,
-    Tuple,
-    TypeVar,
-    Union,
-    cast,
-)
->>>>>>> 24673aea
+from typing import Any, Generic, Sequence, Tuple, TypeVar, Union, cast
 
 from arroyo.processing.strategies.abstract import ProcessingStrategy
 from arroyo.types import FilteredPayload
@@ -79,17 +64,33 @@
         return None
     else:
         if isinstance(message.payload, RoutedValue):
+            # this is the actual raw payload
             payload: Any = message.payload.payload
         else:
             payload = message.payload
 
         timestamp = message.timestamp.timestamp() if message.timestamp is not None else time.time()
-        msg = PyMessage(
-            payload=payload,
-            headers=[],
-            timestamp=timestamp,
-            schema=None,
-        )
+        if isinstance(payload, Sequence) and isinstance(payload[0], tuple):
+            batch = []
+            schema = None
+            for tup in payload:
+                batch.append(tup[0])
+
+            schema = payload[0][1]
+
+            msg = PyMessage(
+                payload=batch,
+                headers=[],
+                timestamp=timestamp,
+                schema=schema,
+            )
+        else:
+            msg = PyMessage(
+                payload=payload,
+                headers=[],
+                timestamp=timestamp,
+                schema=None,
+            )
 
         committable = {
             (partition.topic.name, partition.index): offset
@@ -132,97 +133,4 @@
             ),
         )
 
-<<<<<<< HEAD
-        return ArroyoStrategyDelegate(reducer, rust_msg_to_arroyo_reduce, retriever)
-=======
-
-class OutputRetriever(ProcessingStrategy[Union[FilteredPayload, TIn]]):
-    """
-    This is an Arroyo strategy to be wired to another strategy used inside
-    a `RustOperatorDelegate`. This strategy collects the result and return it to the
-    Rust code.
-
-    Arroyo strategies are provided the following step and are expected to
-    hand the result directly to it. This does not work for `RustOperatorDelegate`
-    which is expected to return the result as return value of poll and flush.
-
-    In order to wrap an existing Arroyo strategy in a `RustOperatorDelegate` we
-    need to provide an instance of this class to the existing strategy to
-    collect the results and send it them back to Rust as `poll` return value.
-    """
-
-    def __init__(
-        self,
-    ) -> None:
-        self.__pending_messages: MutableSequence[Tuple[Message[TIn], Committable]] = []
-
-    def submit(self, message: ArroyoMessage[Union[FilteredPayload, TIn]]) -> None:
-        """
-        Accumulates messages provided by the previous step in the consumer.
-
-        Different types of reducers can provide RoutedValues or bare aggregated
-        data. So this class has to support both.
-        Messages are turned into `PyMessage` and stored in this format.
-        """
-        if isinstance(message.payload, FilteredPayload):
-            return
-        else:
-            if isinstance(message.payload, RoutedValue):
-                # this is the actual raw payload
-                payload: Any = message.payload.payload
-            else:
-                payload = message.payload
-
-            timestamp = (
-                message.timestamp.timestamp() if message.timestamp is not None else time.time()
-            )
-
-            if isinstance(payload, Sequence) and isinstance(payload[0], tuple):
-                batch = []
-                schema = None
-                for tup in payload:
-                    batch.append(tup[0])
-
-                schema = payload[0][1]
-
-                msg = PyMessage(
-                    payload=batch,
-                    headers=[],
-                    timestamp=timestamp,
-                    schema=schema,
-                )
-            else:
-                msg = PyMessage(
-                    payload=payload,
-                    headers=[],
-                    timestamp=timestamp,
-                    schema=None,
-                )
-
-            committable = {
-                (partition.topic.name, partition.index): offset
-                for partition, offset in message.committable.items()
-            }
-
-            self.__pending_messages.append((cast(Message[TIn], msg), committable))
-
-    def poll(self) -> None:
-        pass
-
-    def join(self, timeout: Optional[float] = None) -> None:
-        pass
-
-    def close(self) -> None:
-        pass
-
-    def terminate(self) -> None:
-        pass
-
-    def fetch(self) -> Iterable[Tuple[Message[TIn], Committable]]:
-        """
-        Fetches the output messages from the processing strategy.
-        """
-        ret = self.__pending_messages
-        self.__pending_messages = []
-        return ret
->>>>>>> 24673aea
+        return ArroyoStrategyDelegate(reducer, rust_msg_to_arroyo_reduce, retriever)