--- conflicted
+++ resolved
@@ -79,11 +79,13 @@
         raise NotImplementedError
 
     @abstractmethod
-<<<<<<< HEAD
-    def filter(self, step: Filter, stream: Any) -> Any:
+    def filter(self, step: Filter, stream: Stream) -> Stream:
         """
         Builds a filter operator for the platform the adapter supports.
-=======
+        """
+        raise NotImplementedError
+
+    @abstractmethod
     def reduce(
         self,
         step: Reduce[MeasurementUnit, InputType, OutputType],
@@ -91,18 +93,10 @@
     ) -> Stream:
         """
         Build a map operator for the platform the adapter supports.
->>>>>>> 9918396d
         """
         raise NotImplementedError
 
     @abstractmethod
-<<<<<<< HEAD
-=======
-    def filter(self, step: Filter, stream: Stream) -> Stream:
-        raise NotImplementedError
-
-    @abstractmethod
->>>>>>> 9918396d
     def run(self) -> None:
         """
         Starts the pipeline
