import json
from dataclasses import dataclass
<<<<<<< HEAD
from typing import Any, Generator, Self, Union

from sentry_streams.pipeline.function_template import Accumulator, GroupBy
from sentry_streams.pipeline.message import Message
=======
from datetime import datetime
from typing import Generator, Self, Union
>>>>>>> d62578c6

from sentry_kafka_schemas.schema_types.events_v1 import InsertEvent

from sentry_streams.pipeline.function_template import Accumulator, GroupBy
from sentry_streams.pipeline.message import Message


@dataclass
class TimeSeriesDataPoint:
    alert_id: int
    latency: int
    alert_type: str


@dataclass
class p95AlertData:
    alert_id: int
    p95_latency: int
    name: str = "p95alert"

    def to_dict(self) -> dict[str, Union[str, int]]:
        return {
            "alert_id": self.alert_id,
            "alert_name": self.name,
            "p95_latency": self.p95_latency,
        }


@dataclass
class CountAlertData:
    alert_id: int
    event_count: int
    name: str = "eventcount"

    def to_dict(self) -> dict[str, Union[str, int]]:
        return {
            "alert_id": self.alert_id,
            "alert_name": self.name,
            "event_count": self.event_count,
        }


<<<<<<< HEAD
def build_event(value: Message[bytes]) -> Event:
    """
    Build a Span object from a JSON str
    """

    d: dict[str, Any] = json.loads(value.payload)

    return Event(d["project_id"], d["latency"], d["timestamp"], d["tags"], d["value"])


def build_alert_json(message: Union[p95AlertData, CountAlertData]) -> bytes:

    d = message.to_dict()
=======
def build_alert_json(message: Message[Union[p95AlertData, CountAlertData]]) -> bytes:

    d = message.payload.to_dict()
>>>>>>> d62578c6

    return json.dumps(d).encode("utf-8")


class AlertsBuffer(Accumulator[Message[TimeSeriesDataPoint], Union[p95AlertData, CountAlertData]]):
    """
    An AlertsBuffer, which is created per-alert ID. Manages the aggregation of event data
    that pertains to each particular registered alert ID.
    """

    def __init__(self) -> None:
        self.latencies: list[int] = []
        self.count = 0
        self.alert_type: str
        self.alert_id: int

    def add(self, message: Message[TimeSeriesDataPoint]) -> Self:
        value = message.payload
        if value.alert_type == "count":
            self.count += 1
            self.alert_type = value.alert_type
            self.alert_id = value.alert_id

        if value.alert_type == "p95":
            self.latencies.append(value.latency)
            self.alert_type = value.alert_type
            self.alert_id = value.alert_id

        return self

    def get_value(self) -> Union[p95AlertData, CountAlertData]:
        # A fake p95 calculation, to serve as an example
        if self.alert_type == "count":
            return CountAlertData(alert_id=self.alert_id, event_count=self.count)

        else:
            return p95AlertData(alert_id=self.alert_id, p95_latency=max(self.latencies))

    def merge(self, other: Self) -> Self:
        # TODO: Use DataSketches
        self.latencies = self.latencies + other.latencies
        self.count = self.count + other.count

        return self


# alert rules for our app
REGISTERED_ALERTS = {
    4: {"type": "count", "threshold": 4},
    5: {"type": "count", "threshold": 2},
    6: {"type": "p95", "threshold": 4},
}
# maps project_id to alert rules
REGISTERED_PROJECT_ALERTS = {2: {"tag_a": 4, "tag_b": 6}, 1: 6}


def materialize_alerts(
<<<<<<< HEAD
    event: Event,
=======
    message: Message[InsertEvent],
>>>>>>> d62578c6
) -> Generator[TimeSeriesDataPoint, None, None]:
    """
    Generates (potentially multiple) time series data points per event data point.
    Looks up attributes of the event data point (in this case, project_id) to determine
    which registered alert(s) correspond to the current event. One event may be registered
    with multiple alert rules.
    """
<<<<<<< HEAD
    project_id = event.project_id
=======
    event = message.payload
    project_id = event["project_id"]
>>>>>>> d62578c6
    alerts_for_project = REGISTERED_PROJECT_ALERTS[project_id]
    now = datetime.now().timestamp()
    latency = int(now - event["data"]["received"])
    if isinstance(alerts_for_project, dict):
        tags = event["data"]["tags"] or []
        for tag in tags:
            alert_id = alerts_for_project[tag]
            alert_rule = REGISTERED_ALERTS[alert_id]
            alert_type = alert_rule["type"]
            assert isinstance(alert_type, str)

            alerting_event = TimeSeriesDataPoint(
                alert_id=alert_id,
                latency=latency,
                alert_type=alert_type,
            )
            yield alerting_event
    else:
        assert isinstance(alerts_for_project, int)
        alert_rule = REGISTERED_ALERTS[alerts_for_project]
        alert_type = alert_rule["type"]
        assert isinstance(alert_type, str)

        alerting_event = TimeSeriesDataPoint(
            alert_id=alerts_for_project,
            latency=latency,
            alert_type=alert_type,
        )
        yield alerting_event


class GroupByAlertID(GroupBy):

    def get_group_by_key(self, alerting_event: TimeSeriesDataPoint) -> int:
        return alerting_event.alert_id<|MERGE_RESOLUTION|>--- conflicted
+++ resolved
@@ -1,14 +1,7 @@
 import json
 from dataclasses import dataclass
-<<<<<<< HEAD
-from typing import Any, Generator, Self, Union
-
-from sentry_streams.pipeline.function_template import Accumulator, GroupBy
-from sentry_streams.pipeline.message import Message
-=======
 from datetime import datetime
 from typing import Generator, Self, Union
->>>>>>> d62578c6
 
 from sentry_kafka_schemas.schema_types.events_v1 import InsertEvent
 
@@ -51,25 +44,9 @@
         }
 
 
-<<<<<<< HEAD
-def build_event(value: Message[bytes]) -> Event:
-    """
-    Build a Span object from a JSON str
-    """
-
-    d: dict[str, Any] = json.loads(value.payload)
-
-    return Event(d["project_id"], d["latency"], d["timestamp"], d["tags"], d["value"])
-
-
-def build_alert_json(message: Union[p95AlertData, CountAlertData]) -> bytes:
-
-    d = message.to_dict()
-=======
 def build_alert_json(message: Message[Union[p95AlertData, CountAlertData]]) -> bytes:
 
     d = message.payload.to_dict()
->>>>>>> d62578c6
 
     return json.dumps(d).encode("utf-8")
 
@@ -127,11 +104,7 @@
 
 
 def materialize_alerts(
-<<<<<<< HEAD
-    event: Event,
-=======
     message: Message[InsertEvent],
->>>>>>> d62578c6
 ) -> Generator[TimeSeriesDataPoint, None, None]:
     """
     Generates (potentially multiple) time series data points per event data point.
@@ -139,12 +112,8 @@
     which registered alert(s) correspond to the current event. One event may be registered
     with multiple alert rules.
     """
-<<<<<<< HEAD
-    project_id = event.project_id
-=======
     event = message.payload
     project_id = event["project_id"]
->>>>>>> d62578c6
     alerts_for_project = REGISTERED_PROJECT_ALERTS[project_id]
     now = datetime.now().timestamp()
     latency = int(now - event["data"]["received"])
