import json

from sentry_streams.pipeline import Batch, FlatMap, Map, streaming_source
from sentry_streams.pipeline.batch import unbatch
from sentry_streams.pipeline.function_template import InputType


def build_batch_str(batch: list[InputType]) -> str:
    d = {"batch": batch}

    return json.dumps(d)


def build_message_str(message: str) -> str:
    d = {"message": message}

    return json.dumps(d)


<<<<<<< HEAD
pipeline = (
    streaming_source(
        name="myinput",
        stream_name="logical-events",
    )
    .apply("mybatch", Batch(batch_size=5))  # User simply provides the batch size
    .apply("myunbatch", FlatMap(function=unbatch))
    .apply("mymap", Map(function=build_message_str))
    .sink(
        "kafkasink",
        stream_name="transformed-events",
    )  # flush the batches to the Sink
=======
pipeline = Pipeline()

source = StreamSource(
    name="myinput",
    ctx=pipeline,
    stream_name="events",
)

# User simply provides the batch size
reduce: Batch[int, str] = Batch(name="mybatch", ctx=pipeline, inputs=[source], batch_size=5)

flat_map = FlatMap(name="myunbatch", ctx=pipeline, inputs=[reduce], function=unbatch)

map = Map(name="mymap", ctx=pipeline, inputs=[flat_map], function=build_message_str)

# flush the batches to the Sink
sink = StreamSink(
    name="kafkasink",
    ctx=pipeline,
    inputs=[map],
    stream_name="transformed-events",
>>>>>>> 72c905cb
)<|MERGE_RESOLUTION|>--- conflicted
+++ resolved
@@ -17,11 +17,10 @@
     return json.dumps(d)
 
 
-<<<<<<< HEAD
 pipeline = (
     streaming_source(
         name="myinput",
-        stream_name="logical-events",
+        stream_name="events",
     )
     .apply("mybatch", Batch(batch_size=5))  # User simply provides the batch size
     .apply("myunbatch", FlatMap(function=unbatch))
@@ -30,27 +29,4 @@
         "kafkasink",
         stream_name="transformed-events",
     )  # flush the batches to the Sink
-=======
-pipeline = Pipeline()
-
-source = StreamSource(
-    name="myinput",
-    ctx=pipeline,
-    stream_name="events",
-)
-
-# User simply provides the batch size
-reduce: Batch[int, str] = Batch(name="mybatch", ctx=pipeline, inputs=[source], batch_size=5)
-
-flat_map = FlatMap(name="myunbatch", ctx=pipeline, inputs=[reduce], function=unbatch)
-
-map = Map(name="mymap", ctx=pipeline, inputs=[flat_map], function=build_message_str)
-
-# flush the batches to the Sink
-sink = StreamSink(
-    name="kafkasink",
-    ctx=pipeline,
-    inputs=[map],
-    stream_name="transformed-events",
->>>>>>> 72c905cb
 )