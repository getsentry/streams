--- conflicted
+++ resolved
@@ -1,10 +1,6 @@
-<<<<<<< HEAD
-from sentry_streams.examples.batch_builder import build_message_str
-=======
 import json
 
 from sentry_streams.pipeline.function_template import InputType
->>>>>>> dfb72bae
 from sentry_streams.pipeline.pipeline import (
     Batch,
     KafkaSink,
