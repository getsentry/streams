from sentry_streams.examples.batch_builder import build_message_str
from sentry_streams.pipeline.pipeline import (
    Batch,
    KafkaSink,
    KafkaSource,
    Map,
    Pipeline,
    Unbatch,
)

pipeline = Pipeline()

source = KafkaSource(
    name="myinput",
    ctx=pipeline,
    logical_topic="logical-events",
)

# User simply provides the batch size
reduce: Batch[int, str] = Batch(name="mybatch", ctx=pipeline, inputs=[source], batch_size=5)

unbatch: Unbatch[str] = Unbatch(name="myunbatch", ctx=pipeline, inputs=[reduce])

<<<<<<< HEAD
map = Map(name="mymap", ctx=pipeline, inputs=[unbatch], function=build_message_str)

=======
>>>>>>> 9dc5b503
# flush the batches to the Sink
sink = KafkaSink(
    name="kafkasink",
    ctx=pipeline,
    inputs=[map],
    logical_topic="transformed-events",
)<|MERGE_RESOLUTION|>--- conflicted
+++ resolved
@@ -21,11 +21,8 @@
 
 unbatch: Unbatch[str] = Unbatch(name="myunbatch", ctx=pipeline, inputs=[reduce])
 
-<<<<<<< HEAD
 map = Map(name="mymap", ctx=pipeline, inputs=[unbatch], function=build_message_str)
 
-=======
->>>>>>> 9dc5b503
 # flush the batches to the Sink
 sink = KafkaSink(
     name="kafkasink",
