from sentry_kafka_schemas.schema_types.ingest_metrics_v1 import IngestMetric

from sentry_streams.examples.transform_metrics import transform_msg
from sentry_streams.pipeline import Filter, Map, Parser, Serializer, streaming_source
from sentry_streams.pipeline.chain import StreamSink
from sentry_streams.pipeline.message import Message


def filter_events(msg: Message[IngestMetric]) -> bool:
    return bool(msg.payload["type"] == "c")


<<<<<<< HEAD
def transform_msg(msg: Message[IngestMetric]) -> Mapping[str, Any]:
    return {**msg.payload, "transformed": True}


def generate_files() -> str:
    return "uploaded_file.txt"


=======
>>>>>>> ba6f4080
# A pipline with a few transformations
pipeline = (
    streaming_source(
        name="myinput",
        stream_name="ingest-metrics",
    )
    .apply(
        "parser",
        Parser(
            msg_type=IngestMetric,
        ),
    )
    .apply("filter", Filter(function=filter_events))
    .apply("transform", Map(function=transform_msg))
    .apply("serializer", Serializer())
<<<<<<< HEAD
    .sink("mysink", GCSSink(bucket="arroyo-artifacts", object_generator=generate_files))
=======
    .sink("mysink", StreamSink(stream_name="transformed-events"))
>>>>>>> ba6f4080
)<|MERGE_RESOLUTION|>--- conflicted
+++ resolved
@@ -2,7 +2,7 @@
 
 from sentry_streams.examples.transform_metrics import transform_msg
 from sentry_streams.pipeline import Filter, Map, Parser, Serializer, streaming_source
-from sentry_streams.pipeline.chain import StreamSink
+from sentry_streams.pipeline.chain import GCSSink
 from sentry_streams.pipeline.message import Message
 
 
@@ -10,17 +10,10 @@
     return bool(msg.payload["type"] == "c")
 
 
-<<<<<<< HEAD
-def transform_msg(msg: Message[IngestMetric]) -> Mapping[str, Any]:
-    return {**msg.payload, "transformed": True}
-
-
 def generate_files() -> str:
     return "uploaded_file.txt"
 
 
-=======
->>>>>>> ba6f4080
 # A pipline with a few transformations
 pipeline = (
     streaming_source(
@@ -36,9 +29,5 @@
     .apply("filter", Filter(function=filter_events))
     .apply("transform", Map(function=transform_msg))
     .apply("serializer", Serializer())
-<<<<<<< HEAD
     .sink("mysink", GCSSink(bucket="arroyo-artifacts", object_generator=generate_files))
-=======
-    .sink("mysink", StreamSink(stream_name="transformed-events"))
->>>>>>> ba6f4080
 )