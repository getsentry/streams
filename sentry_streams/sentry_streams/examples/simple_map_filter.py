--- conflicted
+++ resolved
@@ -1,14 +1,9 @@
 from typing import Any, Mapping
 
-<<<<<<< HEAD
-from sentry_streams.pipeline import Filter, Map, streaming_source
-from sentry_streams.pipeline.chain import GCSSink
-from sentry_streams.pipeline.message import Message
-=======
 from sentry_kafka_schemas.schema_types.ingest_metrics_v1 import IngestMetric
->>>>>>> e0057201
 
 from sentry_streams.pipeline import Filter, Map, Parser, Serializer, streaming_source
+from sentry_streams.pipeline.chain import GCSSink
 from sentry_streams.pipeline.message import Message
 
 
@@ -34,11 +29,6 @@
     )
     .apply("filter", Filter(function=filter_events))
     .apply("transform", Map(function=transform_msg))
-<<<<<<< HEAD
-    .apply("serializer", Map(function=serialize_msg))
+    .apply("serializer", Serializer())
     .sink("mysink", GCSSink(bucket="arroyo-artifacts", object_file="uploaded.txt"))
-=======
-    .apply("serializer", Serializer())
-    .sink("mysink", "transformed-events")
->>>>>>> e0057201
 )