from __future__ import annotations

from abc import ABC, abstractmethod
from copy import deepcopy
from typing import Generic, Optional, Sequence, Tuple, TypeVar, cast

from sentry_streams.rust_streams import PyAnyMessage, RawMessage

TPayload = TypeVar("TPayload")


class Message(ABC, Generic[TPayload]):
    """
    A generic class to represent multiple types of messages in the pipeline.
    Streaming Steps should access the message via this class.

    The actual Message classes are defined in Rust and are exported to Python
    via pyo3. This class and its subclasses wrap the Rust classes so that we
<<<<<<< HEAD
    can make the payload time Generic. It is not possible to create, via pyo3,
    a class that is generic to Python nor using Rust generics.
=======
    can make the payload of the Rust classes generic. It is not possible to
    create, via pyo3, a class that is generic to Python nor using Rust generics.
>>>>>>> e0057201

    The other reason this class exists is to have a superclass for all message
    types in Python. In rust we have a rich enum.

    TODO: Find a way to avoid redeclaring all the message types in Python.
          we should be able to only redeclare the messages where we want to
          make payload a Python Generic.
    """

    @property
    @abstractmethod
    def payload(self) -> TPayload:
        raise NotImplementedError

    @property
    @abstractmethod
    def headers(self) -> Sequence[Tuple[str, bytes]]:
        raise NotImplementedError

    @property
    @abstractmethod
    def timestamp(self) -> float:
        raise NotImplementedError

    @property
    @abstractmethod
    def schema(self) -> str | None:
        raise NotImplementedError

    @abstractmethod
    def deepcopy(self) -> Message[TPayload]:
        raise NotImplementedError

    def __eq__(self, other: object) -> bool:
        if not isinstance(other, Message):
            return False
        return (
            self.payload == other.payload
            and self.headers == other.headers
            and self.timestamp == other.timestamp
            and self.schema == other.schema
        )


class PyMessage(Generic[TPayload], Message[TPayload]):
    """
    A wrapper for the Rust PyAnyMessage to make the payload generic.
<<<<<<< HEAD
=======

    The payload of the inner rust class is `Any` for Python,
    but this class casts it to a Generic type.
    This does not offer the same guarantee as if the code was all
    in Python as the Rust code may not respect the type hint.
    By making this type generic we can still get a lot of guarantees
    by the type checker when wiring python primitives together as
    it can ensure primitives are compatible with each other.
>>>>>>> e0057201
    """

    def __init__(
        self,
        payload: TPayload,
        headers: Sequence[Tuple[str, bytes]],
        timestamp: float,
        schema: Optional[str] = None,
    ) -> None:
        self.inner = PyAnyMessage(payload, headers, timestamp, schema)

    @property
    def payload(self) -> TPayload:
        return cast(TPayload, self.inner.payload)

    @property
    def headers(self) -> Sequence[Tuple[str, bytes]]:
        return self.inner.headers

    @property
    def timestamp(self) -> float:
        return self.inner.timestamp

    @property
    def schema(self) -> str | None:
        return self.inner.schema

    def deepcopy(self) -> PyMessage[TPayload]:
        return PyMessage(
            deepcopy(self.inner.payload),
            deepcopy(self.inner.headers),
            self.inner.timestamp,
            self.inner.schema,
        )


class PyRawMessage(Message[bytes]):
    """
    A wrapper for the Rust RawMessage so `RawMessage` extends `Messasge`.
    """

    def __init__(
        self,
        payload: bytes,
        headers: Sequence[Tuple[str, bytes]],
        timestamp: float,
        schema: Optional[str] = None,
    ) -> None:
        self.inner = RawMessage(payload, headers, timestamp, schema)

    @property
    def payload(self) -> bytes:
        return self.inner.payload

    @property
    def headers(self) -> Sequence[Tuple[str, bytes]]:
        return self.inner.headers

    @property
    def timestamp(self) -> float:
        return self.inner.timestamp

    @property
    def schema(self) -> str | None:
        return self.inner.schema

    def deepcopy(self) -> PyRawMessage:
        return PyRawMessage(
            deepcopy(self.inner.payload),
            deepcopy(self.inner.headers),
            self.inner.timestamp,
            self.inner.schema,
        )<|MERGE_RESOLUTION|>--- conflicted
+++ resolved
@@ -16,13 +16,8 @@
 
     The actual Message classes are defined in Rust and are exported to Python
     via pyo3. This class and its subclasses wrap the Rust classes so that we
-<<<<<<< HEAD
-    can make the payload time Generic. It is not possible to create, via pyo3,
-    a class that is generic to Python nor using Rust generics.
-=======
     can make the payload of the Rust classes generic. It is not possible to
     create, via pyo3, a class that is generic to Python nor using Rust generics.
->>>>>>> e0057201
 
     The other reason this class exists is to have a superclass for all message
     types in Python. In rust we have a rich enum.
@@ -70,8 +65,6 @@
 class PyMessage(Generic[TPayload], Message[TPayload]):
     """
     A wrapper for the Rust PyAnyMessage to make the payload generic.
-<<<<<<< HEAD
-=======
 
     The payload of the inner rust class is `Any` for Python,
     but this class casts it to a Generic type.
@@ -80,7 +73,6 @@
     By making this type generic we can still get a lot of guarantees
     by the type checker when wiring python primitives together as
     it can ensure primitives are compatible with each other.
->>>>>>> e0057201
     """
 
     def __init__(
