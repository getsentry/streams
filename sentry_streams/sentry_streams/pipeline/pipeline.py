--- conflicted
+++ resolved
@@ -52,6 +52,8 @@
 TNewOut = TypeVar("TNewOut")
 TBranch = TypeVar("TBranch")
 
+RUST_FUNCTION_VERSION = 1
+
 
 class StepType(Enum):
     BRANCH = "branch"
@@ -288,22 +290,6 @@
     step_type: StepType = StepType.SINK
 
 
-<<<<<<< HEAD
-RoutingFuncReturnType = TypeVar("RoutingFuncReturnType")
-TransformFuncReturnType = TypeVar("TransformFuncReturnType")
-
-RUST_FUNCTION_VERSION = 1
-
-
-class TransformFunction(ABC, Generic[TransformFuncReturnType]):
-    @property
-    @abstractmethod
-    def resolved_function(self) -> Callable[..., TransformFuncReturnType]:
-        raise NotImplementedError()
-
-
-=======
->>>>>>> f750aacd
 @dataclass
 class FunctionTransform(Transform[TIn, TOut], Generic[TIn, TOut]):
     """
@@ -386,14 +372,13 @@
     function: Union[Callable[[Message[TIn]], bool], str]
     step_type: StepType = StepType.FILTER
 
-<<<<<<< HEAD
     def post_rust_function_validation(self, func: InternalRustFunction) -> None:
         output_type = func.output_type()
         if output_type != "bool":
             raise TypeError(
                 f"Filter function {func} should return bool, " f"but returns {output_type}"
             )
-=======
+
     @property
     def resolved_function(self) -> Callable[[Message[TIn]], bool]:
         """
@@ -412,7 +397,6 @@
         imported_func = cast(Callable[[Message[TIn]], bool], getattr(imported_cls, fn))
         function_callable = imported_func
         return function_callable
->>>>>>> f750aacd
 
 
 @dataclass
