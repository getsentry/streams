[build-system]
    requires      = ["maturin>=1.5.1"]
    build-backend = "maturin"

[project]
<<<<<<< HEAD
name = "sentry-streams"
version = "0.0.29"
description = "The python Sentry Streaming API"
readme = "README.md"

requires-python = ">=3.11"

dependencies = [
    "requests>=2.32.3",
    "sentry-arroyo>=2.18.2",
    "pyyaml>=6.0.2",
    "jsonschema>=4.23.0",
    "sentry-kafka-schemas>=1.2.0",
    "polars",
    "click>=8.1.7",
    "datadog>=0.52.0",
]
=======
    name        = "sentry-streams"
    version     = "0.0.29"
    description = "The python Sentry Streaming API"
    readme      = "README.md"

    requires-python = ">=3.11"

    dependencies = [
        "requests>=2.32.3",
        "sentry-arroyo>=2.18.2",
        "pyyaml>=6.0.2",
        "jsonschema>=4.23.0",
        "sentry-kafka-schemas>=1.2.0",
        "polars",
        "click>=8.2.1",
        "datadog>=0.21.0",
    ]
>>>>>>> d828ca8e

[dependency-groups]
    docs = [
        "sphinx>=7.2.6",
        "sphinx-rtd-theme>=1.3.0",
        "sphinxcontrib-mermaid>=1.0.0",
    ]
    dev = [
        "mypy>=1.14.1",
        "pre-commit>=4.1.0",
        "pytest>=8.3.4",
        "responses>=0.25.6",
        "types-requests>=2.32.0",
        "maturin>=1.5.1",
        "types-PyYAML>=6.0.12",
        "types-jsonschema>=4.23.0",
        "devservices>=1.1.5",
        "types-confluent-kafka>=1.3.4",
    ]

[tool.maturin]
    module-name = "sentry_streams.rust_streams"

[tool.setuptools.package-data]
    sentry_streams = [
        "py.typed",
        "config.json",
        "deployment_config/test_flink.yaml",
    ]

[tool.pytest.ini_options]
    minversion = "0.0.29"
    addopts    = "-ra -q"
    testpaths  = ["tests"]

[tool.black]
    # File filtering is taken care of in pre-commit.
    line-length = 100

[tool.isort]
    profile = "black"<|MERGE_RESOLUTION|>--- conflicted
+++ resolved
@@ -3,25 +3,6 @@
     build-backend = "maturin"
 
 [project]
-<<<<<<< HEAD
-name = "sentry-streams"
-version = "0.0.29"
-description = "The python Sentry Streaming API"
-readme = "README.md"
-
-requires-python = ">=3.11"
-
-dependencies = [
-    "requests>=2.32.3",
-    "sentry-arroyo>=2.18.2",
-    "pyyaml>=6.0.2",
-    "jsonschema>=4.23.0",
-    "sentry-kafka-schemas>=1.2.0",
-    "polars",
-    "click>=8.1.7",
-    "datadog>=0.52.0",
-]
-=======
     name        = "sentry-streams"
     version     = "0.0.29"
     description = "The python Sentry Streaming API"
@@ -36,10 +17,9 @@
         "jsonschema>=4.23.0",
         "sentry-kafka-schemas>=1.2.0",
         "polars",
-        "click>=8.2.1",
+        "click>=8.1.7",
         "datadog>=0.21.0",
     ]
->>>>>>> d828ca8e
 
 [dependency-groups]
     docs = [
