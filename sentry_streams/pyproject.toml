[build-system]
requires = ["setuptools>=70", "wheel"]
build-backend = "setuptools.build_meta"

[project]
name = "sentry-streams"
version = "0.0.16"
description = "The python Sentry Streaming API"
readme = "README.md"

requires-python = ">=3.11"
dependencies = [
    "requests>=2.32.3",
    "sentry-arroyo>=2.18.2",
    "pyyaml>=6.0.2",
    "jsonschema>=4.23.0",
]

[dependency-groups]
docs = [
    "sphinx>=7.2.6",
    "sphinx-rtd-theme>=1.3.0",
    "sphinxcontrib-mermaid>=1.0.0",
]
dev = [
    "mypy>=1.14.1",
    "pre-commit>=4.1.0",
    "pytest>=8.3.4",
    "responses>=0.25.6",
    "types-requests>=2.32.0",
    "types-PyYAML>=6.0.12",
    "types-jsonschema>=4.23.0",
]

[tool.setuptools.package-data]
sentry_streams = ["py.typed", "config.json", "deployment_config/test_flink_config.yaml"]

[tool.pytest.ini_options]
<<<<<<< HEAD
minversion = ""
=======
minversion = "0.0.16"
>>>>>>> 0cc72f04
addopts = "-ra -q"
testpaths = ["tests"]

[tool.black]
# File filtering is taken care of in pre-commit.
line-length = 100

[tool.isort]
profile = "black"<|MERGE_RESOLUTION|>--- conflicted
+++ resolved
@@ -36,11 +36,7 @@
 sentry_streams = ["py.typed", "config.json", "deployment_config/test_flink_config.yaml"]
 
 [tool.pytest.ini_options]
-<<<<<<< HEAD
-minversion = ""
-=======
 minversion = "0.0.16"
->>>>>>> 0cc72f04
 addopts = "-ra -q"
 testpaths = ["tests"]
 
