--- conflicted
+++ resolved
@@ -3,9 +3,8 @@
     build-backend = "maturin"
 
 [project]
-<<<<<<< HEAD
     name        = "sentry-streams"
-    version     = "0.0.27"
+    version     = "0.0.29"
     description = "The python Sentry Streaming API"
     readme      = "README.md"
 
@@ -19,26 +18,8 @@
         "sentry-kafka-schemas>=1.2.0",
         "polars",
         "click>=8.2.1",
-        "datadog==0.21.0",
-=======
-name = "sentry-streams"
-version = "0.0.29"
-description = "The python Sentry Streaming API"
-readme = "README.md"
-
-requires-python = ">=3.11"
-
-dependencies = [
-    "requests>=2.32.3",
-    "sentry-arroyo>=2.18.2",
-    "pyyaml>=6.0.2",
-    "jsonschema>=4.23.0",
-    "sentry-kafka-schemas>=1.2.0",
-    "polars",
-    "click>=8.2.1",
-    "datadog>=0.21.0",
->>>>>>> adb5980a
-]
+        "datadog>=0.21.0",
+    ]
 
 [dependency-groups]
     docs = [
@@ -70,15 +51,9 @@
     ]
 
 [tool.pytest.ini_options]
-<<<<<<< HEAD
-    minversion = "0.0.27"
+    minversion = "0.0.29"
     addopts    = "-ra -q"
     testpaths  = ["tests"]
-=======
-minversion = "0.0.29"
-addopts = "-ra -q"
-testpaths = ["tests"]
->>>>>>> adb5980a
 
 [tool.black]
     # File filtering is taken care of in pre-commit.
