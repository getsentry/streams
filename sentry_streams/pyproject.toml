[build-system]
requires = ["maturin>=1.5.1"]
build-backend = "maturin"

[project]
name = "sentry-streams"
version = "0.0.15"
description = "The python Sentry Streaming API"
readme = "README.md"

requires-python = ">=3.11"
dependencies = [
    "requests>=2.32.3",
    "sentry-arroyo>=2.18.2",
    "pyyaml>=6.0.2",
    "jsonschema>=4.23.0",
]

[dependency-groups]
docs = [
    "sphinx>=7.2.6",
    "sphinx-rtd-theme>=1.3.0",
    "sphinxcontrib-mermaid>=1.0.0",
]
dev = [
    "mypy>=1.14.1",
    "pre-commit>=4.1.0",
    "pytest>=8.3.4",
    "responses>=0.25.6",
    "types-requests>=2.32.0",
<<<<<<< HEAD
    "maturin>=1.5.1",
=======
    "types-PyYAML>=6.0.12",
    "types-jsonschema>=4.23.0",
>>>>>>> 918d26a5
]

[tool.setuptools.package-data]
sentry_streams = ["py.typed", "config.json"]

[tool.pytest.ini_options]
minversion = "0.0.15"
addopts = "-ra -q"
testpaths = ["tests"]

[tool.black]
# File filtering is taken care of in pre-commit.
line-length = 100

[tool.isort]
profile = "black"<|MERGE_RESOLUTION|>--- conflicted
+++ resolved
@@ -28,12 +28,9 @@
     "pytest>=8.3.4",
     "responses>=0.25.6",
     "types-requests>=2.32.0",
-<<<<<<< HEAD
     "maturin>=1.5.1",
-=======
     "types-PyYAML>=6.0.12",
     "types-jsonschema>=4.23.0",
->>>>>>> 918d26a5
 ]
 
 [tool.setuptools.package-data]
