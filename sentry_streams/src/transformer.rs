--- conflicted
+++ resolved
@@ -160,13 +160,8 @@
     }
 
     #[test]
-<<<<<<< HEAD
     fn test_transform_handles_msg_invalid_exception() {
         crate::testutils::initialize_python();
-=======
-    fn test_transform_handles_invalid_msg_exception() {
-        pyo3::prepare_freethreaded_python();
->>>>>>> a814a124
 
         import_py_dep("sentry_streams.pipeline.exception", "InvalidMessageError");
 
