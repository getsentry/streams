--- conflicted
+++ resolved
@@ -162,14 +162,9 @@
     }
 
     #[test]
-<<<<<<< HEAD
+    #[ignore]
     fn test_transform_handles_msg_invalid_exception() {
         crate::testutils::initialize_python();
-=======
-    #[ignore]
-    fn test_transform_handles_invalid_msg_exception() {
-        pyo3::prepare_freethreaded_python();
->>>>>>> 4808eb17
 
         import_py_dep("sentry_streams.pipeline.exception", "InvalidMessageError");
 
