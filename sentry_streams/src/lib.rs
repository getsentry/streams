use pyo3::prelude::*;
mod broadcaster;
mod callers;
mod commit_policy;
mod committable;
mod consumer;
mod filter_step;
mod gcs_writer;
mod kafka_config;
mod messages;
<<<<<<< HEAD
mod metrics;
mod metrics_config;
=======
mod mocks;
>>>>>>> 3730b062
mod operators;
mod python_operator;
mod routers;
mod routes;
mod sinks;
mod store_sinks;
mod time_helpers;
mod transformer;
mod utils;
mod watermark;

#[doc(hidden)]
pub mod ffi;
pub use ffi::Message;

#[cfg(test)]
mod fake_strategy;
#[cfg(test)]
mod testutils;

#[pymodule]
fn rust_streams(m: &Bound<'_, PyModule>) -> PyResult<()> {
    m.add_class::<routes::Route>()?;
    m.add_class::<operators::RuntimeOperator>()?;
    m.add_class::<kafka_config::PyKafkaConsumerConfig>()?;
    m.add_class::<kafka_config::PyKafkaProducerConfig>()?;
    m.add_class::<kafka_config::InitialOffset>()?;
    m.add_class::<consumer::ArroyoConsumer>()?;
    m.add_class::<metrics_config::PyMetricConfig>()?;
    m.add_class::<messages::PyAnyMessage>()?;
    m.add_class::<messages::RawMessage>()?;
    m.add_class::<messages::PyWatermark>()?;
    Ok(())
}<|MERGE_RESOLUTION|>--- conflicted
+++ resolved
@@ -8,12 +8,9 @@
 mod gcs_writer;
 mod kafka_config;
 mod messages;
-<<<<<<< HEAD
 mod metrics;
 mod metrics_config;
-=======
 mod mocks;
->>>>>>> 3730b062
 mod operators;
 mod python_operator;
 mod routers;
