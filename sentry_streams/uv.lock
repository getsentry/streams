version = 1
revision = 1
requires-python = ">=3.11"

[[package]]
name = "alabaster"
version = "1.0.0"
source = { registry = "https://pypi.org/simple" }
sdist = { url = "https://files.pythonhosted.org/packages/a6/f8/d9c74d0daf3f742840fd818d69cfae176fa332022fd44e3469487d5a9420/alabaster-1.0.0.tar.gz", hash = "sha256:c00dca57bca26fa62a6d7d0a9fcce65f3e026e9bfe33e9c538fd3fbb2144fd9e", size = 24210 }
wheels = [
    { url = "https://files.pythonhosted.org/packages/7e/b3/6b4067be973ae96ba0d615946e314c5ae35f9f993eca561b356540bb0c2b/alabaster-1.0.0-py3-none-any.whl", hash = "sha256:fc6786402dc3fcb2de3cabd5fe455a2db534b371124f1f21de8731783dec828b", size = 13929 },
]

[[package]]
name = "attrs"
version = "25.3.0"
source = { registry = "https://pypi.org/simple" }
sdist = { url = "https://files.pythonhosted.org/packages/5a/b0/1367933a8532ee6ff8d63537de4f1177af4bff9f3e829baf7331f595bb24/attrs-25.3.0.tar.gz", hash = "sha256:75d7cefc7fb576747b2c81b4442d4d4a1ce0900973527c011d1030fd3bf4af1b", size = 812032 }
wheels = [
    { url = "https://files.pythonhosted.org/packages/77/06/bb80f5f86020c4551da315d78b3ab75e8228f89f0162f2c3a819e407941a/attrs-25.3.0-py3-none-any.whl", hash = "sha256:427318ce031701fea540783410126f03899a97ffc6f61596ad581ac2e40e3bc3", size = 63815 },
]

[[package]]
name = "babel"
version = "2.17.0"
source = { registry = "https://pypi.org/simple" }
sdist = { url = "https://files.pythonhosted.org/packages/7d/6b/d52e42361e1aa00709585ecc30b3f9684b3ab62530771402248b1b1d6240/babel-2.17.0.tar.gz", hash = "sha256:0c54cffb19f690cdcc52a3b50bcbf71e07a808d1c80d549f2459b9d2cf0afb9d", size = 9951852 }
wheels = [
    { url = "https://files.pythonhosted.org/packages/b7/b8/3fe70c75fe32afc4bb507f75563d39bc5642255d1d94f1f23604725780bf/babel-2.17.0-py3-none-any.whl", hash = "sha256:4d0b53093fdfb4b21c92b5213dba5a1b23885afa8383709427046b21c366e5f2", size = 10182537 },
]

[[package]]
name = "certifi"
version = "2025.4.26"
source = { registry = "https://pypi.org/simple" }
sdist = { url = "https://files.pythonhosted.org/packages/e8/9e/c05b3920a3b7d20d3d3310465f50348e5b3694f4f88c6daf736eef3024c4/certifi-2025.4.26.tar.gz", hash = "sha256:0a816057ea3cdefcef70270d2c515e4506bbc954f417fa5ade2021213bb8f0c6", size = 160705 }
wheels = [
    { url = "https://files.pythonhosted.org/packages/4a/7e/3db2bd1b1f9e95f7cddca6d6e75e2f2bd9f51b1246e546d88addca0106bd/certifi-2025.4.26-py3-none-any.whl", hash = "sha256:30350364dfe371162649852c63336a15c70c6510c2ad5015b21c2345311805f3", size = 159618 },
]

[[package]]
name = "cfgv"
version = "3.4.0"
source = { registry = "https://pypi.org/simple" }
sdist = { url = "https://files.pythonhosted.org/packages/11/74/539e56497d9bd1d484fd863dd69cbbfa653cd2aa27abfe35653494d85e94/cfgv-3.4.0.tar.gz", hash = "sha256:e52591d4c5f5dead8e0f673fb16db7949d2cfb3f7da4582893288f0ded8fe560", size = 7114 }
wheels = [
    { url = "https://files.pythonhosted.org/packages/c5/55/51844dd50c4fc7a33b653bfaba4c2456f06955289ca770a5dbd5fd267374/cfgv-3.4.0-py2.py3-none-any.whl", hash = "sha256:b7265b1f29fd3316bfcd2b330d63d024f2bfd8bcb8b0272f8e19a504856c48f9", size = 7249 },
]

[[package]]
name = "charset-normalizer"
version = "3.4.2"
source = { registry = "https://pypi.org/simple" }
sdist = { url = "https://files.pythonhosted.org/packages/e4/33/89c2ced2b67d1c2a61c19c6751aa8902d46ce3dacb23600a283619f5a12d/charset_normalizer-3.4.2.tar.gz", hash = "sha256:5baececa9ecba31eff645232d59845c07aa030f0c81ee70184a90d35099a0e63", size = 126367 }
wheels = [
    { url = "https://files.pythonhosted.org/packages/05/85/4c40d00dcc6284a1c1ad5de5e0996b06f39d8232f1031cd23c2f5c07ee86/charset_normalizer-3.4.2-cp311-cp311-macosx_10_9_universal2.whl", hash = "sha256:be1e352acbe3c78727a16a455126d9ff83ea2dfdcbc83148d2982305a04714c2", size = 198794 },
    { url = "https://files.pythonhosted.org/packages/41/d9/7a6c0b9db952598e97e93cbdfcb91bacd89b9b88c7c983250a77c008703c/charset_normalizer-3.4.2-cp311-cp311-manylinux_2_17_aarch64.manylinux2014_aarch64.whl", hash = "sha256:aa88ca0b1932e93f2d961bf3addbb2db902198dca337d88c89e1559e066e7645", size = 142846 },
    { url = "https://files.pythonhosted.org/packages/66/82/a37989cda2ace7e37f36c1a8ed16c58cf48965a79c2142713244bf945c89/charset_normalizer-3.4.2-cp311-cp311-manylinux_2_17_ppc64le.manylinux2014_ppc64le.whl", hash = "sha256:d524ba3f1581b35c03cb42beebab4a13e6cdad7b36246bd22541fa585a56cccd", size = 153350 },
    { url = "https://files.pythonhosted.org/packages/df/68/a576b31b694d07b53807269d05ec3f6f1093e9545e8607121995ba7a8313/charset_normalizer-3.4.2-cp311-cp311-manylinux_2_17_s390x.manylinux2014_s390x.whl", hash = "sha256:28a1005facc94196e1fb3e82a3d442a9d9110b8434fc1ded7a24a2983c9888d8", size = 145657 },
    { url = "https://files.pythonhosted.org/packages/92/9b/ad67f03d74554bed3aefd56fe836e1623a50780f7c998d00ca128924a499/charset_normalizer-3.4.2-cp311-cp311-manylinux_2_17_x86_64.manylinux2014_x86_64.whl", hash = "sha256:fdb20a30fe1175ecabed17cbf7812f7b804b8a315a25f24678bcdf120a90077f", size = 147260 },
    { url = "https://files.pythonhosted.org/packages/a6/e6/8aebae25e328160b20e31a7e9929b1578bbdc7f42e66f46595a432f8539e/charset_normalizer-3.4.2-cp311-cp311-manylinux_2_5_i686.manylinux1_i686.manylinux_2_17_i686.manylinux2014_i686.whl", hash = "sha256:0f5d9ed7f254402c9e7d35d2f5972c9bbea9040e99cd2861bd77dc68263277c7", size = 149164 },
    { url = "https://files.pythonhosted.org/packages/8b/f2/b3c2f07dbcc248805f10e67a0262c93308cfa149a4cd3d1fe01f593e5fd2/charset_normalizer-3.4.2-cp311-cp311-musllinux_1_2_aarch64.whl", hash = "sha256:efd387a49825780ff861998cd959767800d54f8308936b21025326de4b5a42b9", size = 144571 },
    { url = "https://files.pythonhosted.org/packages/60/5b/c3f3a94bc345bc211622ea59b4bed9ae63c00920e2e8f11824aa5708e8b7/charset_normalizer-3.4.2-cp311-cp311-musllinux_1_2_i686.whl", hash = "sha256:f0aa37f3c979cf2546b73e8222bbfa3dc07a641585340179d768068e3455e544", size = 151952 },
    { url = "https://files.pythonhosted.org/packages/e2/4d/ff460c8b474122334c2fa394a3f99a04cf11c646da895f81402ae54f5c42/charset_normalizer-3.4.2-cp311-cp311-musllinux_1_2_ppc64le.whl", hash = "sha256:e70e990b2137b29dc5564715de1e12701815dacc1d056308e2b17e9095372a82", size = 155959 },
    { url = "https://files.pythonhosted.org/packages/a2/2b/b964c6a2fda88611a1fe3d4c400d39c66a42d6c169c924818c848f922415/charset_normalizer-3.4.2-cp311-cp311-musllinux_1_2_s390x.whl", hash = "sha256:0c8c57f84ccfc871a48a47321cfa49ae1df56cd1d965a09abe84066f6853b9c0", size = 153030 },
    { url = "https://files.pythonhosted.org/packages/59/2e/d3b9811db26a5ebf444bc0fa4f4be5aa6d76fc6e1c0fd537b16c14e849b6/charset_normalizer-3.4.2-cp311-cp311-musllinux_1_2_x86_64.whl", hash = "sha256:6b66f92b17849b85cad91259efc341dce9c1af48e2173bf38a85c6329f1033e5", size = 148015 },
    { url = "https://files.pythonhosted.org/packages/90/07/c5fd7c11eafd561bb51220d600a788f1c8d77c5eef37ee49454cc5c35575/charset_normalizer-3.4.2-cp311-cp311-win32.whl", hash = "sha256:daac4765328a919a805fa5e2720f3e94767abd632ae410a9062dff5412bae65a", size = 98106 },
    { url = "https://files.pythonhosted.org/packages/a8/05/5e33dbef7e2f773d672b6d79f10ec633d4a71cd96db6673625838a4fd532/charset_normalizer-3.4.2-cp311-cp311-win_amd64.whl", hash = "sha256:e53efc7c7cee4c1e70661e2e112ca46a575f90ed9ae3fef200f2a25e954f4b28", size = 105402 },
    { url = "https://files.pythonhosted.org/packages/d7/a4/37f4d6035c89cac7930395a35cc0f1b872e652eaafb76a6075943754f095/charset_normalizer-3.4.2-cp312-cp312-macosx_10_13_universal2.whl", hash = "sha256:0c29de6a1a95f24b9a1aa7aefd27d2487263f00dfd55a77719b530788f75cff7", size = 199936 },
    { url = "https://files.pythonhosted.org/packages/ee/8a/1a5e33b73e0d9287274f899d967907cd0bf9c343e651755d9307e0dbf2b3/charset_normalizer-3.4.2-cp312-cp312-manylinux_2_17_aarch64.manylinux2014_aarch64.whl", hash = "sha256:cddf7bd982eaa998934a91f69d182aec997c6c468898efe6679af88283b498d3", size = 143790 },
    { url = "https://files.pythonhosted.org/packages/66/52/59521f1d8e6ab1482164fa21409c5ef44da3e9f653c13ba71becdd98dec3/charset_normalizer-3.4.2-cp312-cp312-manylinux_2_17_ppc64le.manylinux2014_ppc64le.whl", hash = "sha256:fcbe676a55d7445b22c10967bceaaf0ee69407fbe0ece4d032b6eb8d4565982a", size = 153924 },
    { url = "https://files.pythonhosted.org/packages/86/2d/fb55fdf41964ec782febbf33cb64be480a6b8f16ded2dbe8db27a405c09f/charset_normalizer-3.4.2-cp312-cp312-manylinux_2_17_s390x.manylinux2014_s390x.whl", hash = "sha256:d41c4d287cfc69060fa91cae9683eacffad989f1a10811995fa309df656ec214", size = 146626 },
    { url = "https://files.pythonhosted.org/packages/8c/73/6ede2ec59bce19b3edf4209d70004253ec5f4e319f9a2e3f2f15601ed5f7/charset_normalizer-3.4.2-cp312-cp312-manylinux_2_17_x86_64.manylinux2014_x86_64.whl", hash = "sha256:4e594135de17ab3866138f496755f302b72157d115086d100c3f19370839dd3a", size = 148567 },
    { url = "https://files.pythonhosted.org/packages/09/14/957d03c6dc343c04904530b6bef4e5efae5ec7d7990a7cbb868e4595ee30/charset_normalizer-3.4.2-cp312-cp312-manylinux_2_5_i686.manylinux1_i686.manylinux_2_17_i686.manylinux2014_i686.whl", hash = "sha256:cf713fe9a71ef6fd5adf7a79670135081cd4431c2943864757f0fa3a65b1fafd", size = 150957 },
    { url = "https://files.pythonhosted.org/packages/0d/c8/8174d0e5c10ccebdcb1b53cc959591c4c722a3ad92461a273e86b9f5a302/charset_normalizer-3.4.2-cp312-cp312-musllinux_1_2_aarch64.whl", hash = "sha256:a370b3e078e418187da8c3674eddb9d983ec09445c99a3a263c2011993522981", size = 145408 },
    { url = "https://files.pythonhosted.org/packages/58/aa/8904b84bc8084ac19dc52feb4f5952c6df03ffb460a887b42615ee1382e8/charset_normalizer-3.4.2-cp312-cp312-musllinux_1_2_i686.whl", hash = "sha256:a955b438e62efdf7e0b7b52a64dc5c3396e2634baa62471768a64bc2adb73d5c", size = 153399 },
    { url = "https://files.pythonhosted.org/packages/c2/26/89ee1f0e264d201cb65cf054aca6038c03b1a0c6b4ae998070392a3ce605/charset_normalizer-3.4.2-cp312-cp312-musllinux_1_2_ppc64le.whl", hash = "sha256:7222ffd5e4de8e57e03ce2cef95a4c43c98fcb72ad86909abdfc2c17d227fc1b", size = 156815 },
    { url = "https://files.pythonhosted.org/packages/fd/07/68e95b4b345bad3dbbd3a8681737b4338ff2c9df29856a6d6d23ac4c73cb/charset_normalizer-3.4.2-cp312-cp312-musllinux_1_2_s390x.whl", hash = "sha256:bee093bf902e1d8fc0ac143c88902c3dfc8941f7ea1d6a8dd2bcb786d33db03d", size = 154537 },
    { url = "https://files.pythonhosted.org/packages/77/1a/5eefc0ce04affb98af07bc05f3bac9094513c0e23b0562d64af46a06aae4/charset_normalizer-3.4.2-cp312-cp312-musllinux_1_2_x86_64.whl", hash = "sha256:dedb8adb91d11846ee08bec4c8236c8549ac721c245678282dcb06b221aab59f", size = 149565 },
    { url = "https://files.pythonhosted.org/packages/37/a0/2410e5e6032a174c95e0806b1a6585eb21e12f445ebe239fac441995226a/charset_normalizer-3.4.2-cp312-cp312-win32.whl", hash = "sha256:db4c7bf0e07fc3b7d89ac2a5880a6a8062056801b83ff56d8464b70f65482b6c", size = 98357 },
    { url = "https://files.pythonhosted.org/packages/6c/4f/c02d5c493967af3eda9c771ad4d2bbc8df6f99ddbeb37ceea6e8716a32bc/charset_normalizer-3.4.2-cp312-cp312-win_amd64.whl", hash = "sha256:5a9979887252a82fefd3d3ed2a8e3b937a7a809f65dcb1e068b090e165bbe99e", size = 105776 },
    { url = "https://files.pythonhosted.org/packages/ea/12/a93df3366ed32db1d907d7593a94f1fe6293903e3e92967bebd6950ed12c/charset_normalizer-3.4.2-cp313-cp313-macosx_10_13_universal2.whl", hash = "sha256:926ca93accd5d36ccdabd803392ddc3e03e6d4cd1cf17deff3b989ab8e9dbcf0", size = 199622 },
    { url = "https://files.pythonhosted.org/packages/04/93/bf204e6f344c39d9937d3c13c8cd5bbfc266472e51fc8c07cb7f64fcd2de/charset_normalizer-3.4.2-cp313-cp313-manylinux_2_17_aarch64.manylinux2014_aarch64.whl", hash = "sha256:eba9904b0f38a143592d9fc0e19e2df0fa2e41c3c3745554761c5f6447eedabf", size = 143435 },
    { url = "https://files.pythonhosted.org/packages/22/2a/ea8a2095b0bafa6c5b5a55ffdc2f924455233ee7b91c69b7edfcc9e02284/charset_normalizer-3.4.2-cp313-cp313-manylinux_2_17_ppc64le.manylinux2014_ppc64le.whl", hash = "sha256:3fddb7e2c84ac87ac3a947cb4e66d143ca5863ef48e4a5ecb83bd48619e4634e", size = 153653 },
    { url = "https://files.pythonhosted.org/packages/b6/57/1b090ff183d13cef485dfbe272e2fe57622a76694061353c59da52c9a659/charset_normalizer-3.4.2-cp313-cp313-manylinux_2_17_s390x.manylinux2014_s390x.whl", hash = "sha256:98f862da73774290f251b9df8d11161b6cf25b599a66baf087c1ffe340e9bfd1", size = 146231 },
    { url = "https://files.pythonhosted.org/packages/e2/28/ffc026b26f441fc67bd21ab7f03b313ab3fe46714a14b516f931abe1a2d8/charset_normalizer-3.4.2-cp313-cp313-manylinux_2_17_x86_64.manylinux2014_x86_64.whl", hash = "sha256:6c9379d65defcab82d07b2a9dfbfc2e95bc8fe0ebb1b176a3190230a3ef0e07c", size = 148243 },
    { url = "https://files.pythonhosted.org/packages/c0/0f/9abe9bd191629c33e69e47c6ef45ef99773320e9ad8e9cb08b8ab4a8d4cb/charset_normalizer-3.4.2-cp313-cp313-manylinux_2_5_i686.manylinux1_i686.manylinux_2_17_i686.manylinux2014_i686.whl", hash = "sha256:e635b87f01ebc977342e2697d05b56632f5f879a4f15955dfe8cef2448b51691", size = 150442 },
    { url = "https://files.pythonhosted.org/packages/67/7c/a123bbcedca91d5916c056407f89a7f5e8fdfce12ba825d7d6b9954a1a3c/charset_normalizer-3.4.2-cp313-cp313-musllinux_1_2_aarch64.whl", hash = "sha256:1c95a1e2902a8b722868587c0e1184ad5c55631de5afc0eb96bc4b0d738092c0", size = 145147 },
    { url = "https://files.pythonhosted.org/packages/ec/fe/1ac556fa4899d967b83e9893788e86b6af4d83e4726511eaaad035e36595/charset_normalizer-3.4.2-cp313-cp313-musllinux_1_2_i686.whl", hash = "sha256:ef8de666d6179b009dce7bcb2ad4c4a779f113f12caf8dc77f0162c29d20490b", size = 153057 },
    { url = "https://files.pythonhosted.org/packages/2b/ff/acfc0b0a70b19e3e54febdd5301a98b72fa07635e56f24f60502e954c461/charset_normalizer-3.4.2-cp313-cp313-musllinux_1_2_ppc64le.whl", hash = "sha256:32fc0341d72e0f73f80acb0a2c94216bd704f4f0bce10aedea38f30502b271ff", size = 156454 },
    { url = "https://files.pythonhosted.org/packages/92/08/95b458ce9c740d0645feb0e96cea1f5ec946ea9c580a94adfe0b617f3573/charset_normalizer-3.4.2-cp313-cp313-musllinux_1_2_s390x.whl", hash = "sha256:289200a18fa698949d2b39c671c2cc7a24d44096784e76614899a7ccf2574b7b", size = 154174 },
    { url = "https://files.pythonhosted.org/packages/78/be/8392efc43487ac051eee6c36d5fbd63032d78f7728cb37aebcc98191f1ff/charset_normalizer-3.4.2-cp313-cp313-musllinux_1_2_x86_64.whl", hash = "sha256:4a476b06fbcf359ad25d34a057b7219281286ae2477cc5ff5e3f70a246971148", size = 149166 },
    { url = "https://files.pythonhosted.org/packages/44/96/392abd49b094d30b91d9fbda6a69519e95802250b777841cf3bda8fe136c/charset_normalizer-3.4.2-cp313-cp313-win32.whl", hash = "sha256:aaeeb6a479c7667fbe1099af9617c83aaca22182d6cf8c53966491a0f1b7ffb7", size = 98064 },
    { url = "https://files.pythonhosted.org/packages/e9/b0/0200da600134e001d91851ddc797809e2fe0ea72de90e09bec5a2fbdaccb/charset_normalizer-3.4.2-cp313-cp313-win_amd64.whl", hash = "sha256:aa6af9e7d59f9c12b33ae4e9450619cf2488e2bbe9b44030905877f0b2324980", size = 105641 },
    { url = "https://files.pythonhosted.org/packages/20/94/c5790835a017658cbfabd07f3bfb549140c3ac458cfc196323996b10095a/charset_normalizer-3.4.2-py3-none-any.whl", hash = "sha256:7f56930ab0abd1c45cd15be65cc741c28b1c9a34876ce8c17a2fa107810c0af0", size = 52626 },
]

[[package]]
name = "colorama"
version = "0.4.6"
source = { registry = "https://pypi.org/simple" }
sdist = { url = "https://files.pythonhosted.org/packages/d8/53/6f443c9a4a8358a93a6792e2acffb9d9d5cb0a5cfd8802644b7b1c9a02e4/colorama-0.4.6.tar.gz", hash = "sha256:08695f5cb7ed6e0531a20572697297273c47b8cae5a63ffc6d6ed5c201be6e44", size = 27697 }
wheels = [
    { url = "https://files.pythonhosted.org/packages/d1/d6/3965ed04c63042e047cb6a3e6ed1a63a35087b6a609aa3a15ed8ac56c221/colorama-0.4.6-py2.py3-none-any.whl", hash = "sha256:4f1d9991f5acc0ca119f9d443620b77f9d6b33703e51011c16baf57afb285fc6", size = 25335 },
]

[[package]]
name = "confluent-kafka"
version = "2.10.0"
source = { registry = "https://pypi.org/simple" }
sdist = { url = "https://files.pythonhosted.org/packages/a0/c5/22087627478d2cc97b864dd1774c1e2d4007acc22b8f78aec5a7a41f6436/confluent_kafka-2.10.0.tar.gz", hash = "sha256:30a346908f3ad49c4bc1cb5557e7a8ce484190f8633aa18f9b87b2620809ac13", size = 193775 }
wheels = [
    { url = "https://files.pythonhosted.org/packages/b6/46/8e4a8cde59a2c55c179443b521453d1e14ac4229278d34ff25b0df8fa82c/confluent_kafka-2.10.0-cp311-cp311-macosx_10_9_x86_64.whl", hash = "sha256:1448d6a5e8afd99c81221db2fd7cf33bd2079ce04df8ff5882b208911b0112a7", size = 3531501 },
    { url = "https://files.pythonhosted.org/packages/87/42/49b99f0e319d2b4d9b4780065bd98f39f1f5caacce5f222f674e7d97e537/confluent_kafka-2.10.0-cp311-cp311-macosx_11_0_arm64.whl", hash = "sha256:965743d6832d3947c29970eeeedcb3728dfe69b5296fd5578fdb18ce39792318", size = 3055041 },
    { url = "https://files.pythonhosted.org/packages/29/fb/9dc751fd1a381c3001cd64942d79ae17c95509991352d0f3441c22d4a94d/confluent_kafka-2.10.0-cp311-cp311-manylinux_2_28_aarch64.whl", hash = "sha256:4e4d4350f66eb3c4cd987f603f08974e461ce732dc63741744e09e0b490a3b1d", size = 15255596 },
    { url = "https://files.pythonhosted.org/packages/0b/f7/c436c39fb67a0785c90b9813f55d99834f0496c8d68bbd69fb7024ce465b/confluent_kafka-2.10.0-cp311-cp311-manylinux_2_28_x86_64.whl", hash = "sha256:7eae0c1e49fb42e5085555c4387102034c0fe3194e2572049769ef4c30f733cc", size = 3847982 },
    { url = "https://files.pythonhosted.org/packages/2e/db/1f068f8566213717f587e18cbecee79173fc4d0ed1a14ece3a9d9c5a9aae/confluent_kafka-2.10.0-cp311-cp311-win_amd64.whl", hash = "sha256:82800e5cf27e21a7bbccb5aa6f2d9114ab253364526b08b0b97614369bf95612", size = 3977139 },
    { url = "https://files.pythonhosted.org/packages/c1/fa/00398f8906da8fbefd8732501cffc5910b1a55af03a292b6720c19258c97/confluent_kafka-2.10.0-cp312-cp312-macosx_10_9_x86_64.whl", hash = "sha256:2268a607d374325e3a8fc779d8639de4344ce4d1ad2b88e8f9d13d97baae4e71", size = 3537479 },
    { url = "https://files.pythonhosted.org/packages/03/7b/f940f1cd8c25d61cecc5f6ca044871f90370a80bd0d0a6595852151e4669/confluent_kafka-2.10.0-cp312-cp312-macosx_11_0_arm64.whl", hash = "sha256:a89e9ba5c8e18891b3bbf333001a9e12af43bd5bc3c3353065109582f3f078fc", size = 3060467 },
    { url = "https://files.pythonhosted.org/packages/8a/f9/a30b62c78178be818a30fab23e826d3c5cdf60f53e2ebb31fa3e5fdded00/confluent_kafka-2.10.0-cp312-cp312-manylinux_2_28_aarch64.whl", hash = "sha256:7252fee8d7287bae71f1a506967b3782e67ba5b699c4d095d16fabce92a63cfd", size = 15260056 },
    { url = "https://files.pythonhosted.org/packages/6e/00/b334804360b6490f5dfa910432ad9dbba7f91baa76168299458d03c50e40/confluent_kafka-2.10.0-cp312-cp312-manylinux_2_28_x86_64.whl", hash = "sha256:ddb9400786eedd8a6c0cbcceaddb8329a2597f4c02dc72389e83859da47d22d6", size = 3852443 },
    { url = "https://files.pythonhosted.org/packages/c1/21/8c2b37cdc5ef60dee2ed9ac05dd89eaef822d4dd284b7d7e4678aa18aba6/confluent_kafka-2.10.0-cp312-cp312-win_amd64.whl", hash = "sha256:ef5aad8c04c54fe6ef89dc08a4ba24a80be90b05bbbc3348370c1c51222e0a5e", size = 3977821 },
    { url = "https://files.pythonhosted.org/packages/e2/3c/db66f729b129e8e35af92571602f522091f753da8f42a7e217d5bed23ad6/confluent_kafka-2.10.0-cp313-cp313-macosx_13_0_arm64.whl", hash = "sha256:10230c3da4cd047cf488cef405f6e209da4e8403c0e52e45b89b1d878420082b", size = 3064500 },
    { url = "https://files.pythonhosted.org/packages/ee/9f/569976c299ec40347588b40e61e8bcd065d958741a63159a4d77ca7859df/confluent_kafka-2.10.0-cp313-cp313-macosx_13_0_x86_64.whl", hash = "sha256:514c4a4dcb522aacdc17fa3e2751ae8670553850c9e22844ac997ec6459b3a48", size = 3540404 },
    { url = "https://files.pythonhosted.org/packages/48/ce/b44b68ac417cf8602c5dee1115fb27ac174585039f58527ab07584ae1ce9/confluent_kafka-2.10.0-cp313-cp313-manylinux_2_28_aarch64.whl", hash = "sha256:bf706b1ebb540276791b5c42ac624c93195c34782848b24b2da1467caeef479b", size = 15260481 },
    { url = "https://files.pythonhosted.org/packages/ba/2e/bd4edabda58dbe94c235b587205ac222633abd6da9c6677832071f85b66c/confluent_kafka-2.10.0-cp313-cp313-manylinux_2_28_x86_64.whl", hash = "sha256:6b8b057d436d82c1b2d819915d03e2b446bfa55403acd440f9222509ba2147de", size = 3852813 },
    { url = "https://files.pythonhosted.org/packages/84/5f/5d68af39ed6f1cdbcc49dd412436894303cc03bb851e3f540a9c23d384ac/confluent_kafka-2.10.0-cp313-cp313-win_amd64.whl", hash = "sha256:649ccde18b4f2ff509a16093a06ca13629e4f4b3146d4ef5a82805c869cf8cbd", size = 4037452 },
]

[[package]]
name = "distlib"
version = "0.3.9"
source = { registry = "https://pypi.org/simple" }
sdist = { url = "https://files.pythonhosted.org/packages/0d/dd/1bec4c5ddb504ca60fc29472f3d27e8d4da1257a854e1d96742f15c1d02d/distlib-0.3.9.tar.gz", hash = "sha256:a60f20dea646b8a33f3e7772f74dc0b2d0772d2837ee1342a00645c81edf9403", size = 613923 }
wheels = [
    { url = "https://files.pythonhosted.org/packages/91/a1/cf2472db20f7ce4a6be1253a81cfdf85ad9c7885ffbed7047fb72c24cf87/distlib-0.3.9-py2.py3-none-any.whl", hash = "sha256:47f8c22fd27c27e25a65601af709b38e4f0a45ea4fc2e710f65755fa8caaaf87", size = 468973 },
]

[[package]]
name = "docutils"
version = "0.21.2"
source = { registry = "https://pypi.org/simple" }
sdist = { url = "https://files.pythonhosted.org/packages/ae/ed/aefcc8cd0ba62a0560c3c18c33925362d46c6075480bfa4df87b28e169a9/docutils-0.21.2.tar.gz", hash = "sha256:3a6b18732edf182daa3cd12775bbb338cf5691468f91eeeb109deff6ebfa986f", size = 2204444 }
wheels = [
    { url = "https://files.pythonhosted.org/packages/8f/d7/9322c609343d929e75e7e5e6255e614fcc67572cfd083959cdef3b7aad79/docutils-0.21.2-py3-none-any.whl", hash = "sha256:dafca5b9e384f0e419294eb4d2ff9fa826435bf15f15b7bd45723e8ad76811b2", size = 587408 },
]

[[package]]
name = "fastjsonschema"
version = "2.21.1"
source = { registry = "https://pypi.org/simple" }
sdist = { url = "https://files.pythonhosted.org/packages/8b/50/4b769ce1ac4071a1ef6d86b1a3fb56cdc3a37615e8c5519e1af96cdac366/fastjsonschema-2.21.1.tar.gz", hash = "sha256:794d4f0a58f848961ba16af7b9c85a3e88cd360df008c59aac6fc5ae9323b5d4", size = 373939 }
wheels = [
    { url = "https://files.pythonhosted.org/packages/90/2b/0817a2b257fe88725c25589d89aec060581aabf668707a8d03b2e9e0cb2a/fastjsonschema-2.21.1-py3-none-any.whl", hash = "sha256:c9e5b7e908310918cf494a434eeb31384dd84a98b57a30bcb1f535015b554667", size = 23924 },
]

[[package]]
name = "filelock"
version = "3.18.0"
source = { registry = "https://pypi.org/simple" }
sdist = { url = "https://files.pythonhosted.org/packages/0a/10/c23352565a6544bdc5353e0b15fc1c563352101f30e24bf500207a54df9a/filelock-3.18.0.tar.gz", hash = "sha256:adbc88eabb99d2fec8c9c1b229b171f18afa655400173ddc653d5d01501fb9f2", size = 18075 }
wheels = [
    { url = "https://files.pythonhosted.org/packages/4d/36/2a115987e2d8c300a974597416d9de88f2444426de9571f4b59b2cca3acc/filelock-3.18.0-py3-none-any.whl", hash = "sha256:c401f4f8377c4464e6db25fff06205fd89bdd83b65eb0488ed1b160f780e21de", size = 16215 },
]

[[package]]
name = "grpc-stubs"
version = "1.53.0.6"
source = { registry = "https://pypi.org/simple" }
dependencies = [
    { name = "grpcio" },
]
sdist = { url = "https://files.pythonhosted.org/packages/16/8d/718393d12346c6ab842a1ad2b1a761c175e919ddce4a28c5dc63e4a5538c/grpc_stubs-1.53.0.6.tar.gz", hash = "sha256:70a0840747bd73c2c82fe819699bbf4fcf6d59bd0ed27a4713a240e0c697e1ff", size = 12954 }
wheels = [
    { url = "https://files.pythonhosted.org/packages/38/c6/c64257331aa4b7a049bd70124d97278071e78b5d5de09df6a5eae4610bbe/grpc_stubs-1.53.0.6-py3-none-any.whl", hash = "sha256:3ffc5a6b5bd84ac46f3d84e2434e97936c1262b47b71b462bdedc43caaf227e1", size = 15842 },
]

[[package]]
name = "grpcio"
version = "1.71.0"
source = { registry = "https://pypi.org/simple" }
sdist = { url = "https://files.pythonhosted.org/packages/1c/95/aa11fc09a85d91fbc7dd405dcb2a1e0256989d67bf89fa65ae24b3ba105a/grpcio-1.71.0.tar.gz", hash = "sha256:2b85f7820475ad3edec209d3d89a7909ada16caab05d3f2e08a7e8ae3200a55c", size = 12549828 }
wheels = [
    { url = "https://files.pythonhosted.org/packages/63/04/a085f3ad4133426f6da8c1becf0749872a49feb625a407a2e864ded3fb12/grpcio-1.71.0-cp311-cp311-linux_armv7l.whl", hash = "sha256:d6aa986318c36508dc1d5001a3ff169a15b99b9f96ef5e98e13522c506b37eef", size = 5210453 },
    { url = "https://files.pythonhosted.org/packages/b4/d5/0bc53ed33ba458de95020970e2c22aa8027b26cc84f98bea7fcad5d695d1/grpcio-1.71.0-cp311-cp311-macosx_10_14_universal2.whl", hash = "sha256:d2c170247315f2d7e5798a22358e982ad6eeb68fa20cf7a820bb74c11f0736e7", size = 11347567 },
    { url = "https://files.pythonhosted.org/packages/e3/6d/ce334f7e7a58572335ccd61154d808fe681a4c5e951f8a1ff68f5a6e47ce/grpcio-1.71.0-cp311-cp311-manylinux_2_17_aarch64.whl", hash = "sha256:e6f83a583ed0a5b08c5bc7a3fe860bb3c2eac1f03f1f63e0bc2091325605d2b7", size = 5696067 },
    { url = "https://files.pythonhosted.org/packages/05/4a/80befd0b8b1dc2b9ac5337e57473354d81be938f87132e147c4a24a581bd/grpcio-1.71.0-cp311-cp311-manylinux_2_17_i686.manylinux2014_i686.whl", hash = "sha256:4be74ddeeb92cc87190e0e376dbc8fc7736dbb6d3d454f2fa1f5be1dee26b9d7", size = 6348377 },
    { url = "https://files.pythonhosted.org/packages/c7/67/cbd63c485051eb78663355d9efd1b896cfb50d4a220581ec2cb9a15cd750/grpcio-1.71.0-cp311-cp311-manylinux_2_17_x86_64.manylinux2014_x86_64.whl", hash = "sha256:4dd0dfbe4d5eb1fcfec9490ca13f82b089a309dc3678e2edabc144051270a66e", size = 5940407 },
    { url = "https://files.pythonhosted.org/packages/98/4b/7a11aa4326d7faa499f764eaf8a9b5a0eb054ce0988ee7ca34897c2b02ae/grpcio-1.71.0-cp311-cp311-musllinux_1_1_aarch64.whl", hash = "sha256:a2242d6950dc892afdf9e951ed7ff89473aaf744b7d5727ad56bdaace363722b", size = 6030915 },
    { url = "https://files.pythonhosted.org/packages/eb/a2/cdae2d0e458b475213a011078b0090f7a1d87f9a68c678b76f6af7c6ac8c/grpcio-1.71.0-cp311-cp311-musllinux_1_1_i686.whl", hash = "sha256:0fa05ee31a20456b13ae49ad2e5d585265f71dd19fbd9ef983c28f926d45d0a7", size = 6648324 },
    { url = "https://files.pythonhosted.org/packages/27/df/f345c8daaa8d8574ce9869f9b36ca220c8845923eb3087e8f317eabfc2a8/grpcio-1.71.0-cp311-cp311-musllinux_1_1_x86_64.whl", hash = "sha256:3d081e859fb1ebe176de33fc3adb26c7d46b8812f906042705346b314bde32c3", size = 6197839 },
    { url = "https://files.pythonhosted.org/packages/f2/2c/cd488dc52a1d0ae1bad88b0d203bc302efbb88b82691039a6d85241c5781/grpcio-1.71.0-cp311-cp311-win32.whl", hash = "sha256:d6de81c9c00c8a23047136b11794b3584cdc1460ed7cbc10eada50614baa1444", size = 3619978 },
    { url = "https://files.pythonhosted.org/packages/ee/3f/cf92e7e62ccb8dbdf977499547dfc27133124d6467d3a7d23775bcecb0f9/grpcio-1.71.0-cp311-cp311-win_amd64.whl", hash = "sha256:24e867651fc67717b6f896d5f0cac0ec863a8b5fb7d6441c2ab428f52c651c6b", size = 4282279 },
    { url = "https://files.pythonhosted.org/packages/4c/83/bd4b6a9ba07825bd19c711d8b25874cd5de72c2a3fbf635c3c344ae65bd2/grpcio-1.71.0-cp312-cp312-linux_armv7l.whl", hash = "sha256:0ff35c8d807c1c7531d3002be03221ff9ae15712b53ab46e2a0b4bb271f38537", size = 5184101 },
    { url = "https://files.pythonhosted.org/packages/31/ea/2e0d90c0853568bf714693447f5c73272ea95ee8dad107807fde740e595d/grpcio-1.71.0-cp312-cp312-macosx_10_14_universal2.whl", hash = "sha256:b78a99cd1ece4be92ab7c07765a0b038194ded2e0a26fd654591ee136088d8d7", size = 11310927 },
    { url = "https://files.pythonhosted.org/packages/ac/bc/07a3fd8af80467390af491d7dc66882db43884128cdb3cc8524915e0023c/grpcio-1.71.0-cp312-cp312-manylinux_2_17_aarch64.whl", hash = "sha256:dc1a1231ed23caac1de9f943d031f1bc38d0f69d2a3b243ea0d664fc1fbd7fec", size = 5654280 },
    { url = "https://files.pythonhosted.org/packages/16/af/21f22ea3eed3d0538b6ef7889fce1878a8ba4164497f9e07385733391e2b/grpcio-1.71.0-cp312-cp312-manylinux_2_17_i686.manylinux2014_i686.whl", hash = "sha256:e6beeea5566092c5e3c4896c6d1d307fb46b1d4bdf3e70c8340b190a69198594", size = 6312051 },
    { url = "https://files.pythonhosted.org/packages/49/9d/e12ddc726dc8bd1aa6cba67c85ce42a12ba5b9dd75d5042214a59ccf28ce/grpcio-1.71.0-cp312-cp312-manylinux_2_17_x86_64.manylinux2014_x86_64.whl", hash = "sha256:d5170929109450a2c031cfe87d6716f2fae39695ad5335d9106ae88cc32dc84c", size = 5910666 },
    { url = "https://files.pythonhosted.org/packages/d9/e9/38713d6d67aedef738b815763c25f092e0454dc58e77b1d2a51c9d5b3325/grpcio-1.71.0-cp312-cp312-musllinux_1_1_aarch64.whl", hash = "sha256:5b08d03ace7aca7b2fadd4baf291139b4a5f058805a8327bfe9aece7253b6d67", size = 6012019 },
    { url = "https://files.pythonhosted.org/packages/80/da/4813cd7adbae6467724fa46c952d7aeac5e82e550b1c62ed2aeb78d444ae/grpcio-1.71.0-cp312-cp312-musllinux_1_1_i686.whl", hash = "sha256:f903017db76bf9cc2b2d8bdd37bf04b505bbccad6be8a81e1542206875d0e9db", size = 6637043 },
    { url = "https://files.pythonhosted.org/packages/52/ca/c0d767082e39dccb7985c73ab4cf1d23ce8613387149e9978c70c3bf3b07/grpcio-1.71.0-cp312-cp312-musllinux_1_1_x86_64.whl", hash = "sha256:469f42a0b410883185eab4689060a20488a1a0a00f8bbb3cbc1061197b4c5a79", size = 6186143 },
    { url = "https://files.pythonhosted.org/packages/00/61/7b2c8ec13303f8fe36832c13d91ad4d4ba57204b1c723ada709c346b2271/grpcio-1.71.0-cp312-cp312-win32.whl", hash = "sha256:ad9f30838550695b5eb302add33f21f7301b882937460dd24f24b3cc5a95067a", size = 3604083 },
    { url = "https://files.pythonhosted.org/packages/fd/7c/1e429c5fb26122055d10ff9a1d754790fb067d83c633ff69eddcf8e3614b/grpcio-1.71.0-cp312-cp312-win_amd64.whl", hash = "sha256:652350609332de6dac4ece254e5d7e1ff834e203d6afb769601f286886f6f3a8", size = 4272191 },
    { url = "https://files.pythonhosted.org/packages/04/dd/b00cbb45400d06b26126dcfdbdb34bb6c4f28c3ebbd7aea8228679103ef6/grpcio-1.71.0-cp313-cp313-linux_armv7l.whl", hash = "sha256:cebc1b34ba40a312ab480ccdb396ff3c529377a2fce72c45a741f7215bfe8379", size = 5184138 },
    { url = "https://files.pythonhosted.org/packages/ed/0a/4651215983d590ef53aac40ba0e29dda941a02b097892c44fa3357e706e5/grpcio-1.71.0-cp313-cp313-macosx_10_14_universal2.whl", hash = "sha256:85da336e3649a3d2171e82f696b5cad2c6231fdd5bad52616476235681bee5b3", size = 11310747 },
    { url = "https://files.pythonhosted.org/packages/57/a3/149615b247f321e13f60aa512d3509d4215173bdb982c9098d78484de216/grpcio-1.71.0-cp313-cp313-manylinux_2_17_aarch64.whl", hash = "sha256:f9a412f55bb6e8f3bb000e020dbc1e709627dcb3a56f6431fa7076b4c1aab0db", size = 5653991 },
    { url = "https://files.pythonhosted.org/packages/ca/56/29432a3e8d951b5e4e520a40cd93bebaa824a14033ea8e65b0ece1da6167/grpcio-1.71.0-cp313-cp313-manylinux_2_17_i686.manylinux2014_i686.whl", hash = "sha256:47be9584729534660416f6d2a3108aaeac1122f6b5bdbf9fd823e11fe6fbaa29", size = 6312781 },
    { url = "https://files.pythonhosted.org/packages/a3/f8/286e81a62964ceb6ac10b10925261d4871a762d2a763fbf354115f9afc98/grpcio-1.71.0-cp313-cp313-manylinux_2_17_x86_64.manylinux2014_x86_64.whl", hash = "sha256:7c9c80ac6091c916db81131d50926a93ab162a7e97e4428ffc186b6e80d6dda4", size = 5910479 },
    { url = "https://files.pythonhosted.org/packages/35/67/d1febb49ec0f599b9e6d4d0d44c2d4afdbed9c3e80deb7587ec788fcf252/grpcio-1.71.0-cp313-cp313-musllinux_1_1_aarch64.whl", hash = "sha256:789d5e2a3a15419374b7b45cd680b1e83bbc1e52b9086e49308e2c0b5bbae6e3", size = 6013262 },
    { url = "https://files.pythonhosted.org/packages/a1/04/f9ceda11755f0104a075ad7163fc0d96e2e3a9fe25ef38adfc74c5790daf/grpcio-1.71.0-cp313-cp313-musllinux_1_1_i686.whl", hash = "sha256:1be857615e26a86d7363e8a163fade914595c81fec962b3d514a4b1e8760467b", size = 6643356 },
    { url = "https://files.pythonhosted.org/packages/fb/ce/236dbc3dc77cf9a9242adcf1f62538734ad64727fabf39e1346ad4bd5c75/grpcio-1.71.0-cp313-cp313-musllinux_1_1_x86_64.whl", hash = "sha256:a76d39b5fafd79ed604c4be0a869ec3581a172a707e2a8d7a4858cb05a5a7637", size = 6186564 },
    { url = "https://files.pythonhosted.org/packages/10/fd/b3348fce9dd4280e221f513dd54024e765b21c348bc475516672da4218e9/grpcio-1.71.0-cp313-cp313-win32.whl", hash = "sha256:74258dce215cb1995083daa17b379a1a5a87d275387b7ffe137f1d5131e2cfbb", size = 3601890 },
    { url = "https://files.pythonhosted.org/packages/be/f8/db5d5f3fc7e296166286c2a397836b8b042f7ad1e11028d82b061701f0f7/grpcio-1.71.0-cp313-cp313-win_amd64.whl", hash = "sha256:22c3bc8d488c039a199f7a003a38cb7635db6656fa96437a8accde8322ce2366", size = 4273308 },
]

[[package]]
name = "identify"
version = "2.6.12"
source = { registry = "https://pypi.org/simple" }
sdist = { url = "https://files.pythonhosted.org/packages/a2/88/d193a27416618628a5eea64e3223acd800b40749a96ffb322a9b55a49ed1/identify-2.6.12.tar.gz", hash = "sha256:d8de45749f1efb108badef65ee8386f0f7bb19a7f26185f74de6367bffbaf0e6", size = 99254 }
wheels = [
    { url = "https://files.pythonhosted.org/packages/7a/cd/18f8da995b658420625f7ef13f037be53ae04ec5ad33f9b718240dcfd48c/identify-2.6.12-py2.py3-none-any.whl", hash = "sha256:ad9672d5a72e0d2ff7c5c8809b62dfa60458626352fb0eb7b55e69bdc45334a2", size = 99145 },
]

[[package]]
name = "idna"
version = "3.10"
source = { registry = "https://pypi.org/simple" }
sdist = { url = "https://files.pythonhosted.org/packages/f1/70/7703c29685631f5a7590aa73f1f1d3fa9a380e654b86af429e0934a32f7d/idna-3.10.tar.gz", hash = "sha256:12f65c9b470abda6dc35cf8e63cc574b1c52b11df2c86030af0ac09b01b13ea9", size = 190490 }
wheels = [
    { url = "https://files.pythonhosted.org/packages/76/c6/c88e154df9c4e1a2a66ccf0005a88dfb2650c1dffb6f5ce603dfbd452ce3/idna-3.10-py3-none-any.whl", hash = "sha256:946d195a0d259cbba61165e88e65941f16e9b36ea6ddb97f00452bae8b1287d3", size = 70442 },
]

[[package]]
name = "imagesize"
version = "1.4.1"
source = { registry = "https://pypi.org/simple" }
sdist = { url = "https://files.pythonhosted.org/packages/a7/84/62473fb57d61e31fef6e36d64a179c8781605429fd927b5dd608c997be31/imagesize-1.4.1.tar.gz", hash = "sha256:69150444affb9cb0d5cc5a92b3676f0b2fb7cd9ae39e947a5e11a36b4497cd4a", size = 1280026 }
wheels = [
    { url = "https://files.pythonhosted.org/packages/ff/62/85c4c919272577931d407be5ba5d71c20f0b616d31a0befe0ae45bb79abd/imagesize-1.4.1-py2.py3-none-any.whl", hash = "sha256:0d8d18d08f840c19d0ee7ca1fd82490fdc3729b7ac93f49870406ddde8ef8d8b", size = 8769 },
]

[[package]]
name = "iniconfig"
version = "2.1.0"
source = { registry = "https://pypi.org/simple" }
sdist = { url = "https://files.pythonhosted.org/packages/f2/97/ebf4da567aa6827c909642694d71c9fcf53e5b504f2d96afea02718862f3/iniconfig-2.1.0.tar.gz", hash = "sha256:3abbd2e30b36733fee78f9c7f7308f2d0050e88f0087fd25c2645f63c773e1c7", size = 4793 }
wheels = [
    { url = "https://files.pythonhosted.org/packages/2c/e1/e6716421ea10d38022b952c159d5161ca1193197fb744506875fbb87ea7b/iniconfig-2.1.0-py3-none-any.whl", hash = "sha256:9deba5723312380e77435581c6bf4935c94cbfab9b1ed33ef8d238ea168eb760", size = 6050 },
]

[[package]]
name = "jinja2"
version = "3.1.6"
source = { registry = "https://pypi.org/simple" }
dependencies = [
    { name = "markupsafe" },
]
sdist = { url = "https://files.pythonhosted.org/packages/df/bf/f7da0350254c0ed7c72f3e33cef02e048281fec7ecec5f032d4aac52226b/jinja2-3.1.6.tar.gz", hash = "sha256:0137fb05990d35f1275a587e9aee6d56da821fc83491a0fb838183be43f66d6d", size = 245115 }
wheels = [
    { url = "https://files.pythonhosted.org/packages/62/a1/3d680cbfd5f4b8f15abc1d571870c5fc3e594bb582bc3b64ea099db13e56/jinja2-3.1.6-py3-none-any.whl", hash = "sha256:85ece4451f492d0c13c5dd7c13a64681a86afae63a5f347908daf103ce6d2f67", size = 134899 },
]

[[package]]
name = "jsonschema"
version = "4.24.0"
source = { registry = "https://pypi.org/simple" }
dependencies = [
    { name = "attrs" },
    { name = "jsonschema-specifications" },
    { name = "referencing" },
    { name = "rpds-py" },
]
sdist = { url = "https://files.pythonhosted.org/packages/bf/d3/1cf5326b923a53515d8f3a2cd442e6d7e94fcc444716e879ea70a0ce3177/jsonschema-4.24.0.tar.gz", hash = "sha256:0b4e8069eb12aedfa881333004bccaec24ecef5a8a6a4b6df142b2cc9599d196", size = 353480 }
wheels = [
    { url = "https://files.pythonhosted.org/packages/a2/3d/023389198f69c722d039351050738d6755376c8fd343e91dc493ea485905/jsonschema-4.24.0-py3-none-any.whl", hash = "sha256:a462455f19f5faf404a7902952b6f0e3ce868f3ee09a359b05eca6673bd8412d", size = 88709 },
]

[[package]]
name = "jsonschema-specifications"
version = "2025.4.1"
source = { registry = "https://pypi.org/simple" }
dependencies = [
    { name = "referencing" },
]
sdist = { url = "https://files.pythonhosted.org/packages/bf/ce/46fbd9c8119cfc3581ee5643ea49464d168028cfb5caff5fc0596d0cf914/jsonschema_specifications-2025.4.1.tar.gz", hash = "sha256:630159c9f4dbea161a6a2205c3011cc4f18ff381b189fff48bb39b9bf26ae608", size = 15513 }
wheels = [
    { url = "https://files.pythonhosted.org/packages/01/0e/b27cdbaccf30b890c40ed1da9fd4a3593a5cf94dae54fb34f8a4b74fcd3f/jsonschema_specifications-2025.4.1-py3-none-any.whl", hash = "sha256:4653bffbd6584f7de83a67e0d620ef16900b390ddc7939d56684d6c81e33f1af", size = 18437 },
]

[[package]]
name = "markupsafe"
version = "3.0.2"
source = { registry = "https://pypi.org/simple" }
sdist = { url = "https://files.pythonhosted.org/packages/b2/97/5d42485e71dfc078108a86d6de8fa46db44a1a9295e89c5d6d4a06e23a62/markupsafe-3.0.2.tar.gz", hash = "sha256:ee55d3edf80167e48ea11a923c7386f4669df67d7994554387f84e7d8b0a2bf0", size = 20537 }
wheels = [
    { url = "https://files.pythonhosted.org/packages/6b/28/bbf83e3f76936960b850435576dd5e67034e200469571be53f69174a2dfd/MarkupSafe-3.0.2-cp311-cp311-macosx_10_9_universal2.whl", hash = "sha256:9025b4018f3a1314059769c7bf15441064b2207cb3f065e6ea1e7359cb46db9d", size = 14353 },
    { url = "https://files.pythonhosted.org/packages/6c/30/316d194b093cde57d448a4c3209f22e3046c5bb2fb0820b118292b334be7/MarkupSafe-3.0.2-cp311-cp311-macosx_11_0_arm64.whl", hash = "sha256:93335ca3812df2f366e80509ae119189886b0f3c2b81325d39efdb84a1e2ae93", size = 12392 },
    { url = "https://files.pythonhosted.org/packages/f2/96/9cdafba8445d3a53cae530aaf83c38ec64c4d5427d975c974084af5bc5d2/MarkupSafe-3.0.2-cp311-cp311-manylinux_2_17_aarch64.manylinux2014_aarch64.whl", hash = "sha256:2cb8438c3cbb25e220c2ab33bb226559e7afb3baec11c4f218ffa7308603c832", size = 23984 },
    { url = "https://files.pythonhosted.org/packages/f1/a4/aefb044a2cd8d7334c8a47d3fb2c9f328ac48cb349468cc31c20b539305f/MarkupSafe-3.0.2-cp311-cp311-manylinux_2_17_x86_64.manylinux2014_x86_64.whl", hash = "sha256:a123e330ef0853c6e822384873bef7507557d8e4a082961e1defa947aa59ba84", size = 23120 },
    { url = "https://files.pythonhosted.org/packages/8d/21/5e4851379f88f3fad1de30361db501300d4f07bcad047d3cb0449fc51f8c/MarkupSafe-3.0.2-cp311-cp311-manylinux_2_5_i686.manylinux1_i686.manylinux_2_17_i686.manylinux2014_i686.whl", hash = "sha256:1e084f686b92e5b83186b07e8a17fc09e38fff551f3602b249881fec658d3eca", size = 23032 },
    { url = "https://files.pythonhosted.org/packages/00/7b/e92c64e079b2d0d7ddf69899c98842f3f9a60a1ae72657c89ce2655c999d/MarkupSafe-3.0.2-cp311-cp311-musllinux_1_2_aarch64.whl", hash = "sha256:d8213e09c917a951de9d09ecee036d5c7d36cb6cb7dbaece4c71a60d79fb9798", size = 24057 },
    { url = "https://files.pythonhosted.org/packages/f9/ac/46f960ca323037caa0a10662ef97d0a4728e890334fc156b9f9e52bcc4ca/MarkupSafe-3.0.2-cp311-cp311-musllinux_1_2_i686.whl", hash = "sha256:5b02fb34468b6aaa40dfc198d813a641e3a63b98c2b05a16b9f80b7ec314185e", size = 23359 },
    { url = "https://files.pythonhosted.org/packages/69/84/83439e16197337b8b14b6a5b9c2105fff81d42c2a7c5b58ac7b62ee2c3b1/MarkupSafe-3.0.2-cp311-cp311-musllinux_1_2_x86_64.whl", hash = "sha256:0bff5e0ae4ef2e1ae4fdf2dfd5b76c75e5c2fa4132d05fc1b0dabcd20c7e28c4", size = 23306 },
    { url = "https://files.pythonhosted.org/packages/9a/34/a15aa69f01e2181ed8d2b685c0d2f6655d5cca2c4db0ddea775e631918cd/MarkupSafe-3.0.2-cp311-cp311-win32.whl", hash = "sha256:6c89876f41da747c8d3677a2b540fb32ef5715f97b66eeb0c6b66f5e3ef6f59d", size = 15094 },
    { url = "https://files.pythonhosted.org/packages/da/b8/3a3bd761922d416f3dc5d00bfbed11f66b1ab89a0c2b6e887240a30b0f6b/MarkupSafe-3.0.2-cp311-cp311-win_amd64.whl", hash = "sha256:70a87b411535ccad5ef2f1df5136506a10775d267e197e4cf531ced10537bd6b", size = 15521 },
    { url = "https://files.pythonhosted.org/packages/22/09/d1f21434c97fc42f09d290cbb6350d44eb12f09cc62c9476effdb33a18aa/MarkupSafe-3.0.2-cp312-cp312-macosx_10_13_universal2.whl", hash = "sha256:9778bd8ab0a994ebf6f84c2b949e65736d5575320a17ae8984a77fab08db94cf", size = 14274 },
    { url = "https://files.pythonhosted.org/packages/6b/b0/18f76bba336fa5aecf79d45dcd6c806c280ec44538b3c13671d49099fdd0/MarkupSafe-3.0.2-cp312-cp312-macosx_11_0_arm64.whl", hash = "sha256:846ade7b71e3536c4e56b386c2a47adf5741d2d8b94ec9dc3e92e5e1ee1e2225", size = 12348 },
    { url = "https://files.pythonhosted.org/packages/e0/25/dd5c0f6ac1311e9b40f4af06c78efde0f3b5cbf02502f8ef9501294c425b/MarkupSafe-3.0.2-cp312-cp312-manylinux_2_17_aarch64.manylinux2014_aarch64.whl", hash = "sha256:1c99d261bd2d5f6b59325c92c73df481e05e57f19837bdca8413b9eac4bd8028", size = 24149 },
    { url = "https://files.pythonhosted.org/packages/f3/f0/89e7aadfb3749d0f52234a0c8c7867877876e0a20b60e2188e9850794c17/MarkupSafe-3.0.2-cp312-cp312-manylinux_2_17_x86_64.manylinux2014_x86_64.whl", hash = "sha256:e17c96c14e19278594aa4841ec148115f9c7615a47382ecb6b82bd8fea3ab0c8", size = 23118 },
    { url = "https://files.pythonhosted.org/packages/d5/da/f2eeb64c723f5e3777bc081da884b414671982008c47dcc1873d81f625b6/MarkupSafe-3.0.2-cp312-cp312-manylinux_2_5_i686.manylinux1_i686.manylinux_2_17_i686.manylinux2014_i686.whl", hash = "sha256:88416bd1e65dcea10bc7569faacb2c20ce071dd1f87539ca2ab364bf6231393c", size = 22993 },
    { url = "https://files.pythonhosted.org/packages/da/0e/1f32af846df486dce7c227fe0f2398dc7e2e51d4a370508281f3c1c5cddc/MarkupSafe-3.0.2-cp312-cp312-musllinux_1_2_aarch64.whl", hash = "sha256:2181e67807fc2fa785d0592dc2d6206c019b9502410671cc905d132a92866557", size = 24178 },
    { url = "https://files.pythonhosted.org/packages/c4/f6/bb3ca0532de8086cbff5f06d137064c8410d10779c4c127e0e47d17c0b71/MarkupSafe-3.0.2-cp312-cp312-musllinux_1_2_i686.whl", hash = "sha256:52305740fe773d09cffb16f8ed0427942901f00adedac82ec8b67752f58a1b22", size = 23319 },
    { url = "https://files.pythonhosted.org/packages/a2/82/8be4c96ffee03c5b4a034e60a31294daf481e12c7c43ab8e34a1453ee48b/MarkupSafe-3.0.2-cp312-cp312-musllinux_1_2_x86_64.whl", hash = "sha256:ad10d3ded218f1039f11a75f8091880239651b52e9bb592ca27de44eed242a48", size = 23352 },
    { url = "https://files.pythonhosted.org/packages/51/ae/97827349d3fcffee7e184bdf7f41cd6b88d9919c80f0263ba7acd1bbcb18/MarkupSafe-3.0.2-cp312-cp312-win32.whl", hash = "sha256:0f4ca02bea9a23221c0182836703cbf8930c5e9454bacce27e767509fa286a30", size = 15097 },
    { url = "https://files.pythonhosted.org/packages/c1/80/a61f99dc3a936413c3ee4e1eecac96c0da5ed07ad56fd975f1a9da5bc630/MarkupSafe-3.0.2-cp312-cp312-win_amd64.whl", hash = "sha256:8e06879fc22a25ca47312fbe7c8264eb0b662f6db27cb2d3bbbc74b1df4b9b87", size = 15601 },
    { url = "https://files.pythonhosted.org/packages/83/0e/67eb10a7ecc77a0c2bbe2b0235765b98d164d81600746914bebada795e97/MarkupSafe-3.0.2-cp313-cp313-macosx_10_13_universal2.whl", hash = "sha256:ba9527cdd4c926ed0760bc301f6728ef34d841f405abf9d4f959c478421e4efd", size = 14274 },
    { url = "https://files.pythonhosted.org/packages/2b/6d/9409f3684d3335375d04e5f05744dfe7e9f120062c9857df4ab490a1031a/MarkupSafe-3.0.2-cp313-cp313-macosx_11_0_arm64.whl", hash = "sha256:f8b3d067f2e40fe93e1ccdd6b2e1d16c43140e76f02fb1319a05cf2b79d99430", size = 12352 },
    { url = "https://files.pythonhosted.org/packages/d2/f5/6eadfcd3885ea85fe2a7c128315cc1bb7241e1987443d78c8fe712d03091/MarkupSafe-3.0.2-cp313-cp313-manylinux_2_17_aarch64.manylinux2014_aarch64.whl", hash = "sha256:569511d3b58c8791ab4c2e1285575265991e6d8f8700c7be0e88f86cb0672094", size = 24122 },
    { url = "https://files.pythonhosted.org/packages/0c/91/96cf928db8236f1bfab6ce15ad070dfdd02ed88261c2afafd4b43575e9e9/MarkupSafe-3.0.2-cp313-cp313-manylinux_2_17_x86_64.manylinux2014_x86_64.whl", hash = "sha256:15ab75ef81add55874e7ab7055e9c397312385bd9ced94920f2802310c930396", size = 23085 },
    { url = "https://files.pythonhosted.org/packages/c2/cf/c9d56af24d56ea04daae7ac0940232d31d5a8354f2b457c6d856b2057d69/MarkupSafe-3.0.2-cp313-cp313-manylinux_2_5_i686.manylinux1_i686.manylinux_2_17_i686.manylinux2014_i686.whl", hash = "sha256:f3818cb119498c0678015754eba762e0d61e5b52d34c8b13d770f0719f7b1d79", size = 22978 },
    { url = "https://files.pythonhosted.org/packages/2a/9f/8619835cd6a711d6272d62abb78c033bda638fdc54c4e7f4272cf1c0962b/MarkupSafe-3.0.2-cp313-cp313-musllinux_1_2_aarch64.whl", hash = "sha256:cdb82a876c47801bb54a690c5ae105a46b392ac6099881cdfb9f6e95e4014c6a", size = 24208 },
    { url = "https://files.pythonhosted.org/packages/f9/bf/176950a1792b2cd2102b8ffeb5133e1ed984547b75db47c25a67d3359f77/MarkupSafe-3.0.2-cp313-cp313-musllinux_1_2_i686.whl", hash = "sha256:cabc348d87e913db6ab4aa100f01b08f481097838bdddf7c7a84b7575b7309ca", size = 23357 },
    { url = "https://files.pythonhosted.org/packages/ce/4f/9a02c1d335caabe5c4efb90e1b6e8ee944aa245c1aaaab8e8a618987d816/MarkupSafe-3.0.2-cp313-cp313-musllinux_1_2_x86_64.whl", hash = "sha256:444dcda765c8a838eaae23112db52f1efaf750daddb2d9ca300bcae1039adc5c", size = 23344 },
    { url = "https://files.pythonhosted.org/packages/ee/55/c271b57db36f748f0e04a759ace9f8f759ccf22b4960c270c78a394f58be/MarkupSafe-3.0.2-cp313-cp313-win32.whl", hash = "sha256:bcf3e58998965654fdaff38e58584d8937aa3096ab5354d493c77d1fdd66d7a1", size = 15101 },
    { url = "https://files.pythonhosted.org/packages/29/88/07df22d2dd4df40aba9f3e402e6dc1b8ee86297dddbad4872bd5e7b0094f/MarkupSafe-3.0.2-cp313-cp313-win_amd64.whl", hash = "sha256:e6a2a455bd412959b57a172ce6328d2dd1f01cb2135efda2e4576e8a23fa3b0f", size = 15603 },
    { url = "https://files.pythonhosted.org/packages/62/6a/8b89d24db2d32d433dffcd6a8779159da109842434f1dd2f6e71f32f738c/MarkupSafe-3.0.2-cp313-cp313t-macosx_10_13_universal2.whl", hash = "sha256:b5a6b3ada725cea8a5e634536b1b01c30bcdcd7f9c6fff4151548d5bf6b3a36c", size = 14510 },
    { url = "https://files.pythonhosted.org/packages/7a/06/a10f955f70a2e5a9bf78d11a161029d278eeacbd35ef806c3fd17b13060d/MarkupSafe-3.0.2-cp313-cp313t-macosx_11_0_arm64.whl", hash = "sha256:a904af0a6162c73e3edcb969eeeb53a63ceeb5d8cf642fade7d39e7963a22ddb", size = 12486 },
    { url = "https://files.pythonhosted.org/packages/34/cf/65d4a571869a1a9078198ca28f39fba5fbb910f952f9dbc5220afff9f5e6/MarkupSafe-3.0.2-cp313-cp313t-manylinux_2_17_aarch64.manylinux2014_aarch64.whl", hash = "sha256:4aa4e5faecf353ed117801a068ebab7b7e09ffb6e1d5e412dc852e0da018126c", size = 25480 },
    { url = "https://files.pythonhosted.org/packages/0c/e3/90e9651924c430b885468b56b3d597cabf6d72be4b24a0acd1fa0e12af67/MarkupSafe-3.0.2-cp313-cp313t-manylinux_2_17_x86_64.manylinux2014_x86_64.whl", hash = "sha256:c0ef13eaeee5b615fb07c9a7dadb38eac06a0608b41570d8ade51c56539e509d", size = 23914 },
    { url = "https://files.pythonhosted.org/packages/66/8c/6c7cf61f95d63bb866db39085150df1f2a5bd3335298f14a66b48e92659c/MarkupSafe-3.0.2-cp313-cp313t-manylinux_2_5_i686.manylinux1_i686.manylinux_2_17_i686.manylinux2014_i686.whl", hash = "sha256:d16a81a06776313e817c951135cf7340a3e91e8c1ff2fac444cfd75fffa04afe", size = 23796 },
    { url = "https://files.pythonhosted.org/packages/bb/35/cbe9238ec3f47ac9a7c8b3df7a808e7cb50fe149dc7039f5f454b3fba218/MarkupSafe-3.0.2-cp313-cp313t-musllinux_1_2_aarch64.whl", hash = "sha256:6381026f158fdb7c72a168278597a5e3a5222e83ea18f543112b2662a9b699c5", size = 25473 },
    { url = "https://files.pythonhosted.org/packages/e6/32/7621a4382488aa283cc05e8984a9c219abad3bca087be9ec77e89939ded9/MarkupSafe-3.0.2-cp313-cp313t-musllinux_1_2_i686.whl", hash = "sha256:3d79d162e7be8f996986c064d1c7c817f6df3a77fe3d6859f6f9e7be4b8c213a", size = 24114 },
    { url = "https://files.pythonhosted.org/packages/0d/80/0985960e4b89922cb5a0bac0ed39c5b96cbc1a536a99f30e8c220a996ed9/MarkupSafe-3.0.2-cp313-cp313t-musllinux_1_2_x86_64.whl", hash = "sha256:131a3c7689c85f5ad20f9f6fb1b866f402c445b220c19fe4308c0b147ccd2ad9", size = 24098 },
    { url = "https://files.pythonhosted.org/packages/82/78/fedb03c7d5380df2427038ec8d973587e90561b2d90cd472ce9254cf348b/MarkupSafe-3.0.2-cp313-cp313t-win32.whl", hash = "sha256:ba8062ed2cf21c07a9e295d5b8a2a5ce678b913b45fdf68c32d95d6c1291e0b6", size = 15208 },
    { url = "https://files.pythonhosted.org/packages/4f/65/6079a46068dfceaeabb5dcad6d674f5f5c61a6fa5673746f42a9f4c233b3/MarkupSafe-3.0.2-cp313-cp313t-win_amd64.whl", hash = "sha256:e444a31f8db13eb18ada366ab3cf45fd4b31e4db1236a4448f68778c1d1a5a2f", size = 15739 },
]

[[package]]
name = "maturin"
version = "1.8.6"
source = { registry = "https://pypi.org/simple" }
sdist = { url = "https://files.pythonhosted.org/packages/34/bc/c7df50a359c3a31490785c77d1ddd5fc83cc8cc07a4eddd289dbae53545a/maturin-1.8.6.tar.gz", hash = "sha256:0e0dc2e0bfaa2e1bd238e0236cf8a2b7e2250ccaa29c1aa8d0e61fa664b0289d", size = 203320 }
wheels = [
    { url = "https://files.pythonhosted.org/packages/d3/f1/e493add40aebdab88ac1aefb41b9c84ac288fb00025bc96b9213ee02c958/maturin-1.8.6-py3-none-linux_armv6l.whl", hash = "sha256:1bf4c743dd2b24448e82b8c96251597818956ddf848e1d16b59356512c7e58d8", size = 7831195 },
    { url = "https://files.pythonhosted.org/packages/f0/1c/588afdb7bf79c4f15e33e9af6d7f3b12ec662bc63a22919e3bf39afa2a1e/maturin-1.8.6-py3-none-macosx_10_12_x86_64.macosx_11_0_arm64.macosx_10_12_universal2.whl", hash = "sha256:4ea89cf76048bc760e12b36b608fc3f5ef4f7359c0895e9afe737be34041d948", size = 15276471 },
    { url = "https://files.pythonhosted.org/packages/62/0b/4ce97f7f3a42068fbb42ba47d8b072e098c060fc1f64d8523e5588c57543/maturin-1.8.6-py3-none-macosx_10_12_x86_64.whl", hash = "sha256:4dd2e2f005ca63ac7ef0dddf2d65324ee480277a11544dcc4e7e436af68034dd", size = 7966129 },
    { url = "https://files.pythonhosted.org/packages/84/bf/4eae9d12920c580baf9d47ee63fec3ae0233e90a3aa8987bd7909cdc36a0/maturin-1.8.6-py3-none-manylinux_2_12_i686.manylinux2010_i686.musllinux_1_1_i686.whl", hash = "sha256:b0637604774e2c50ab48a0e9023fe2f071837ecbc817c04ec28e1cfcc25224c2", size = 7835935 },
    { url = "https://files.pythonhosted.org/packages/f9/aa/8090f8b3f5f7ec46bc95deb0f5b29bf52c98156ef594f2e65d20bf94cea1/maturin-1.8.6-py3-none-manylinux_2_12_x86_64.manylinux2010_x86_64.musllinux_1_1_x86_64.whl", hash = "sha256:bec5948c6475954c8089b17fae349966258756bb2ca05e54099e476a08070795", size = 8282553 },
    { url = "https://files.pythonhosted.org/packages/bc/50/4348da6cc16c006dab4e6cd479cf00dc0afa80db289a115a314df9909ee6/maturin-1.8.6-py3-none-manylinux_2_17_aarch64.manylinux2014_aarch64.musllinux_1_1_aarch64.whl", hash = "sha256:62a65f70ebaadd6eb6083f5548413744f2ef12400445778e08d41d4facf15bbe", size = 7618339 },
    { url = "https://files.pythonhosted.org/packages/ce/77/16458e29487d068c8cdb7f06a4403393568a10b44993fe2ec9c3b29fdccd/maturin-1.8.6-py3-none-manylinux_2_17_armv7l.manylinux2014_armv7l.musllinux_1_1_armv7l.whl", hash = "sha256:5c0ff7ad43883920032b63c94c76dcdd5758710d7b72b68db69e7826c40534ac", size = 7686748 },
    { url = "https://files.pythonhosted.org/packages/0c/c1/a52f3c1171c053810606c7c7fae5ce4637446ef9df44f281862d2bef3750/maturin-1.8.6-py3-none-manylinux_2_17_ppc64le.manylinux2014_ppc64le.musllinux_1_1_ppc64le.whl", hash = "sha256:ca30fdb158a24cf312f3e53072a6e987182c103fa613efea2d28b5f52707d04a", size = 9767394 },
    { url = "https://files.pythonhosted.org/packages/e2/ab/abae74f36a0f200384eda985ebeb9ee5dcbb19bfe1558c3335ef6f297094/maturin-1.8.6-py3-none-manylinux_2_17_s390x.manylinux2014_s390x.whl", hash = "sha256:b1e786ec9b5f7315c7e3fcc62b0715f9d99ffe477b06d0d62655a71e6a51a67b", size = 10995574 },
    { url = "https://files.pythonhosted.org/packages/8e/1c/c478578a62c1e34b5b0641a474de78cb56d6c4aad0ba88f90dfa9f2a15f7/maturin-1.8.6-py3-none-win32.whl", hash = "sha256:dade5edfaf508439ff6bbc7be4f207e04c0999c47d9ef7e1bae16258e76b1518", size = 7027171 },
    { url = "https://files.pythonhosted.org/packages/c9/89/2c57d29f25e06696cb3c5b3770ba0b40dfe87f91a879ecbcdc92e071a26b/maturin-1.8.6-py3-none-win_amd64.whl", hash = "sha256:6bc9281b90cd37e2a7985f2e5d6e3d35a1d64cf6e4d04ce5ed25603d162995b9", size = 7947998 },
    { url = "https://files.pythonhosted.org/packages/9d/f5/3ee1c6aa4e277323bef38ea0ec07262a9b88711d1a29cb5bb08ce3807a6f/maturin-1.8.6-py3-none-win_arm64.whl", hash = "sha256:24f66624db69b895b134a8f1592efdf04cd223c9b3b65243ad32080477936d14", size = 6684974 },
]

[[package]]
name = "msgpack"
version = "1.1.0"
source = { registry = "https://pypi.org/simple" }
sdist = { url = "https://files.pythonhosted.org/packages/cb/d0/7555686ae7ff5731205df1012ede15dd9d927f6227ea151e901c7406af4f/msgpack-1.1.0.tar.gz", hash = "sha256:dd432ccc2c72b914e4cb77afce64aab761c1137cc698be3984eee260bcb2896e", size = 167260 }
wheels = [
    { url = "https://files.pythonhosted.org/packages/b7/5e/a4c7154ba65d93be91f2f1e55f90e76c5f91ccadc7efc4341e6f04c8647f/msgpack-1.1.0-cp311-cp311-macosx_10_9_universal2.whl", hash = "sha256:3d364a55082fb2a7416f6c63ae383fbd903adb5a6cf78c5b96cc6316dc1cedc7", size = 150803 },
    { url = "https://files.pythonhosted.org/packages/60/c2/687684164698f1d51c41778c838d854965dd284a4b9d3a44beba9265c931/msgpack-1.1.0-cp311-cp311-macosx_10_9_x86_64.whl", hash = "sha256:79ec007767b9b56860e0372085f8504db5d06bd6a327a335449508bbee9648fa", size = 84343 },
    { url = "https://files.pythonhosted.org/packages/42/ae/d3adea9bb4a1342763556078b5765e666f8fdf242e00f3f6657380920972/msgpack-1.1.0-cp311-cp311-macosx_11_0_arm64.whl", hash = "sha256:6ad622bf7756d5a497d5b6836e7fc3752e2dd6f4c648e24b1803f6048596f701", size = 81408 },
    { url = "https://files.pythonhosted.org/packages/dc/17/6313325a6ff40ce9c3207293aee3ba50104aed6c2c1559d20d09e5c1ff54/msgpack-1.1.0-cp311-cp311-manylinux_2_17_aarch64.manylinux2014_aarch64.whl", hash = "sha256:8e59bca908d9ca0de3dc8684f21ebf9a690fe47b6be93236eb40b99af28b6ea6", size = 396096 },
    { url = "https://files.pythonhosted.org/packages/a8/a1/ad7b84b91ab5a324e707f4c9761633e357820b011a01e34ce658c1dda7cc/msgpack-1.1.0-cp311-cp311-manylinux_2_17_x86_64.manylinux2014_x86_64.whl", hash = "sha256:5e1da8f11a3dd397f0a32c76165cf0c4eb95b31013a94f6ecc0b280c05c91b59", size = 403671 },
    { url = "https://files.pythonhosted.org/packages/bb/0b/fd5b7c0b308bbf1831df0ca04ec76fe2f5bf6319833646b0a4bd5e9dc76d/msgpack-1.1.0-cp311-cp311-manylinux_2_5_i686.manylinux1_i686.manylinux_2_17_i686.manylinux2014_i686.whl", hash = "sha256:452aff037287acb1d70a804ffd022b21fa2bb7c46bee884dbc864cc9024128a0", size = 387414 },
    { url = "https://files.pythonhosted.org/packages/f0/03/ff8233b7c6e9929a1f5da3c7860eccd847e2523ca2de0d8ef4878d354cfa/msgpack-1.1.0-cp311-cp311-musllinux_1_2_aarch64.whl", hash = "sha256:8da4bf6d54ceed70e8861f833f83ce0814a2b72102e890cbdfe4b34764cdd66e", size = 383759 },
    { url = "https://files.pythonhosted.org/packages/1f/1b/eb82e1fed5a16dddd9bc75f0854b6e2fe86c0259c4353666d7fab37d39f4/msgpack-1.1.0-cp311-cp311-musllinux_1_2_i686.whl", hash = "sha256:41c991beebf175faf352fb940bf2af9ad1fb77fd25f38d9142053914947cdbf6", size = 394405 },
    { url = "https://files.pythonhosted.org/packages/90/2e/962c6004e373d54ecf33d695fb1402f99b51832631e37c49273cc564ffc5/msgpack-1.1.0-cp311-cp311-musllinux_1_2_x86_64.whl", hash = "sha256:a52a1f3a5af7ba1c9ace055b659189f6c669cf3657095b50f9602af3a3ba0fe5", size = 396041 },
    { url = "https://files.pythonhosted.org/packages/f8/20/6e03342f629474414860c48aeffcc2f7f50ddaf351d95f20c3f1c67399a8/msgpack-1.1.0-cp311-cp311-win32.whl", hash = "sha256:58638690ebd0a06427c5fe1a227bb6b8b9fdc2bd07701bec13c2335c82131a88", size = 68538 },
    { url = "https://files.pythonhosted.org/packages/aa/c4/5a582fc9a87991a3e6f6800e9bb2f3c82972912235eb9539954f3e9997c7/msgpack-1.1.0-cp311-cp311-win_amd64.whl", hash = "sha256:fd2906780f25c8ed5d7b323379f6138524ba793428db5d0e9d226d3fa6aa1788", size = 74871 },
    { url = "https://files.pythonhosted.org/packages/e1/d6/716b7ca1dbde63290d2973d22bbef1b5032ca634c3ff4384a958ec3f093a/msgpack-1.1.0-cp312-cp312-macosx_10_9_universal2.whl", hash = "sha256:d46cf9e3705ea9485687aa4001a76e44748b609d260af21c4ceea7f2212a501d", size = 152421 },
    { url = "https://files.pythonhosted.org/packages/70/da/5312b067f6773429cec2f8f08b021c06af416bba340c912c2ec778539ed6/msgpack-1.1.0-cp312-cp312-macosx_10_9_x86_64.whl", hash = "sha256:5dbad74103df937e1325cc4bfeaf57713be0b4f15e1c2da43ccdd836393e2ea2", size = 85277 },
    { url = "https://files.pythonhosted.org/packages/28/51/da7f3ae4462e8bb98af0d5bdf2707f1b8c65a0d4f496e46b6afb06cbc286/msgpack-1.1.0-cp312-cp312-macosx_11_0_arm64.whl", hash = "sha256:58dfc47f8b102da61e8949708b3eafc3504509a5728f8b4ddef84bd9e16ad420", size = 82222 },
    { url = "https://files.pythonhosted.org/packages/33/af/dc95c4b2a49cff17ce47611ca9ba218198806cad7796c0b01d1e332c86bb/msgpack-1.1.0-cp312-cp312-manylinux_2_17_aarch64.manylinux2014_aarch64.whl", hash = "sha256:4676e5be1b472909b2ee6356ff425ebedf5142427842aa06b4dfd5117d1ca8a2", size = 392971 },
    { url = "https://files.pythonhosted.org/packages/f1/54/65af8de681fa8255402c80eda2a501ba467921d5a7a028c9c22a2c2eedb5/msgpack-1.1.0-cp312-cp312-manylinux_2_17_x86_64.manylinux2014_x86_64.whl", hash = "sha256:17fb65dd0bec285907f68b15734a993ad3fc94332b5bb21b0435846228de1f39", size = 401403 },
    { url = "https://files.pythonhosted.org/packages/97/8c/e333690777bd33919ab7024269dc3c41c76ef5137b211d776fbb404bfead/msgpack-1.1.0-cp312-cp312-manylinux_2_5_i686.manylinux1_i686.manylinux_2_17_i686.manylinux2014_i686.whl", hash = "sha256:a51abd48c6d8ac89e0cfd4fe177c61481aca2d5e7ba42044fd218cfd8ea9899f", size = 385356 },
    { url = "https://files.pythonhosted.org/packages/57/52/406795ba478dc1c890559dd4e89280fa86506608a28ccf3a72fbf45df9f5/msgpack-1.1.0-cp312-cp312-musllinux_1_2_aarch64.whl", hash = "sha256:2137773500afa5494a61b1208619e3871f75f27b03bcfca7b3a7023284140247", size = 383028 },
    { url = "https://files.pythonhosted.org/packages/e7/69/053b6549bf90a3acadcd8232eae03e2fefc87f066a5b9fbb37e2e608859f/msgpack-1.1.0-cp312-cp312-musllinux_1_2_i686.whl", hash = "sha256:398b713459fea610861c8a7b62a6fec1882759f308ae0795b5413ff6a160cf3c", size = 391100 },
    { url = "https://files.pythonhosted.org/packages/23/f0/d4101d4da054f04274995ddc4086c2715d9b93111eb9ed49686c0f7ccc8a/msgpack-1.1.0-cp312-cp312-musllinux_1_2_x86_64.whl", hash = "sha256:06f5fd2f6bb2a7914922d935d3b8bb4a7fff3a9a91cfce6d06c13bc42bec975b", size = 394254 },
    { url = "https://files.pythonhosted.org/packages/1c/12/cf07458f35d0d775ff3a2dc5559fa2e1fcd06c46f1ef510e594ebefdca01/msgpack-1.1.0-cp312-cp312-win32.whl", hash = "sha256:ad33e8400e4ec17ba782f7b9cf868977d867ed784a1f5f2ab46e7ba53b6e1e1b", size = 69085 },
    { url = "https://files.pythonhosted.org/packages/73/80/2708a4641f7d553a63bc934a3eb7214806b5b39d200133ca7f7afb0a53e8/msgpack-1.1.0-cp312-cp312-win_amd64.whl", hash = "sha256:115a7af8ee9e8cddc10f87636767857e7e3717b7a2e97379dc2054712693e90f", size = 75347 },
    { url = "https://files.pythonhosted.org/packages/c8/b0/380f5f639543a4ac413e969109978feb1f3c66e931068f91ab6ab0f8be00/msgpack-1.1.0-cp313-cp313-macosx_10_13_universal2.whl", hash = "sha256:071603e2f0771c45ad9bc65719291c568d4edf120b44eb36324dcb02a13bfddf", size = 151142 },
    { url = "https://files.pythonhosted.org/packages/c8/ee/be57e9702400a6cb2606883d55b05784fada898dfc7fd12608ab1fdb054e/msgpack-1.1.0-cp313-cp313-macosx_10_13_x86_64.whl", hash = "sha256:0f92a83b84e7c0749e3f12821949d79485971f087604178026085f60ce109330", size = 84523 },
    { url = "https://files.pythonhosted.org/packages/7e/3a/2919f63acca3c119565449681ad08a2f84b2171ddfcff1dba6959db2cceb/msgpack-1.1.0-cp313-cp313-macosx_11_0_arm64.whl", hash = "sha256:4a1964df7b81285d00a84da4e70cb1383f2e665e0f1f2a7027e683956d04b734", size = 81556 },
    { url = "https://files.pythonhosted.org/packages/7c/43/a11113d9e5c1498c145a8925768ea2d5fce7cbab15c99cda655aa09947ed/msgpack-1.1.0-cp313-cp313-manylinux_2_17_aarch64.manylinux2014_aarch64.whl", hash = "sha256:59caf6a4ed0d164055ccff8fe31eddc0ebc07cf7326a2aaa0dbf7a4001cd823e", size = 392105 },
    { url = "https://files.pythonhosted.org/packages/2d/7b/2c1d74ca6c94f70a1add74a8393a0138172207dc5de6fc6269483519d048/msgpack-1.1.0-cp313-cp313-manylinux_2_17_x86_64.manylinux2014_x86_64.whl", hash = "sha256:0907e1a7119b337971a689153665764adc34e89175f9a34793307d9def08e6ca", size = 399979 },
    { url = "https://files.pythonhosted.org/packages/82/8c/cf64ae518c7b8efc763ca1f1348a96f0e37150061e777a8ea5430b413a74/msgpack-1.1.0-cp313-cp313-manylinux_2_5_i686.manylinux1_i686.manylinux_2_17_i686.manylinux2014_i686.whl", hash = "sha256:65553c9b6da8166e819a6aa90ad15288599b340f91d18f60b2061f402b9a4915", size = 383816 },
    { url = "https://files.pythonhosted.org/packages/69/86/a847ef7a0f5ef3fa94ae20f52a4cacf596a4e4a010197fbcc27744eb9a83/msgpack-1.1.0-cp313-cp313-musllinux_1_2_aarch64.whl", hash = "sha256:7a946a8992941fea80ed4beae6bff74ffd7ee129a90b4dd5cf9c476a30e9708d", size = 380973 },
    { url = "https://files.pythonhosted.org/packages/aa/90/c74cf6e1126faa93185d3b830ee97246ecc4fe12cf9d2d31318ee4246994/msgpack-1.1.0-cp313-cp313-musllinux_1_2_i686.whl", hash = "sha256:4b51405e36e075193bc051315dbf29168d6141ae2500ba8cd80a522964e31434", size = 387435 },
    { url = "https://files.pythonhosted.org/packages/7a/40/631c238f1f338eb09f4acb0f34ab5862c4e9d7eda11c1b685471a4c5ea37/msgpack-1.1.0-cp313-cp313-musllinux_1_2_x86_64.whl", hash = "sha256:b4c01941fd2ff87c2a934ee6055bda4ed353a7846b8d4f341c428109e9fcde8c", size = 399082 },
    { url = "https://files.pythonhosted.org/packages/e9/1b/fa8a952be252a1555ed39f97c06778e3aeb9123aa4cccc0fd2acd0b4e315/msgpack-1.1.0-cp313-cp313-win32.whl", hash = "sha256:7c9a35ce2c2573bada929e0b7b3576de647b0defbd25f5139dcdaba0ae35a4cc", size = 69037 },
    { url = "https://files.pythonhosted.org/packages/b6/bc/8bd826dd03e022153bfa1766dcdec4976d6c818865ed54223d71f07862b3/msgpack-1.1.0-cp313-cp313-win_amd64.whl", hash = "sha256:bce7d9e614a04d0883af0b3d4d501171fbfca038f12c77fa838d9f198147a23f", size = 75140 },
]

[[package]]
name = "mypy"
version = "1.16.0"
source = { registry = "https://pypi.org/simple" }
dependencies = [
    { name = "mypy-extensions" },
    { name = "pathspec" },
    { name = "typing-extensions" },
]
sdist = { url = "https://files.pythonhosted.org/packages/d4/38/13c2f1abae94d5ea0354e146b95a1be9b2137a0d506728e0da037c4276f6/mypy-1.16.0.tar.gz", hash = "sha256:84b94283f817e2aa6350a14b4a8fb2a35a53c286f97c9d30f53b63620e7af8ab", size = 3323139 }
wheels = [
    { url = "https://files.pythonhosted.org/packages/24/c4/ff2f79db7075c274fe85b5fff8797d29c6b61b8854c39e3b7feb556aa377/mypy-1.16.0-cp311-cp311-macosx_10_9_x86_64.whl", hash = "sha256:9f826aaa7ff8443bac6a494cf743f591488ea940dd360e7dd330e30dd772a5ab", size = 10884498 },
    { url = "https://files.pythonhosted.org/packages/02/07/12198e83006235f10f6a7808917376b5d6240a2fd5dce740fe5d2ebf3247/mypy-1.16.0-cp311-cp311-macosx_11_0_arm64.whl", hash = "sha256:82d056e6faa508501af333a6af192c700b33e15865bda49611e3d7d8358ebea2", size = 10011755 },
    { url = "https://files.pythonhosted.org/packages/f1/9b/5fd5801a72b5d6fb6ec0105ea1d0e01ab2d4971893076e558d4b6d6b5f80/mypy-1.16.0-cp311-cp311-manylinux_2_17_aarch64.manylinux2014_aarch64.manylinux_2_28_aarch64.whl", hash = "sha256:089bedc02307c2548eb51f426e085546db1fa7dd87fbb7c9fa561575cf6eb1ff", size = 11800138 },
    { url = "https://files.pythonhosted.org/packages/2e/81/a117441ea5dfc3746431e51d78a4aca569c677aa225bca2cc05a7c239b61/mypy-1.16.0-cp311-cp311-manylinux_2_17_x86_64.manylinux2014_x86_64.manylinux_2_28_x86_64.whl", hash = "sha256:6a2322896003ba66bbd1318c10d3afdfe24e78ef12ea10e2acd985e9d684a666", size = 12533156 },
    { url = "https://files.pythonhosted.org/packages/3f/38/88ec57c6c86014d3f06251e00f397b5a7daa6888884d0abf187e4f5f587f/mypy-1.16.0-cp311-cp311-musllinux_1_2_x86_64.whl", hash = "sha256:021a68568082c5b36e977d54e8f1de978baf401a33884ffcea09bd8e88a98f4c", size = 12742426 },
    { url = "https://files.pythonhosted.org/packages/bd/53/7e9d528433d56e6f6f77ccf24af6ce570986c2d98a5839e4c2009ef47283/mypy-1.16.0-cp311-cp311-win_amd64.whl", hash = "sha256:54066fed302d83bf5128632d05b4ec68412e1f03ef2c300434057d66866cea4b", size = 9478319 },
    { url = "https://files.pythonhosted.org/packages/70/cf/158e5055e60ca2be23aec54a3010f89dcffd788732634b344fc9cb1e85a0/mypy-1.16.0-cp312-cp312-macosx_10_13_x86_64.whl", hash = "sha256:c5436d11e89a3ad16ce8afe752f0f373ae9620841c50883dc96f8b8805620b13", size = 11062927 },
    { url = "https://files.pythonhosted.org/packages/94/34/cfff7a56be1609f5d10ef386342ce3494158e4d506516890142007e6472c/mypy-1.16.0-cp312-cp312-macosx_11_0_arm64.whl", hash = "sha256:f2622af30bf01d8fc36466231bdd203d120d7a599a6d88fb22bdcb9dbff84090", size = 10083082 },
    { url = "https://files.pythonhosted.org/packages/b3/7f/7242062ec6288c33d8ad89574df87c3903d394870e5e6ba1699317a65075/mypy-1.16.0-cp312-cp312-manylinux_2_17_aarch64.manylinux2014_aarch64.manylinux_2_28_aarch64.whl", hash = "sha256:d045d33c284e10a038f5e29faca055b90eee87da3fc63b8889085744ebabb5a1", size = 11828306 },
    { url = "https://files.pythonhosted.org/packages/6f/5f/b392f7b4f659f5b619ce5994c5c43caab3d80df2296ae54fa888b3d17f5a/mypy-1.16.0-cp312-cp312-manylinux_2_17_x86_64.manylinux2014_x86_64.manylinux_2_28_x86_64.whl", hash = "sha256:b4968f14f44c62e2ec4a038c8797a87315be8df7740dc3ee8d3bfe1c6bf5dba8", size = 12702764 },
    { url = "https://files.pythonhosted.org/packages/9b/c0/7646ef3a00fa39ac9bc0938626d9ff29d19d733011be929cfea59d82d136/mypy-1.16.0-cp312-cp312-musllinux_1_2_x86_64.whl", hash = "sha256:eb14a4a871bb8efb1e4a50360d4e3c8d6c601e7a31028a2c79f9bb659b63d730", size = 12896233 },
    { url = "https://files.pythonhosted.org/packages/6d/38/52f4b808b3fef7f0ef840ee8ff6ce5b5d77381e65425758d515cdd4f5bb5/mypy-1.16.0-cp312-cp312-win_amd64.whl", hash = "sha256:bd4e1ebe126152a7bbaa4daedd781c90c8f9643c79b9748caa270ad542f12bec", size = 9565547 },
    { url = "https://files.pythonhosted.org/packages/97/9c/ca03bdbefbaa03b264b9318a98950a9c683e06472226b55472f96ebbc53d/mypy-1.16.0-cp313-cp313-macosx_10_13_x86_64.whl", hash = "sha256:a9e056237c89f1587a3be1a3a70a06a698d25e2479b9a2f57325ddaaffc3567b", size = 11059753 },
    { url = "https://files.pythonhosted.org/packages/36/92/79a969b8302cfe316027c88f7dc6fee70129490a370b3f6eb11d777749d0/mypy-1.16.0-cp313-cp313-macosx_11_0_arm64.whl", hash = "sha256:0b07e107affb9ee6ce1f342c07f51552d126c32cd62955f59a7db94a51ad12c0", size = 10073338 },
    { url = "https://files.pythonhosted.org/packages/14/9b/a943f09319167da0552d5cd722104096a9c99270719b1afeea60d11610aa/mypy-1.16.0-cp313-cp313-manylinux_2_17_aarch64.manylinux2014_aarch64.manylinux_2_28_aarch64.whl", hash = "sha256:c6fb60cbd85dc65d4d63d37cb5c86f4e3a301ec605f606ae3a9173e5cf34997b", size = 11827764 },
    { url = "https://files.pythonhosted.org/packages/ec/64/ff75e71c65a0cb6ee737287c7913ea155845a556c64144c65b811afdb9c7/mypy-1.16.0-cp313-cp313-manylinux_2_17_x86_64.manylinux2014_x86_64.manylinux_2_28_x86_64.whl", hash = "sha256:a7e32297a437cc915599e0578fa6bc68ae6a8dc059c9e009c628e1c47f91495d", size = 12701356 },
    { url = "https://files.pythonhosted.org/packages/0a/ad/0e93c18987a1182c350f7a5fab70550852f9fabe30ecb63bfbe51b602074/mypy-1.16.0-cp313-cp313-musllinux_1_2_x86_64.whl", hash = "sha256:afe420c9380ccec31e744e8baff0d406c846683681025db3531b32db56962d52", size = 12900745 },
    { url = "https://files.pythonhosted.org/packages/28/5d/036c278d7a013e97e33f08c047fe5583ab4f1fc47c9a49f985f1cdd2a2d7/mypy-1.16.0-cp313-cp313-win_amd64.whl", hash = "sha256:55f9076c6ce55dd3f8cd0c6fff26a008ca8e5131b89d5ba6d86bd3f47e736eeb", size = 9572200 },
    { url = "https://files.pythonhosted.org/packages/99/a3/6ed10530dec8e0fdc890d81361260c9ef1f5e5c217ad8c9b21ecb2b8366b/mypy-1.16.0-py3-none-any.whl", hash = "sha256:29e1499864a3888bca5c1542f2d7232c6e586295183320caa95758fc84034031", size = 2265773 },
]

[[package]]
name = "mypy-extensions"
version = "1.1.0"
source = { registry = "https://pypi.org/simple" }
sdist = { url = "https://files.pythonhosted.org/packages/a2/6e/371856a3fb9d31ca8dac321cda606860fa4548858c0cc45d9d1d4ca2628b/mypy_extensions-1.1.0.tar.gz", hash = "sha256:52e68efc3284861e772bbcd66823fde5ae21fd2fdb51c62a211403730b916558", size = 6343 }
wheels = [
    { url = "https://files.pythonhosted.org/packages/79/7b/2c79738432f5c924bef5071f933bcc9efd0473bac3b4aa584a6f7c1c8df8/mypy_extensions-1.1.0-py3-none-any.whl", hash = "sha256:1be4cccdb0f2482337c4743e60421de3a356cd97508abadd57d47403e94f5505", size = 4963 },
]

[[package]]
name = "nodeenv"
version = "1.9.1"
source = { registry = "https://pypi.org/simple" }
sdist = { url = "https://files.pythonhosted.org/packages/43/16/fc88b08840de0e0a72a2f9d8c6bae36be573e475a6326ae854bcc549fc45/nodeenv-1.9.1.tar.gz", hash = "sha256:6ec12890a2dab7946721edbfbcd91f3319c6ccc9aec47be7c7e6b7011ee6645f", size = 47437 }
wheels = [
    { url = "https://files.pythonhosted.org/packages/d2/1d/1b658dbd2b9fa9c4c9f32accbfc0205d532c8c6194dc0f2a4c0428e7128a/nodeenv-1.9.1-py2.py3-none-any.whl", hash = "sha256:ba11c9782d29c27c70ffbdda2d7415098754709be8a7056d79a737cd901155c9", size = 22314 },
]

[[package]]
name = "packaging"
version = "25.0"
source = { registry = "https://pypi.org/simple" }
sdist = { url = "https://files.pythonhosted.org/packages/a1/d4/1fc4078c65507b51b96ca8f8c3ba19e6a61c8253c72794544580a7b6c24d/packaging-25.0.tar.gz", hash = "sha256:d443872c98d677bf60f6a1f2f8c1cb748e8fe762d2bf9d3148b5599295b0fc4f", size = 165727 }
wheels = [
    { url = "https://files.pythonhosted.org/packages/20/12/38679034af332785aac8774540895e234f4d07f7545804097de4b666afd8/packaging-25.0-py3-none-any.whl", hash = "sha256:29572ef2b1f17581046b3a2227d5c611fb25ec70ca1ba8554b24b0e69331a484", size = 66469 },
]

[[package]]
name = "pathspec"
version = "0.12.1"
source = { registry = "https://pypi.org/simple" }
sdist = { url = "https://files.pythonhosted.org/packages/ca/bc/f35b8446f4531a7cb215605d100cd88b7ac6f44ab3fc94870c120ab3adbf/pathspec-0.12.1.tar.gz", hash = "sha256:a482d51503a1ab33b1c67a6c3813a26953dbdc71c31dacaef9a838c4e29f5712", size = 51043 }
wheels = [
    { url = "https://files.pythonhosted.org/packages/cc/20/ff623b09d963f88bfde16306a54e12ee5ea43e9b597108672ff3a408aad6/pathspec-0.12.1-py3-none-any.whl", hash = "sha256:a0d503e138a4c123b27490a4f7beda6a01c6f288df0e4a8b79c7eb0dc7b4cc08", size = 31191 },
]

[[package]]
name = "platformdirs"
version = "4.3.8"
source = { registry = "https://pypi.org/simple" }
sdist = { url = "https://files.pythonhosted.org/packages/fe/8b/3c73abc9c759ecd3f1f7ceff6685840859e8070c4d947c93fae71f6a0bf2/platformdirs-4.3.8.tar.gz", hash = "sha256:3d512d96e16bcb959a814c9f348431070822a6496326a4be0911c40b5a74c2bc", size = 21362 }
wheels = [
    { url = "https://files.pythonhosted.org/packages/fe/39/979e8e21520d4e47a0bbe349e2713c0aac6f3d853d0e5b34d76206c439aa/platformdirs-4.3.8-py3-none-any.whl", hash = "sha256:ff7059bb7eb1179e2685604f4aaf157cfd9535242bd23742eadc3c13542139b4", size = 18567 },
]

[[package]]
name = "pluggy"
version = "1.6.0"
source = { registry = "https://pypi.org/simple" }
sdist = { url = "https://files.pythonhosted.org/packages/f9/e2/3e91f31a7d2b083fe6ef3fa267035b518369d9511ffab804f839851d2779/pluggy-1.6.0.tar.gz", hash = "sha256:7dcc130b76258d33b90f61b658791dede3486c3e6bfb003ee5c9bfb396dd22f3", size = 69412 }
wheels = [
    { url = "https://files.pythonhosted.org/packages/54/20/4d324d65cc6d9205fabedc306948156824eb9f0ee1633355a8f7ec5c66bf/pluggy-1.6.0-py3-none-any.whl", hash = "sha256:e920276dd6813095e9377c0bc5566d94c932c33b27a3e3945d8389c374dd4746", size = 20538 },
]

[[package]]
name = "pre-commit"
version = "4.2.0"
source = { registry = "https://pypi.org/simple" }
dependencies = [
    { name = "cfgv" },
    { name = "identify" },
    { name = "nodeenv" },
    { name = "pyyaml" },
    { name = "virtualenv" },
]
sdist = { url = "https://files.pythonhosted.org/packages/08/39/679ca9b26c7bb2999ff122d50faa301e49af82ca9c066ec061cfbc0c6784/pre_commit-4.2.0.tar.gz", hash = "sha256:601283b9757afd87d40c4c4a9b2b5de9637a8ea02eaff7adc2d0fb4e04841146", size = 193424 }
wheels = [
    { url = "https://files.pythonhosted.org/packages/88/74/a88bf1b1efeae488a0c0b7bdf71429c313722d1fc0f377537fbe554e6180/pre_commit-4.2.0-py2.py3-none-any.whl", hash = "sha256:a009ca7205f1eb497d10b845e52c838a98b6cdd2102a6c8e4540e94ee75c58bd", size = 220707 },
]

[[package]]
name = "protobuf"
version = "5.29.5"
source = { registry = "https://pypi.org/simple" }
sdist = { url = "https://files.pythonhosted.org/packages/43/29/d09e70352e4e88c9c7a198d5645d7277811448d76c23b00345670f7c8a38/protobuf-5.29.5.tar.gz", hash = "sha256:bc1463bafd4b0929216c35f437a8e28731a2b7fe3d98bb77a600efced5a15c84", size = 425226 }
wheels = [
    { url = "https://files.pythonhosted.org/packages/5f/11/6e40e9fc5bba02988a214c07cf324595789ca7820160bfd1f8be96e48539/protobuf-5.29.5-cp310-abi3-win32.whl", hash = "sha256:3f1c6468a2cfd102ff4703976138844f78ebd1fb45f49011afc5139e9e283079", size = 422963 },
    { url = "https://files.pythonhosted.org/packages/81/7f/73cefb093e1a2a7c3ffd839e6f9fcafb7a427d300c7f8aef9c64405d8ac6/protobuf-5.29.5-cp310-abi3-win_amd64.whl", hash = "sha256:3f76e3a3675b4a4d867b52e4a5f5b78a2ef9565549d4037e06cf7b0942b1d3fc", size = 434818 },
    { url = "https://files.pythonhosted.org/packages/dd/73/10e1661c21f139f2c6ad9b23040ff36fee624310dc28fba20d33fdae124c/protobuf-5.29.5-cp38-abi3-macosx_10_9_universal2.whl", hash = "sha256:e38c5add5a311f2a6eb0340716ef9b039c1dfa428b28f25a7838ac329204a671", size = 418091 },
    { url = "https://files.pythonhosted.org/packages/6c/04/98f6f8cf5b07ab1294c13f34b4e69b3722bb609c5b701d6c169828f9f8aa/protobuf-5.29.5-cp38-abi3-manylinux2014_aarch64.whl", hash = "sha256:fa18533a299d7ab6c55a238bf8629311439995f2e7eca5caaff08663606e9015", size = 319824 },
    { url = "https://files.pythonhosted.org/packages/85/e4/07c80521879c2d15f321465ac24c70efe2381378c00bf5e56a0f4fbac8cd/protobuf-5.29.5-cp38-abi3-manylinux2014_x86_64.whl", hash = "sha256:63848923da3325e1bf7e9003d680ce6e14b07e55d0473253a690c3a8b8fd6e61", size = 319942 },
    { url = "https://files.pythonhosted.org/packages/7e/cc/7e77861000a0691aeea8f4566e5d3aa716f2b1dece4a24439437e41d3d25/protobuf-5.29.5-py3-none-any.whl", hash = "sha256:6cf42630262c59b2d8de33954443d94b746c952b01434fc58a417fdbd2e84bd5", size = 172823 },
]

[[package]]
name = "pygments"
version = "2.19.1"
source = { registry = "https://pypi.org/simple" }
sdist = { url = "https://files.pythonhosted.org/packages/7c/2d/c3338d48ea6cc0feb8446d8e6937e1408088a72a39937982cc6111d17f84/pygments-2.19.1.tar.gz", hash = "sha256:61c16d2a8576dc0649d9f39e089b5f02bcd27fba10d8fb4dcc28173f7a45151f", size = 4968581 }
wheels = [
    { url = "https://files.pythonhosted.org/packages/8a/0b/9fcc47d19c48b59121088dd6da2488a49d5f72dacf8262e2790a1d2c7d15/pygments-2.19.1-py3-none-any.whl", hash = "sha256:9ea1544ad55cecf4b8242fab6dd35a93bbce657034b0611ee383099054ab6d8c", size = 1225293 },
]

[[package]]
name = "pytest"
version = "8.3.5"
source = { registry = "https://pypi.org/simple" }
dependencies = [
    { name = "colorama", marker = "sys_platform == 'win32'" },
    { name = "iniconfig" },
    { name = "packaging" },
    { name = "pluggy" },
]
sdist = { url = "https://files.pythonhosted.org/packages/ae/3c/c9d525a414d506893f0cd8a8d0de7706446213181570cdbd766691164e40/pytest-8.3.5.tar.gz", hash = "sha256:f4efe70cc14e511565ac476b57c279e12a855b11f48f212af1080ef2263d3845", size = 1450891 }
wheels = [
    { url = "https://files.pythonhosted.org/packages/30/3d/64ad57c803f1fa1e963a7946b6e0fea4a70df53c1a7fed304586539c2bac/pytest-8.3.5-py3-none-any.whl", hash = "sha256:c69214aa47deac29fad6c2a4f590b9c4a9fdb16a403176fe154b79c0b4d4d820", size = 343634 },
]

[[package]]
name = "python-rapidjson"
version = "1.8"
source = { registry = "https://pypi.org/simple" }
sdist = { url = "https://files.pythonhosted.org/packages/0d/85/393d6bd7965402e92a77f1040935c5fc6403a0c7fa7018b03c6f4ba488c7/python-rapidjson-1.8.tar.gz", hash = "sha256:170c2ff97d01735f67afd0e1cb0aaa690cb69ae6016e020c6afd5e0ab9b39899", size = 222766 }

[[package]]
name = "pyyaml"
version = "6.0.2"
source = { registry = "https://pypi.org/simple" }
sdist = { url = "https://files.pythonhosted.org/packages/54/ed/79a089b6be93607fa5cdaedf301d7dfb23af5f25c398d5ead2525b063e17/pyyaml-6.0.2.tar.gz", hash = "sha256:d584d9ec91ad65861cc08d42e834324ef890a082e591037abe114850ff7bbc3e", size = 130631 }
wheels = [
    { url = "https://files.pythonhosted.org/packages/f8/aa/7af4e81f7acba21a4c6be026da38fd2b872ca46226673c89a758ebdc4fd2/PyYAML-6.0.2-cp311-cp311-macosx_10_9_x86_64.whl", hash = "sha256:cc1c1159b3d456576af7a3e4d1ba7e6924cb39de8f67111c735f6fc832082774", size = 184612 },
    { url = "https://files.pythonhosted.org/packages/8b/62/b9faa998fd185f65c1371643678e4d58254add437edb764a08c5a98fb986/PyYAML-6.0.2-cp311-cp311-macosx_11_0_arm64.whl", hash = "sha256:1e2120ef853f59c7419231f3bf4e7021f1b936f6ebd222406c3b60212205d2ee", size = 172040 },
    { url = "https://files.pythonhosted.org/packages/ad/0c/c804f5f922a9a6563bab712d8dcc70251e8af811fce4524d57c2c0fd49a4/PyYAML-6.0.2-cp311-cp311-manylinux_2_17_aarch64.manylinux2014_aarch64.whl", hash = "sha256:5d225db5a45f21e78dd9358e58a98702a0302f2659a3c6cd320564b75b86f47c", size = 736829 },
    { url = "https://files.pythonhosted.org/packages/51/16/6af8d6a6b210c8e54f1406a6b9481febf9c64a3109c541567e35a49aa2e7/PyYAML-6.0.2-cp311-cp311-manylinux_2_17_s390x.manylinux2014_s390x.whl", hash = "sha256:5ac9328ec4831237bec75defaf839f7d4564be1e6b25ac710bd1a96321cc8317", size = 764167 },
    { url = "https://files.pythonhosted.org/packages/75/e4/2c27590dfc9992f73aabbeb9241ae20220bd9452df27483b6e56d3975cc5/PyYAML-6.0.2-cp311-cp311-manylinux_2_17_x86_64.manylinux2014_x86_64.whl", hash = "sha256:3ad2a3decf9aaba3d29c8f537ac4b243e36bef957511b4766cb0057d32b0be85", size = 762952 },
    { url = "https://files.pythonhosted.org/packages/9b/97/ecc1abf4a823f5ac61941a9c00fe501b02ac3ab0e373c3857f7d4b83e2b6/PyYAML-6.0.2-cp311-cp311-musllinux_1_1_aarch64.whl", hash = "sha256:ff3824dc5261f50c9b0dfb3be22b4567a6f938ccce4587b38952d85fd9e9afe4", size = 735301 },
    { url = "https://files.pythonhosted.org/packages/45/73/0f49dacd6e82c9430e46f4a027baa4ca205e8b0a9dce1397f44edc23559d/PyYAML-6.0.2-cp311-cp311-musllinux_1_1_x86_64.whl", hash = "sha256:797b4f722ffa07cc8d62053e4cff1486fa6dc094105d13fea7b1de7d8bf71c9e", size = 756638 },
    { url = "https://files.pythonhosted.org/packages/22/5f/956f0f9fc65223a58fbc14459bf34b4cc48dec52e00535c79b8db361aabd/PyYAML-6.0.2-cp311-cp311-win32.whl", hash = "sha256:11d8f3dd2b9c1207dcaf2ee0bbbfd5991f571186ec9cc78427ba5bd32afae4b5", size = 143850 },
    { url = "https://files.pythonhosted.org/packages/ed/23/8da0bbe2ab9dcdd11f4f4557ccaf95c10b9811b13ecced089d43ce59c3c8/PyYAML-6.0.2-cp311-cp311-win_amd64.whl", hash = "sha256:e10ce637b18caea04431ce14fabcf5c64a1c61ec9c56b071a4b7ca131ca52d44", size = 161980 },
    { url = "https://files.pythonhosted.org/packages/86/0c/c581167fc46d6d6d7ddcfb8c843a4de25bdd27e4466938109ca68492292c/PyYAML-6.0.2-cp312-cp312-macosx_10_9_x86_64.whl", hash = "sha256:c70c95198c015b85feafc136515252a261a84561b7b1d51e3384e0655ddf25ab", size = 183873 },
    { url = "https://files.pythonhosted.org/packages/a8/0c/38374f5bb272c051e2a69281d71cba6fdb983413e6758b84482905e29a5d/PyYAML-6.0.2-cp312-cp312-macosx_11_0_arm64.whl", hash = "sha256:ce826d6ef20b1bc864f0a68340c8b3287705cae2f8b4b1d932177dcc76721725", size = 173302 },
    { url = "https://files.pythonhosted.org/packages/c3/93/9916574aa8c00aa06bbac729972eb1071d002b8e158bd0e83a3b9a20a1f7/PyYAML-6.0.2-cp312-cp312-manylinux_2_17_aarch64.manylinux2014_aarch64.whl", hash = "sha256:1f71ea527786de97d1a0cc0eacd1defc0985dcf6b3f17bb77dcfc8c34bec4dc5", size = 739154 },
    { url = "https://files.pythonhosted.org/packages/95/0f/b8938f1cbd09739c6da569d172531567dbcc9789e0029aa070856f123984/PyYAML-6.0.2-cp312-cp312-manylinux_2_17_s390x.manylinux2014_s390x.whl", hash = "sha256:9b22676e8097e9e22e36d6b7bda33190d0d400f345f23d4065d48f4ca7ae0425", size = 766223 },
    { url = "https://files.pythonhosted.org/packages/b9/2b/614b4752f2e127db5cc206abc23a8c19678e92b23c3db30fc86ab731d3bd/PyYAML-6.0.2-cp312-cp312-manylinux_2_17_x86_64.manylinux2014_x86_64.whl", hash = "sha256:80bab7bfc629882493af4aa31a4cfa43a4c57c83813253626916b8c7ada83476", size = 767542 },
    { url = "https://files.pythonhosted.org/packages/d4/00/dd137d5bcc7efea1836d6264f049359861cf548469d18da90cd8216cf05f/PyYAML-6.0.2-cp312-cp312-musllinux_1_1_aarch64.whl", hash = "sha256:0833f8694549e586547b576dcfaba4a6b55b9e96098b36cdc7ebefe667dfed48", size = 731164 },
    { url = "https://files.pythonhosted.org/packages/c9/1f/4f998c900485e5c0ef43838363ba4a9723ac0ad73a9dc42068b12aaba4e4/PyYAML-6.0.2-cp312-cp312-musllinux_1_1_x86_64.whl", hash = "sha256:8b9c7197f7cb2738065c481a0461e50ad02f18c78cd75775628afb4d7137fb3b", size = 756611 },
    { url = "https://files.pythonhosted.org/packages/df/d1/f5a275fdb252768b7a11ec63585bc38d0e87c9e05668a139fea92b80634c/PyYAML-6.0.2-cp312-cp312-win32.whl", hash = "sha256:ef6107725bd54b262d6dedcc2af448a266975032bc85ef0172c5f059da6325b4", size = 140591 },
    { url = "https://files.pythonhosted.org/packages/0c/e8/4f648c598b17c3d06e8753d7d13d57542b30d56e6c2dedf9c331ae56312e/PyYAML-6.0.2-cp312-cp312-win_amd64.whl", hash = "sha256:7e7401d0de89a9a855c839bc697c079a4af81cf878373abd7dc625847d25cbd8", size = 156338 },
    { url = "https://files.pythonhosted.org/packages/ef/e3/3af305b830494fa85d95f6d95ef7fa73f2ee1cc8ef5b495c7c3269fb835f/PyYAML-6.0.2-cp313-cp313-macosx_10_13_x86_64.whl", hash = "sha256:efdca5630322a10774e8e98e1af481aad470dd62c3170801852d752aa7a783ba", size = 181309 },
    { url = "https://files.pythonhosted.org/packages/45/9f/3b1c20a0b7a3200524eb0076cc027a970d320bd3a6592873c85c92a08731/PyYAML-6.0.2-cp313-cp313-macosx_11_0_arm64.whl", hash = "sha256:50187695423ffe49e2deacb8cd10510bc361faac997de9efef88badc3bb9e2d1", size = 171679 },
    { url = "https://files.pythonhosted.org/packages/7c/9a/337322f27005c33bcb656c655fa78325b730324c78620e8328ae28b64d0c/PyYAML-6.0.2-cp313-cp313-manylinux_2_17_aarch64.manylinux2014_aarch64.whl", hash = "sha256:0ffe8360bab4910ef1b9e87fb812d8bc0a308b0d0eef8c8f44e0254ab3b07133", size = 733428 },
    { url = "https://files.pythonhosted.org/packages/a3/69/864fbe19e6c18ea3cc196cbe5d392175b4cf3d5d0ac1403ec3f2d237ebb5/PyYAML-6.0.2-cp313-cp313-manylinux_2_17_s390x.manylinux2014_s390x.whl", hash = "sha256:17e311b6c678207928d649faa7cb0d7b4c26a0ba73d41e99c4fff6b6c3276484", size = 763361 },
    { url = "https://files.pythonhosted.org/packages/04/24/b7721e4845c2f162d26f50521b825fb061bc0a5afcf9a386840f23ea19fa/PyYAML-6.0.2-cp313-cp313-manylinux_2_17_x86_64.manylinux2014_x86_64.whl", hash = "sha256:70b189594dbe54f75ab3a1acec5f1e3faa7e8cf2f1e08d9b561cb41b845f69d5", size = 759523 },
    { url = "https://files.pythonhosted.org/packages/2b/b2/e3234f59ba06559c6ff63c4e10baea10e5e7df868092bf9ab40e5b9c56b6/PyYAML-6.0.2-cp313-cp313-musllinux_1_1_aarch64.whl", hash = "sha256:41e4e3953a79407c794916fa277a82531dd93aad34e29c2a514c2c0c5fe971cc", size = 726660 },
    { url = "https://files.pythonhosted.org/packages/fe/0f/25911a9f080464c59fab9027482f822b86bf0608957a5fcc6eaac85aa515/PyYAML-6.0.2-cp313-cp313-musllinux_1_1_x86_64.whl", hash = "sha256:68ccc6023a3400877818152ad9a1033e3db8625d899c72eacb5a668902e4d652", size = 751597 },
    { url = "https://files.pythonhosted.org/packages/14/0d/e2c3b43bbce3cf6bd97c840b46088a3031085179e596d4929729d8d68270/PyYAML-6.0.2-cp313-cp313-win32.whl", hash = "sha256:bc2fa7c6b47d6bc618dd7fb02ef6fdedb1090ec036abab80d4681424b84c1183", size = 140527 },
    { url = "https://files.pythonhosted.org/packages/fa/de/02b54f42487e3d3c6efb3f89428677074ca7bf43aae402517bc7cca949f3/PyYAML-6.0.2-cp313-cp313-win_amd64.whl", hash = "sha256:8388ee1976c416731879ac16da0aff3f63b286ffdd57cdeb95f3f2e085687563", size = 156446 },
]

[[package]]
name = "referencing"
version = "0.36.2"
source = { registry = "https://pypi.org/simple" }
dependencies = [
    { name = "attrs" },
    { name = "rpds-py" },
    { name = "typing-extensions", marker = "python_full_version < '3.13'" },
]
sdist = { url = "https://files.pythonhosted.org/packages/2f/db/98b5c277be99dd18bfd91dd04e1b759cad18d1a338188c936e92f921c7e2/referencing-0.36.2.tar.gz", hash = "sha256:df2e89862cd09deabbdba16944cc3f10feb6b3e6f18e902f7cc25609a34775aa", size = 74744 }
wheels = [
    { url = "https://files.pythonhosted.org/packages/c1/b1/3baf80dc6d2b7bc27a95a67752d0208e410351e3feb4eb78de5f77454d8d/referencing-0.36.2-py3-none-any.whl", hash = "sha256:e8699adbbf8b5c7de96d8ffa0eb5c158b3beafce084968e2ea8bb08c6794dcd0", size = 26775 },
]

[[package]]
name = "requests"
version = "2.32.3"
source = { registry = "https://pypi.org/simple" }
dependencies = [
    { name = "certifi" },
    { name = "charset-normalizer" },
    { name = "idna" },
    { name = "urllib3" },
]
sdist = { url = "https://files.pythonhosted.org/packages/63/70/2bf7780ad2d390a8d301ad0b550f1581eadbd9a20f896afe06353c2a2913/requests-2.32.3.tar.gz", hash = "sha256:55365417734eb18255590a9ff9eb97e9e1da868d4ccd6402399eaf68af20a760", size = 131218 }
wheels = [
    { url = "https://files.pythonhosted.org/packages/f9/9b/335f9764261e915ed497fcdeb11df5dfd6f7bf257d4a6a2a686d80da4d54/requests-2.32.3-py3-none-any.whl", hash = "sha256:70761cfe03c773ceb22aa2f671b4757976145175cdfca038c02654d061d6dcc6", size = 64928 },
]

[[package]]
name = "responses"
version = "0.25.7"
source = { registry = "https://pypi.org/simple" }
dependencies = [
    { name = "pyyaml" },
    { name = "requests" },
    { name = "urllib3" },
]
sdist = { url = "https://files.pythonhosted.org/packages/81/7e/2345ac3299bd62bd7163216702bbc88976c099cfceba5b889f2a457727a1/responses-0.25.7.tar.gz", hash = "sha256:8ebae11405d7a5df79ab6fd54277f6f2bc29b2d002d0dd2d5c632594d1ddcedb", size = 79203 }
wheels = [
    { url = "https://files.pythonhosted.org/packages/e4/fc/1d20b64fa90e81e4fa0a34c9b0240a6cfb1326b7e06d18a5432a9917c316/responses-0.25.7-py3-none-any.whl", hash = "sha256:92ca17416c90fe6b35921f52179bff29332076bb32694c0df02dcac2c6bc043c", size = 34732 },
]

[[package]]
name = "roman-numerals-py"
version = "3.1.0"
source = { registry = "https://pypi.org/simple" }
sdist = { url = "https://files.pythonhosted.org/packages/30/76/48fd56d17c5bdbdf65609abbc67288728a98ed4c02919428d4f52d23b24b/roman_numerals_py-3.1.0.tar.gz", hash = "sha256:be4bf804f083a4ce001b5eb7e3c0862479d10f94c936f6c4e5f250aa5ff5bd2d", size = 9017 }
wheels = [
    { url = "https://files.pythonhosted.org/packages/53/97/d2cbbaa10c9b826af0e10fdf836e1bf344d9f0abb873ebc34d1f49642d3f/roman_numerals_py-3.1.0-py3-none-any.whl", hash = "sha256:9da2ad2fb670bcf24e81070ceb3be72f6c11c440d73bd579fbeca1e9f330954c", size = 7742 },
]

[[package]]
name = "rpds-py"
version = "0.25.1"
source = { registry = "https://pypi.org/simple" }
sdist = { url = "https://files.pythonhosted.org/packages/8c/a6/60184b7fc00dd3ca80ac635dd5b8577d444c57e8e8742cecabfacb829921/rpds_py-0.25.1.tar.gz", hash = "sha256:8960b6dac09b62dac26e75d7e2c4a22efb835d827a7278c34f72b2b84fa160e3", size = 27304 }
wheels = [
    { url = "https://files.pythonhosted.org/packages/95/e1/df13fe3ddbbea43567e07437f097863b20c99318ae1f58a0fe389f763738/rpds_py-0.25.1-cp311-cp311-macosx_10_12_x86_64.whl", hash = "sha256:5f048bbf18b1f9120685c6d6bb70cc1a52c8cc11bdd04e643d28d3be0baf666d", size = 373341 },
    { url = "https://files.pythonhosted.org/packages/7a/58/deef4d30fcbcbfef3b6d82d17c64490d5c94585a2310544ce8e2d3024f83/rpds_py-0.25.1-cp311-cp311-macosx_11_0_arm64.whl", hash = "sha256:4fbb0dbba559959fcb5d0735a0f87cdbca9e95dac87982e9b95c0f8f7ad10255", size = 359111 },
    { url = "https://files.pythonhosted.org/packages/bb/7e/39f1f4431b03e96ebaf159e29a0f82a77259d8f38b2dd474721eb3a8ac9b/rpds_py-0.25.1-cp311-cp311-manylinux_2_17_aarch64.manylinux2014_aarch64.whl", hash = "sha256:d4ca54b9cf9d80b4016a67a0193ebe0bcf29f6b0a96f09db942087e294d3d4c2", size = 386112 },
    { url = "https://files.pythonhosted.org/packages/db/e7/847068a48d63aec2ae695a1646089620b3b03f8ccf9f02c122ebaf778f3c/rpds_py-0.25.1-cp311-cp311-manylinux_2_17_armv7l.manylinux2014_armv7l.whl", hash = "sha256:1ee3e26eb83d39b886d2cb6e06ea701bba82ef30a0de044d34626ede51ec98b0", size = 400362 },
    { url = "https://files.pythonhosted.org/packages/3b/3d/9441d5db4343d0cee759a7ab4d67420a476cebb032081763de934719727b/rpds_py-0.25.1-cp311-cp311-manylinux_2_17_ppc64le.manylinux2014_ppc64le.whl", hash = "sha256:89706d0683c73a26f76a5315d893c051324d771196ae8b13e6ffa1ffaf5e574f", size = 522214 },
    { url = "https://files.pythonhosted.org/packages/a2/ec/2cc5b30d95f9f1a432c79c7a2f65d85e52812a8f6cbf8768724571710786/rpds_py-0.25.1-cp311-cp311-manylinux_2_17_s390x.manylinux2014_s390x.whl", hash = "sha256:c2013ee878c76269c7b557a9a9c042335d732e89d482606990b70a839635feb7", size = 411491 },
    { url = "https://files.pythonhosted.org/packages/dc/6c/44695c1f035077a017dd472b6a3253553780837af2fac9b6ac25f6a5cb4d/rpds_py-0.25.1-cp311-cp311-manylinux_2_17_x86_64.manylinux2014_x86_64.whl", hash = "sha256:45e484db65e5380804afbec784522de84fa95e6bb92ef1bd3325d33d13efaebd", size = 386978 },
    { url = "https://files.pythonhosted.org/packages/b1/74/b4357090bb1096db5392157b4e7ed8bb2417dc7799200fcbaee633a032c9/rpds_py-0.25.1-cp311-cp311-manylinux_2_5_i686.manylinux1_i686.whl", hash = "sha256:48d64155d02127c249695abb87d39f0faf410733428d499867606be138161d65", size = 420662 },
    { url = "https://files.pythonhosted.org/packages/26/dd/8cadbebf47b96e59dfe8b35868e5c38a42272699324e95ed522da09d3a40/rpds_py-0.25.1-cp311-cp311-musllinux_1_2_aarch64.whl", hash = "sha256:048893e902132fd6548a2e661fb38bf4896a89eea95ac5816cf443524a85556f", size = 563385 },
    { url = "https://files.pythonhosted.org/packages/c3/ea/92960bb7f0e7a57a5ab233662f12152085c7dc0d5468534c65991a3d48c9/rpds_py-0.25.1-cp311-cp311-musllinux_1_2_i686.whl", hash = "sha256:0317177b1e8691ab5879f4f33f4b6dc55ad3b344399e23df2e499de7b10a548d", size = 592047 },
    { url = "https://files.pythonhosted.org/packages/61/ad/71aabc93df0d05dabcb4b0c749277881f8e74548582d96aa1bf24379493a/rpds_py-0.25.1-cp311-cp311-musllinux_1_2_x86_64.whl", hash = "sha256:bffcf57826d77a4151962bf1701374e0fc87f536e56ec46f1abdd6a903354042", size = 557863 },
    { url = "https://files.pythonhosted.org/packages/93/0f/89df0067c41f122b90b76f3660028a466eb287cbe38efec3ea70e637ca78/rpds_py-0.25.1-cp311-cp311-win32.whl", hash = "sha256:cda776f1967cb304816173b30994faaf2fd5bcb37e73118a47964a02c348e1bc", size = 219627 },
    { url = "https://files.pythonhosted.org/packages/7c/8d/93b1a4c1baa903d0229374d9e7aa3466d751f1d65e268c52e6039c6e338e/rpds_py-0.25.1-cp311-cp311-win_amd64.whl", hash = "sha256:dc3c1ff0abc91444cd20ec643d0f805df9a3661fcacf9c95000329f3ddf268a4", size = 231603 },
    { url = "https://files.pythonhosted.org/packages/cb/11/392605e5247bead2f23e6888e77229fbd714ac241ebbebb39a1e822c8815/rpds_py-0.25.1-cp311-cp311-win_arm64.whl", hash = "sha256:5a3ddb74b0985c4387719fc536faced33cadf2172769540c62e2a94b7b9be1c4", size = 223967 },
    { url = "https://files.pythonhosted.org/packages/7f/81/28ab0408391b1dc57393653b6a0cf2014cc282cc2909e4615e63e58262be/rpds_py-0.25.1-cp312-cp312-macosx_10_12_x86_64.whl", hash = "sha256:b5ffe453cde61f73fea9430223c81d29e2fbf412a6073951102146c84e19e34c", size = 364647 },
    { url = "https://files.pythonhosted.org/packages/2c/9a/7797f04cad0d5e56310e1238434f71fc6939d0bc517192a18bb99a72a95f/rpds_py-0.25.1-cp312-cp312-macosx_11_0_arm64.whl", hash = "sha256:115874ae5e2fdcfc16b2aedc95b5eef4aebe91b28e7e21951eda8a5dc0d3461b", size = 350454 },
    { url = "https://files.pythonhosted.org/packages/69/3c/93d2ef941b04898011e5d6eaa56a1acf46a3b4c9f4b3ad1bbcbafa0bee1f/rpds_py-0.25.1-cp312-cp312-manylinux_2_17_aarch64.manylinux2014_aarch64.whl", hash = "sha256:a714bf6e5e81b0e570d01f56e0c89c6375101b8463999ead3a93a5d2a4af91fa", size = 389665 },
    { url = "https://files.pythonhosted.org/packages/c1/57/ad0e31e928751dde8903a11102559628d24173428a0f85e25e187defb2c1/rpds_py-0.25.1-cp312-cp312-manylinux_2_17_armv7l.manylinux2014_armv7l.whl", hash = "sha256:35634369325906bcd01577da4c19e3b9541a15e99f31e91a02d010816b49bfda", size = 403873 },
    { url = "https://files.pythonhosted.org/packages/16/ad/c0c652fa9bba778b4f54980a02962748479dc09632e1fd34e5282cf2556c/rpds_py-0.25.1-cp312-cp312-manylinux_2_17_ppc64le.manylinux2014_ppc64le.whl", hash = "sha256:d4cb2b3ddc16710548801c6fcc0cfcdeeff9dafbc983f77265877793f2660309", size = 525866 },
    { url = "https://files.pythonhosted.org/packages/2a/39/3e1839bc527e6fcf48d5fec4770070f872cdee6c6fbc9b259932f4e88a38/rpds_py-0.25.1-cp312-cp312-manylinux_2_17_s390x.manylinux2014_s390x.whl", hash = "sha256:9ceca1cf097ed77e1a51f1dbc8d174d10cb5931c188a4505ff9f3e119dfe519b", size = 416886 },
    { url = "https://files.pythonhosted.org/packages/7a/95/dd6b91cd4560da41df9d7030a038298a67d24f8ca38e150562644c829c48/rpds_py-0.25.1-cp312-cp312-manylinux_2_17_x86_64.manylinux2014_x86_64.whl", hash = "sha256:2c2cd1a4b0c2b8c5e31ffff50d09f39906fe351389ba143c195566056c13a7ea", size = 390666 },
    { url = "https://files.pythonhosted.org/packages/64/48/1be88a820e7494ce0a15c2d390ccb7c52212370badabf128e6a7bb4cb802/rpds_py-0.25.1-cp312-cp312-manylinux_2_5_i686.manylinux1_i686.whl", hash = "sha256:1de336a4b164c9188cb23f3703adb74a7623ab32d20090d0e9bf499a2203ad65", size = 425109 },
    { url = "https://files.pythonhosted.org/packages/cf/07/3e2a17927ef6d7720b9949ec1b37d1e963b829ad0387f7af18d923d5cfa5/rpds_py-0.25.1-cp312-cp312-musllinux_1_2_aarch64.whl", hash = "sha256:9fca84a15333e925dd59ce01da0ffe2ffe0d6e5d29a9eeba2148916d1824948c", size = 567244 },
    { url = "https://files.pythonhosted.org/packages/d2/e5/76cf010998deccc4f95305d827847e2eae9c568099c06b405cf96384762b/rpds_py-0.25.1-cp312-cp312-musllinux_1_2_i686.whl", hash = "sha256:88ec04afe0c59fa64e2f6ea0dd9657e04fc83e38de90f6de201954b4d4eb59bd", size = 596023 },
    { url = "https://files.pythonhosted.org/packages/52/9a/df55efd84403736ba37a5a6377b70aad0fd1cb469a9109ee8a1e21299a1c/rpds_py-0.25.1-cp312-cp312-musllinux_1_2_x86_64.whl", hash = "sha256:a8bd2f19e312ce3e1d2c635618e8a8d8132892bb746a7cf74780a489f0f6cdcb", size = 561634 },
    { url = "https://files.pythonhosted.org/packages/ab/aa/dc3620dd8db84454aaf9374bd318f1aa02578bba5e567f5bf6b79492aca4/rpds_py-0.25.1-cp312-cp312-win32.whl", hash = "sha256:e5e2f7280d8d0d3ef06f3ec1b4fd598d386cc6f0721e54f09109a8132182fbfe", size = 222713 },
    { url = "https://files.pythonhosted.org/packages/a3/7f/7cef485269a50ed5b4e9bae145f512d2a111ca638ae70cc101f661b4defd/rpds_py-0.25.1-cp312-cp312-win_amd64.whl", hash = "sha256:db58483f71c5db67d643857404da360dce3573031586034b7d59f245144cc192", size = 235280 },
    { url = "https://files.pythonhosted.org/packages/99/f2/c2d64f6564f32af913bf5f3f7ae41c7c263c5ae4c4e8f1a17af8af66cd46/rpds_py-0.25.1-cp312-cp312-win_arm64.whl", hash = "sha256:6d50841c425d16faf3206ddbba44c21aa3310a0cebc3c1cdfc3e3f4f9f6f5728", size = 225399 },
    { url = "https://files.pythonhosted.org/packages/2b/da/323848a2b62abe6a0fec16ebe199dc6889c5d0a332458da8985b2980dffe/rpds_py-0.25.1-cp313-cp313-macosx_10_12_x86_64.whl", hash = "sha256:659d87430a8c8c704d52d094f5ba6fa72ef13b4d385b7e542a08fc240cb4a559", size = 364498 },
    { url = "https://files.pythonhosted.org/packages/1f/b4/4d3820f731c80fd0cd823b3e95b9963fec681ae45ba35b5281a42382c67d/rpds_py-0.25.1-cp313-cp313-macosx_11_0_arm64.whl", hash = "sha256:68f6f060f0bbdfb0245267da014d3a6da9be127fe3e8cc4a68c6f833f8a23bb1", size = 350083 },
    { url = "https://files.pythonhosted.org/packages/d5/b1/3a8ee1c9d480e8493619a437dec685d005f706b69253286f50f498cbdbcf/rpds_py-0.25.1-cp313-cp313-manylinux_2_17_aarch64.manylinux2014_aarch64.whl", hash = "sha256:083a9513a33e0b92cf6e7a6366036c6bb43ea595332c1ab5c8ae329e4bcc0a9c", size = 389023 },
    { url = "https://files.pythonhosted.org/packages/3b/31/17293edcfc934dc62c3bf74a0cb449ecd549531f956b72287203e6880b87/rpds_py-0.25.1-cp313-cp313-manylinux_2_17_armv7l.manylinux2014_armv7l.whl", hash = "sha256:816568614ecb22b18a010c7a12559c19f6fe993526af88e95a76d5a60b8b75fb", size = 403283 },
    { url = "https://files.pythonhosted.org/packages/d1/ca/e0f0bc1a75a8925024f343258c8ecbd8828f8997ea2ac71e02f67b6f5299/rpds_py-0.25.1-cp313-cp313-manylinux_2_17_ppc64le.manylinux2014_ppc64le.whl", hash = "sha256:3c6564c0947a7f52e4792983f8e6cf9bac140438ebf81f527a21d944f2fd0a40", size = 524634 },
    { url = "https://files.pythonhosted.org/packages/3e/03/5d0be919037178fff33a6672ffc0afa04ea1cfcb61afd4119d1b5280ff0f/rpds_py-0.25.1-cp313-cp313-manylinux_2_17_s390x.manylinux2014_s390x.whl", hash = "sha256:5c4a128527fe415d73cf1f70a9a688d06130d5810be69f3b553bf7b45e8acf79", size = 416233 },
    { url = "https://files.pythonhosted.org/packages/05/7c/8abb70f9017a231c6c961a8941403ed6557664c0913e1bf413cbdc039e75/rpds_py-0.25.1-cp313-cp313-manylinux_2_17_x86_64.manylinux2014_x86_64.whl", hash = "sha256:a49e1d7a4978ed554f095430b89ecc23f42014a50ac385eb0c4d163ce213c325", size = 390375 },
    { url = "https://files.pythonhosted.org/packages/7a/ac/a87f339f0e066b9535074a9f403b9313fd3892d4a164d5d5f5875ac9f29f/rpds_py-0.25.1-cp313-cp313-manylinux_2_5_i686.manylinux1_i686.whl", hash = "sha256:d74ec9bc0e2feb81d3f16946b005748119c0f52a153f6db6a29e8cd68636f295", size = 424537 },
    { url = "https://files.pythonhosted.org/packages/1f/8f/8d5c1567eaf8c8afe98a838dd24de5013ce6e8f53a01bd47fe8bb06b5533/rpds_py-0.25.1-cp313-cp313-musllinux_1_2_aarch64.whl", hash = "sha256:3af5b4cc10fa41e5bc64e5c198a1b2d2864337f8fcbb9a67e747e34002ce812b", size = 566425 },
    { url = "https://files.pythonhosted.org/packages/95/33/03016a6be5663b389c8ab0bbbcca68d9e96af14faeff0a04affcb587e776/rpds_py-0.25.1-cp313-cp313-musllinux_1_2_i686.whl", hash = "sha256:79dc317a5f1c51fd9c6a0c4f48209c6b8526d0524a6904fc1076476e79b00f98", size = 595197 },
    { url = "https://files.pythonhosted.org/packages/33/8d/da9f4d3e208c82fda311bff0cf0a19579afceb77cf456e46c559a1c075ba/rpds_py-0.25.1-cp313-cp313-musllinux_1_2_x86_64.whl", hash = "sha256:1521031351865e0181bc585147624d66b3b00a84109b57fcb7a779c3ec3772cd", size = 561244 },
    { url = "https://files.pythonhosted.org/packages/e2/b3/39d5dcf7c5f742ecd6dbc88f6f84ae54184b92f5f387a4053be2107b17f1/rpds_py-0.25.1-cp313-cp313-win32.whl", hash = "sha256:5d473be2b13600b93a5675d78f59e63b51b1ba2d0476893415dfbb5477e65b31", size = 222254 },
    { url = "https://files.pythonhosted.org/packages/5f/19/2d6772c8eeb8302c5f834e6d0dfd83935a884e7c5ce16340c7eaf89ce925/rpds_py-0.25.1-cp313-cp313-win_amd64.whl", hash = "sha256:a7b74e92a3b212390bdce1d93da9f6488c3878c1d434c5e751cbc202c5e09500", size = 234741 },
    { url = "https://files.pythonhosted.org/packages/5b/5a/145ada26cfaf86018d0eb304fe55eafdd4f0b6b84530246bb4a7c4fb5c4b/rpds_py-0.25.1-cp313-cp313-win_arm64.whl", hash = "sha256:dd326a81afe332ede08eb39ab75b301d5676802cdffd3a8f287a5f0b694dc3f5", size = 224830 },
    { url = "https://files.pythonhosted.org/packages/4b/ca/d435844829c384fd2c22754ff65889c5c556a675d2ed9eb0e148435c6690/rpds_py-0.25.1-cp313-cp313t-macosx_10_12_x86_64.whl", hash = "sha256:a58d1ed49a94d4183483a3ce0af22f20318d4a1434acee255d683ad90bf78129", size = 359668 },
    { url = "https://files.pythonhosted.org/packages/1f/01/b056f21db3a09f89410d493d2f6614d87bb162499f98b649d1dbd2a81988/rpds_py-0.25.1-cp313-cp313t-macosx_11_0_arm64.whl", hash = "sha256:f251bf23deb8332823aef1da169d5d89fa84c89f67bdfb566c49dea1fccfd50d", size = 345649 },
    { url = "https://files.pythonhosted.org/packages/e0/0f/e0d00dc991e3d40e03ca36383b44995126c36b3eafa0ccbbd19664709c88/rpds_py-0.25.1-cp313-cp313t-manylinux_2_17_aarch64.manylinux2014_aarch64.whl", hash = "sha256:8dbd586bfa270c1103ece2109314dd423df1fa3d9719928b5d09e4840cec0d72", size = 384776 },
    { url = "https://files.pythonhosted.org/packages/9f/a2/59374837f105f2ca79bde3c3cd1065b2f8c01678900924949f6392eab66d/rpds_py-0.25.1-cp313-cp313t-manylinux_2_17_armv7l.manylinux2014_armv7l.whl", hash = "sha256:6d273f136e912aa101a9274c3145dcbddbe4bac560e77e6d5b3c9f6e0ed06d34", size = 395131 },
    { url = "https://files.pythonhosted.org/packages/9c/dc/48e8d84887627a0fe0bac53f0b4631e90976fd5d35fff8be66b8e4f3916b/rpds_py-0.25.1-cp313-cp313t-manylinux_2_17_ppc64le.manylinux2014_ppc64le.whl", hash = "sha256:666fa7b1bd0a3810a7f18f6d3a25ccd8866291fbbc3c9b912b917a6715874bb9", size = 520942 },
    { url = "https://files.pythonhosted.org/packages/7c/f5/ee056966aeae401913d37befeeab57a4a43a4f00099e0a20297f17b8f00c/rpds_py-0.25.1-cp313-cp313t-manylinux_2_17_s390x.manylinux2014_s390x.whl", hash = "sha256:921954d7fbf3fccc7de8f717799304b14b6d9a45bbeec5a8d7408ccbf531faf5", size = 411330 },
    { url = "https://files.pythonhosted.org/packages/ab/74/b2cffb46a097cefe5d17f94ede7a174184b9d158a0aeb195f39f2c0361e8/rpds_py-0.25.1-cp313-cp313t-manylinux_2_17_x86_64.manylinux2014_x86_64.whl", hash = "sha256:f3d86373ff19ca0441ebeb696ef64cb58b8b5cbacffcda5a0ec2f3911732a194", size = 387339 },
    { url = "https://files.pythonhosted.org/packages/7f/9a/0ff0b375dcb5161c2b7054e7d0b7575f1680127505945f5cabaac890bc07/rpds_py-0.25.1-cp313-cp313t-manylinux_2_5_i686.manylinux1_i686.whl", hash = "sha256:c8980cde3bb8575e7c956a530f2c217c1d6aac453474bf3ea0f9c89868b531b6", size = 418077 },
    { url = "https://files.pythonhosted.org/packages/0d/a1/fda629bf20d6b698ae84c7c840cfb0e9e4200f664fc96e1f456f00e4ad6e/rpds_py-0.25.1-cp313-cp313t-musllinux_1_2_aarch64.whl", hash = "sha256:8eb8c84ecea987a2523e057c0d950bcb3f789696c0499290b8d7b3107a719d78", size = 562441 },
    { url = "https://files.pythonhosted.org/packages/20/15/ce4b5257f654132f326f4acd87268e1006cc071e2c59794c5bdf4bebbb51/rpds_py-0.25.1-cp313-cp313t-musllinux_1_2_i686.whl", hash = "sha256:e43a005671a9ed5a650f3bc39e4dbccd6d4326b24fb5ea8be5f3a43a6f576c72", size = 590750 },
    { url = "https://files.pythonhosted.org/packages/fb/ab/e04bf58a8d375aeedb5268edcc835c6a660ebf79d4384d8e0889439448b0/rpds_py-0.25.1-cp313-cp313t-musllinux_1_2_x86_64.whl", hash = "sha256:58f77c60956501a4a627749a6dcb78dac522f249dd96b5c9f1c6af29bfacfb66", size = 558891 },
    { url = "https://files.pythonhosted.org/packages/90/82/cb8c6028a6ef6cd2b7991e2e4ced01c854b6236ecf51e81b64b569c43d73/rpds_py-0.25.1-cp313-cp313t-win32.whl", hash = "sha256:2cb9e5b5e26fc02c8a4345048cd9998c2aca7c2712bd1b36da0c72ee969a3523", size = 218718 },
    { url = "https://files.pythonhosted.org/packages/b6/97/5a4b59697111c89477d20ba8a44df9ca16b41e737fa569d5ae8bff99e650/rpds_py-0.25.1-cp313-cp313t-win_amd64.whl", hash = "sha256:401ca1c4a20cc0510d3435d89c069fe0a9ae2ee6495135ac46bdd49ec0495763", size = 232218 },
    { url = "https://files.pythonhosted.org/packages/49/74/48f3df0715a585cbf5d34919c9c757a4c92c1a9eba059f2d334e72471f70/rpds_py-0.25.1-pp311-pypy311_pp73-macosx_10_12_x86_64.whl", hash = "sha256:ee86d81551ec68a5c25373c5643d343150cc54672b5e9a0cafc93c1870a53954", size = 374208 },
    { url = "https://files.pythonhosted.org/packages/55/b0/9b01bb11ce01ec03d05e627249cc2c06039d6aa24ea5a22a39c312167c10/rpds_py-0.25.1-pp311-pypy311_pp73-macosx_11_0_arm64.whl", hash = "sha256:89c24300cd4a8e4a51e55c31a8ff3918e6651b241ee8876a42cc2b2a078533ba", size = 359262 },
    { url = "https://files.pythonhosted.org/packages/a9/eb/5395621618f723ebd5116c53282052943a726dba111b49cd2071f785b665/rpds_py-0.25.1-pp311-pypy311_pp73-manylinux_2_17_aarch64.manylinux2014_aarch64.whl", hash = "sha256:771c16060ff4e79584dc48902a91ba79fd93eade3aa3a12d6d2a4aadaf7d542b", size = 387366 },
    { url = "https://files.pythonhosted.org/packages/68/73/3d51442bdb246db619d75039a50ea1cf8b5b4ee250c3e5cd5c3af5981cd4/rpds_py-0.25.1-pp311-pypy311_pp73-manylinux_2_17_armv7l.manylinux2014_armv7l.whl", hash = "sha256:785ffacd0ee61c3e60bdfde93baa6d7c10d86f15655bd706c89da08068dc5038", size = 400759 },
    { url = "https://files.pythonhosted.org/packages/b7/4c/3a32d5955d7e6cb117314597bc0f2224efc798428318b13073efe306512a/rpds_py-0.25.1-pp311-pypy311_pp73-manylinux_2_17_ppc64le.manylinux2014_ppc64le.whl", hash = "sha256:2a40046a529cc15cef88ac5ab589f83f739e2d332cb4d7399072242400ed68c9", size = 523128 },
    { url = "https://files.pythonhosted.org/packages/be/95/1ffccd3b0bb901ae60b1dd4b1be2ab98bb4eb834cd9b15199888f5702f7b/rpds_py-0.25.1-pp311-pypy311_pp73-manylinux_2_17_s390x.manylinux2014_s390x.whl", hash = "sha256:85fc223d9c76cabe5d0bff82214459189720dc135db45f9f66aa7cffbf9ff6c1", size = 411597 },
    { url = "https://files.pythonhosted.org/packages/ef/6d/6e6cd310180689db8b0d2de7f7d1eabf3fb013f239e156ae0d5a1a85c27f/rpds_py-0.25.1-pp311-pypy311_pp73-manylinux_2_17_x86_64.manylinux2014_x86_64.whl", hash = "sha256:b0be9965f93c222fb9b4cc254235b3b2b215796c03ef5ee64f995b1b69af0762", size = 388053 },
    { url = "https://files.pythonhosted.org/packages/4a/87/ec4186b1fe6365ced6fa470960e68fc7804bafbe7c0cf5a36237aa240efa/rpds_py-0.25.1-pp311-pypy311_pp73-manylinux_2_5_i686.manylinux1_i686.whl", hash = "sha256:8378fa4a940f3fb509c081e06cb7f7f2adae8cf46ef258b0e0ed7519facd573e", size = 421821 },
    { url = "https://files.pythonhosted.org/packages/7a/60/84f821f6bf4e0e710acc5039d91f8f594fae0d93fc368704920d8971680d/rpds_py-0.25.1-pp311-pypy311_pp73-musllinux_1_2_aarch64.whl", hash = "sha256:33358883a4490287e67a2c391dfaea4d9359860281db3292b6886bf0be3d8692", size = 564534 },
    { url = "https://files.pythonhosted.org/packages/41/3a/bc654eb15d3b38f9330fe0f545016ba154d89cdabc6177b0295910cd0ebe/rpds_py-0.25.1-pp311-pypy311_pp73-musllinux_1_2_i686.whl", hash = "sha256:1d1fadd539298e70cac2f2cb36f5b8a65f742b9b9f1014dd4ea1f7785e2470bf", size = 592674 },
    { url = "https://files.pythonhosted.org/packages/2e/ba/31239736f29e4dfc7a58a45955c5db852864c306131fd6320aea214d5437/rpds_py-0.25.1-pp311-pypy311_pp73-musllinux_1_2_x86_64.whl", hash = "sha256:9a46c2fb2545e21181445515960006e85d22025bd2fe6db23e76daec6eb689fe", size = 558781 },
]

[[package]]
name = "sentry-arroyo"
version = "2.22.0"
source = { registry = "https://pypi.org/simple" }
dependencies = [
    { name = "confluent-kafka" },
]
sdist = { url = "https://files.pythonhosted.org/packages/16/be/564767345b6b3f7a70bfd240658d0d92c55293f212733f6098a429391130/sentry_arroyo-2.22.0.tar.gz", hash = "sha256:5bea65e0e6c90e8f23517def0c14214cd8dba28c6b23622e840721c074575b21", size = 84777 }
wheels = [
    { url = "https://files.pythonhosted.org/packages/1a/4f/eb94ee4894543c22cf7e2afc325a81a18172b5b6c0ff6977dd9982814386/sentry_arroyo-2.22.0-py3-none-any.whl", hash = "sha256:c96a9dc29e9b333d2e5c18a1415768778a0f4cd73a22bd1c27ebccb1b191d32e", size = 110875 },
]

[[package]]
name = "sentry-kafka-schemas"
version = "1.3.7"
source = { registry = "https://pypi.org/simple" }
dependencies = [
    { name = "fastjsonschema" },
    { name = "msgpack" },
    { name = "python-rapidjson" },
    { name = "pyyaml" },
    { name = "sentry-protos" },
    { name = "typing-extensions" },
]
sdist = { url = "https://files.pythonhosted.org/packages/32/bf/1239888c402bd9e169a04ed07ed7bbdc969af37f5164273f949b0d5e44f9/sentry-kafka-schemas-1.3.7.tar.gz", hash = "sha256:e2d7df00c3255f0ca33c6653098f343f074f787e7b31a682d57650c22cd361af", size = 143982 }
wheels = [
    { url = "https://files.pythonhosted.org/packages/71/c7/04eb7629939caef445eb035eb1bc3b268c434a3426e49ab4c2ef141edb3b/sentry_kafka_schemas-1.3.7-py2.py3-none-any.whl", hash = "sha256:0bdb7d6efad95a0dc7ca52c69a7f57383765e76ceed009082402d81429a900f6", size = 274581 },
]

[[package]]
name = "sentry-protos"
version = "0.2.0"
source = { registry = "https://pypi.org/simple" }
dependencies = [
    { name = "grpc-stubs" },
    { name = "grpcio" },
    { name = "protobuf" },
]
sdist = { url = "https://files.pythonhosted.org/packages/35/13/502a1d076d33fda45e5ed9a5e80545fe0dc61505a6fffab5aa3c6b5cde77/sentry_protos-0.2.0.tar.gz", hash = "sha256:abb2bd423e83cc9c2bfad699e8ec6469c7b748e9314a4a569f2d0c43a6074c1a", size = 123151 }
wheels = [
    { url = "https://files.pythonhosted.org/packages/92/bc/b796340d5de2345ca675f22dc7971ce76c04d2830d7a1a2708f96c37db3f/sentry_protos-0.2.0-py3-none-any.whl", hash = "sha256:e2d1a0cfc8c25be6173f56a455b84fd622e0db65300e7aa3e5b7261f620c1de6", size = 196231 },
]

[[package]]
name = "sentry-streams"
<<<<<<< HEAD
version = "0.0.22"
=======
version = "0.0.21"
>>>>>>> ba6f4080
source = { editable = "." }
dependencies = [
    { name = "jsonschema" },
    { name = "pyyaml" },
    { name = "requests" },
    { name = "sentry-arroyo" },
    { name = "sentry-kafka-schemas" },
]

[package.dev-dependencies]
dev = [
    { name = "maturin" },
    { name = "mypy" },
    { name = "pre-commit" },
    { name = "pytest" },
    { name = "responses" },
    { name = "types-jsonschema" },
    { name = "types-pyyaml" },
    { name = "types-requests" },
]
docs = [
    { name = "sphinx" },
    { name = "sphinx-rtd-theme" },
    { name = "sphinxcontrib-mermaid" },
]

[package.metadata]
requires-dist = [
    { name = "jsonschema", specifier = ">=4.23.0" },
    { name = "pyyaml", specifier = ">=6.0.2" },
    { name = "requests", specifier = ">=2.32.3" },
    { name = "sentry-arroyo", specifier = ">=2.18.2" },
    { name = "sentry-kafka-schemas", specifier = ">=1.2.0" },
]

[package.metadata.requires-dev]
dev = [
    { name = "maturin", specifier = ">=1.5.1" },
    { name = "mypy", specifier = ">=1.14.1" },
    { name = "pre-commit", specifier = ">=4.1.0" },
    { name = "pytest", specifier = ">=8.3.4" },
    { name = "responses", specifier = ">=0.25.6" },
    { name = "types-jsonschema", specifier = ">=4.23.0" },
    { name = "types-pyyaml", specifier = ">=6.0.12" },
    { name = "types-requests", specifier = ">=2.32.0" },
]
docs = [
    { name = "sphinx", specifier = ">=7.2.6" },
    { name = "sphinx-rtd-theme", specifier = ">=1.3.0" },
    { name = "sphinxcontrib-mermaid", specifier = ">=1.0.0" },
]

[[package]]
name = "snowballstemmer"
version = "3.0.1"
source = { registry = "https://pypi.org/simple" }
sdist = { url = "https://files.pythonhosted.org/packages/75/a7/9810d872919697c9d01295633f5d574fb416d47e535f258272ca1f01f447/snowballstemmer-3.0.1.tar.gz", hash = "sha256:6d5eeeec8e9f84d4d56b847692bacf79bc2c8e90c7f80ca4444ff8b6f2e52895", size = 105575 }
wheels = [
    { url = "https://files.pythonhosted.org/packages/c8/78/3565d011c61f5a43488987ee32b6f3f656e7f107ac2782dd57bdd7d91d9a/snowballstemmer-3.0.1-py3-none-any.whl", hash = "sha256:6cd7b3897da8d6c9ffb968a6781fa6532dce9c3618a4b127d920dab764a19064", size = 103274 },
]

[[package]]
name = "sphinx"
version = "8.2.3"
source = { registry = "https://pypi.org/simple" }
dependencies = [
    { name = "alabaster" },
    { name = "babel" },
    { name = "colorama", marker = "sys_platform == 'win32'" },
    { name = "docutils" },
    { name = "imagesize" },
    { name = "jinja2" },
    { name = "packaging" },
    { name = "pygments" },
    { name = "requests" },
    { name = "roman-numerals-py" },
    { name = "snowballstemmer" },
    { name = "sphinxcontrib-applehelp" },
    { name = "sphinxcontrib-devhelp" },
    { name = "sphinxcontrib-htmlhelp" },
    { name = "sphinxcontrib-jsmath" },
    { name = "sphinxcontrib-qthelp" },
    { name = "sphinxcontrib-serializinghtml" },
]
sdist = { url = "https://files.pythonhosted.org/packages/38/ad/4360e50ed56cb483667b8e6dadf2d3fda62359593faabbe749a27c4eaca6/sphinx-8.2.3.tar.gz", hash = "sha256:398ad29dee7f63a75888314e9424d40f52ce5a6a87ae88e7071e80af296ec348", size = 8321876 }
wheels = [
    { url = "https://files.pythonhosted.org/packages/31/53/136e9eca6e0b9dc0e1962e2c908fbea2e5ac000c2a2fbd9a35797958c48b/sphinx-8.2.3-py3-none-any.whl", hash = "sha256:4405915165f13521d875a8c29c8970800a0141c14cc5416a38feca4ea5d9b9c3", size = 3589741 },
]

[[package]]
name = "sphinx-rtd-theme"
version = "3.0.2"
source = { registry = "https://pypi.org/simple" }
dependencies = [
    { name = "docutils" },
    { name = "sphinx" },
    { name = "sphinxcontrib-jquery" },
]
sdist = { url = "https://files.pythonhosted.org/packages/91/44/c97faec644d29a5ceddd3020ae2edffa69e7d00054a8c7a6021e82f20335/sphinx_rtd_theme-3.0.2.tar.gz", hash = "sha256:b7457bc25dda723b20b086a670b9953c859eab60a2a03ee8eb2bb23e176e5f85", size = 7620463 }
wheels = [
    { url = "https://files.pythonhosted.org/packages/85/77/46e3bac77b82b4df5bb5b61f2de98637724f246b4966cfc34bc5895d852a/sphinx_rtd_theme-3.0.2-py2.py3-none-any.whl", hash = "sha256:422ccc750c3a3a311de4ae327e82affdaf59eb695ba4936538552f3b00f4ee13", size = 7655561 },
]

[[package]]
name = "sphinxcontrib-applehelp"
version = "2.0.0"
source = { registry = "https://pypi.org/simple" }
sdist = { url = "https://files.pythonhosted.org/packages/ba/6e/b837e84a1a704953c62ef8776d45c3e8d759876b4a84fe14eba2859106fe/sphinxcontrib_applehelp-2.0.0.tar.gz", hash = "sha256:2f29ef331735ce958efa4734873f084941970894c6090408b079c61b2e1c06d1", size = 20053 }
wheels = [
    { url = "https://files.pythonhosted.org/packages/5d/85/9ebeae2f76e9e77b952f4b274c27238156eae7979c5421fba91a28f4970d/sphinxcontrib_applehelp-2.0.0-py3-none-any.whl", hash = "sha256:4cd3f0ec4ac5dd9c17ec65e9ab272c9b867ea77425228e68ecf08d6b28ddbdb5", size = 119300 },
]

[[package]]
name = "sphinxcontrib-devhelp"
version = "2.0.0"
source = { registry = "https://pypi.org/simple" }
sdist = { url = "https://files.pythonhosted.org/packages/f6/d2/5beee64d3e4e747f316bae86b55943f51e82bb86ecd325883ef65741e7da/sphinxcontrib_devhelp-2.0.0.tar.gz", hash = "sha256:411f5d96d445d1d73bb5d52133377b4248ec79db5c793ce7dbe59e074b4dd1ad", size = 12967 }
wheels = [
    { url = "https://files.pythonhosted.org/packages/35/7a/987e583882f985fe4d7323774889ec58049171828b58c2217e7f79cdf44e/sphinxcontrib_devhelp-2.0.0-py3-none-any.whl", hash = "sha256:aefb8b83854e4b0998877524d1029fd3e6879210422ee3780459e28a1f03a8a2", size = 82530 },
]

[[package]]
name = "sphinxcontrib-htmlhelp"
version = "2.1.0"
source = { registry = "https://pypi.org/simple" }
sdist = { url = "https://files.pythonhosted.org/packages/43/93/983afd9aa001e5201eab16b5a444ed5b9b0a7a010541e0ddfbbfd0b2470c/sphinxcontrib_htmlhelp-2.1.0.tar.gz", hash = "sha256:c9e2916ace8aad64cc13a0d233ee22317f2b9025b9cf3295249fa985cc7082e9", size = 22617 }
wheels = [
    { url = "https://files.pythonhosted.org/packages/0a/7b/18a8c0bcec9182c05a0b3ec2a776bba4ead82750a55ff798e8d406dae604/sphinxcontrib_htmlhelp-2.1.0-py3-none-any.whl", hash = "sha256:166759820b47002d22914d64a075ce08f4c46818e17cfc9470a9786b759b19f8", size = 98705 },
]

[[package]]
name = "sphinxcontrib-jquery"
version = "4.1"
source = { registry = "https://pypi.org/simple" }
dependencies = [
    { name = "sphinx" },
]
sdist = { url = "https://files.pythonhosted.org/packages/de/f3/aa67467e051df70a6330fe7770894b3e4f09436dea6881ae0b4f3d87cad8/sphinxcontrib-jquery-4.1.tar.gz", hash = "sha256:1620739f04e36a2c779f1a131a2dfd49b2fd07351bf1968ced074365933abc7a", size = 122331 }
wheels = [
    { url = "https://files.pythonhosted.org/packages/76/85/749bd22d1a68db7291c89e2ebca53f4306c3f205853cf31e9de279034c3c/sphinxcontrib_jquery-4.1-py2.py3-none-any.whl", hash = "sha256:f936030d7d0147dd026a4f2b5a57343d233f1fc7b363f68b3d4f1cb0993878ae", size = 121104 },
]

[[package]]
name = "sphinxcontrib-jsmath"
version = "1.0.1"
source = { registry = "https://pypi.org/simple" }
sdist = { url = "https://files.pythonhosted.org/packages/b2/e8/9ed3830aeed71f17c026a07a5097edcf44b692850ef215b161b8ad875729/sphinxcontrib-jsmath-1.0.1.tar.gz", hash = "sha256:a9925e4a4587247ed2191a22df5f6970656cb8ca2bd6284309578f2153e0c4b8", size = 5787 }
wheels = [
    { url = "https://files.pythonhosted.org/packages/c2/42/4c8646762ee83602e3fb3fbe774c2fac12f317deb0b5dbeeedd2d3ba4b77/sphinxcontrib_jsmath-1.0.1-py2.py3-none-any.whl", hash = "sha256:2ec2eaebfb78f3f2078e73666b1415417a116cc848b72e5172e596c871103178", size = 5071 },
]

[[package]]
name = "sphinxcontrib-mermaid"
version = "1.0.0"
source = { registry = "https://pypi.org/simple" }
dependencies = [
    { name = "pyyaml" },
    { name = "sphinx" },
]
sdist = { url = "https://files.pythonhosted.org/packages/97/69/bf039237ad260073e8c02f820b3e00dc34f3a2de20aff7861e6b19d2f8c5/sphinxcontrib_mermaid-1.0.0.tar.gz", hash = "sha256:2e8ab67d3e1e2816663f9347d026a8dee4a858acdd4ad32dd1c808893db88146", size = 15153 }
wheels = [
    { url = "https://files.pythonhosted.org/packages/cd/c8/784b9ac6ea08aa594c1a4becbd0dbe77186785362e31fd633b8c6ae0197a/sphinxcontrib_mermaid-1.0.0-py3-none-any.whl", hash = "sha256:60b72710ea02087f212028feb09711225fbc2e343a10d34822fe787510e1caa3", size = 9597 },
]

[[package]]
name = "sphinxcontrib-qthelp"
version = "2.0.0"
source = { registry = "https://pypi.org/simple" }
sdist = { url = "https://files.pythonhosted.org/packages/68/bc/9104308fc285eb3e0b31b67688235db556cd5b0ef31d96f30e45f2e51cae/sphinxcontrib_qthelp-2.0.0.tar.gz", hash = "sha256:4fe7d0ac8fc171045be623aba3e2a8f613f8682731f9153bb2e40ece16b9bbab", size = 17165 }
wheels = [
    { url = "https://files.pythonhosted.org/packages/27/83/859ecdd180cacc13b1f7e857abf8582a64552ea7a061057a6c716e790fce/sphinxcontrib_qthelp-2.0.0-py3-none-any.whl", hash = "sha256:b18a828cdba941ccd6ee8445dbe72ffa3ef8cbe7505d8cd1fa0d42d3f2d5f3eb", size = 88743 },
]

[[package]]
name = "sphinxcontrib-serializinghtml"
version = "2.0.0"
source = { registry = "https://pypi.org/simple" }
sdist = { url = "https://files.pythonhosted.org/packages/3b/44/6716b257b0aa6bfd51a1b31665d1c205fb12cb5ad56de752dfa15657de2f/sphinxcontrib_serializinghtml-2.0.0.tar.gz", hash = "sha256:e9d912827f872c029017a53f0ef2180b327c3f7fd23c87229f7a8e8b70031d4d", size = 16080 }
wheels = [
    { url = "https://files.pythonhosted.org/packages/52/a7/d2782e4e3f77c8450f727ba74a8f12756d5ba823d81b941f1b04da9d033a/sphinxcontrib_serializinghtml-2.0.0-py3-none-any.whl", hash = "sha256:6e2cb0eef194e10c27ec0023bfeb25badbbb5868244cf5bc5bdc04e4464bf331", size = 92072 },
]

[[package]]
name = "types-jsonschema"
version = "4.24.0.20250528"
source = { registry = "https://pypi.org/simple" }
dependencies = [
    { name = "referencing" },
]
sdist = { url = "https://files.pythonhosted.org/packages/ff/a0/a78769197ca769500565cd2708e12ed5fbc9452da1853effd7d8ad292f0a/types_jsonschema-4.24.0.20250528.tar.gz", hash = "sha256:7e28c64e0ae7980eeb158105b20663fc6a6b8f81d5f86ea6614aa0014417bd1e", size = 15128 }
wheels = [
    { url = "https://files.pythonhosted.org/packages/67/47/945ecdc1b6741159fca8169565444c1aba0ed7487efe7d408c86151ad50c/types_jsonschema-4.24.0.20250528-py3-none-any.whl", hash = "sha256:6a906b5ff73ac11c8d1e0b6c30a9693e1e4e1ab56c56c932b3a7e081b86d187b", size = 15280 },
]

[[package]]
name = "types-pyyaml"
version = "6.0.12.20250516"
source = { registry = "https://pypi.org/simple" }
sdist = { url = "https://files.pythonhosted.org/packages/4e/22/59e2aeb48ceeee1f7cd4537db9568df80d62bdb44a7f9e743502ea8aab9c/types_pyyaml-6.0.12.20250516.tar.gz", hash = "sha256:9f21a70216fc0fa1b216a8176db5f9e0af6eb35d2f2932acb87689d03a5bf6ba", size = 17378 }
wheels = [
    { url = "https://files.pythonhosted.org/packages/99/5f/e0af6f7f6a260d9af67e1db4f54d732abad514252a7a378a6c4d17dd1036/types_pyyaml-6.0.12.20250516-py3-none-any.whl", hash = "sha256:8478208feaeb53a34cb5d970c56a7cd76b72659442e733e268a94dc72b2d0530", size = 20312 },
]

[[package]]
name = "types-requests"
version = "2.32.0.20250515"
source = { registry = "https://pypi.org/simple" }
dependencies = [
    { name = "urllib3" },
]
sdist = { url = "https://files.pythonhosted.org/packages/06/c1/cdc4f9b8cfd9130fbe6276db574f114541f4231fcc6fb29648289e6e3390/types_requests-2.32.0.20250515.tar.gz", hash = "sha256:09c8b63c11318cb2460813871aaa48b671002e59fda67ca909e9883777787581", size = 23012 }
wheels = [
    { url = "https://files.pythonhosted.org/packages/fe/0f/68a997c73a129287785f418c1ebb6004f81e46b53b3caba88c0e03fcd04a/types_requests-2.32.0.20250515-py3-none-any.whl", hash = "sha256:f8eba93b3a892beee32643ff836993f15a785816acca21ea0ffa006f05ef0fb2", size = 20635 },
]

[[package]]
name = "typing-extensions"
version = "4.13.2"
source = { registry = "https://pypi.org/simple" }
sdist = { url = "https://files.pythonhosted.org/packages/f6/37/23083fcd6e35492953e8d2aaaa68b860eb422b34627b13f2ce3eb6106061/typing_extensions-4.13.2.tar.gz", hash = "sha256:e6c81219bd689f51865d9e372991c540bda33a0379d5573cddb9a3a23f7caaef", size = 106967 }
wheels = [
    { url = "https://files.pythonhosted.org/packages/8b/54/b1ae86c0973cc6f0210b53d508ca3641fb6d0c56823f288d108bc7ab3cc8/typing_extensions-4.13.2-py3-none-any.whl", hash = "sha256:a439e7c04b49fec3e5d3e2beaa21755cadbbdc391694e28ccdd36ca4a1408f8c", size = 45806 },
]

[[package]]
name = "urllib3"
version = "2.4.0"
source = { registry = "https://pypi.org/simple" }
sdist = { url = "https://files.pythonhosted.org/packages/8a/78/16493d9c386d8e60e442a35feac5e00f0913c0f4b7c217c11e8ec2ff53e0/urllib3-2.4.0.tar.gz", hash = "sha256:414bc6535b787febd7567804cc015fee39daab8ad86268f1310a9250697de466", size = 390672 }
wheels = [
    { url = "https://files.pythonhosted.org/packages/6b/11/cc635220681e93a0183390e26485430ca2c7b5f9d33b15c74c2861cb8091/urllib3-2.4.0-py3-none-any.whl", hash = "sha256:4e16665048960a0900c702d4a66415956a584919c03361cac9f1df5c5dd7e813", size = 128680 },
]

[[package]]
name = "virtualenv"
version = "20.31.2"
source = { registry = "https://pypi.org/simple" }
dependencies = [
    { name = "distlib" },
    { name = "filelock" },
    { name = "platformdirs" },
]
sdist = { url = "https://files.pythonhosted.org/packages/56/2c/444f465fb2c65f40c3a104fd0c495184c4f2336d65baf398e3c75d72ea94/virtualenv-20.31.2.tar.gz", hash = "sha256:e10c0a9d02835e592521be48b332b6caee6887f332c111aa79a09b9e79efc2af", size = 6076316 }
wheels = [
    { url = "https://files.pythonhosted.org/packages/f3/40/b1c265d4b2b62b58576588510fc4d1fe60a86319c8de99fd8e9fec617d2c/virtualenv-20.31.2-py3-none-any.whl", hash = "sha256:36efd0d9650ee985f0cad72065001e66d49a6f24eb44d98980f630686243cf11", size = 6057982 },
]<|MERGE_RESOLUTION|>--- conflicted
+++ resolved
@@ -749,11 +749,7 @@
 
 [[package]]
 name = "sentry-streams"
-<<<<<<< HEAD
 version = "0.0.22"
-=======
-version = "0.0.21"
->>>>>>> ba6f4080
 source = { editable = "." }
 dependencies = [
     { name = "jsonschema" },
