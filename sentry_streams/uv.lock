version = 1
revision = 3
requires-python = ">=3.11"

[[package]]
name = "alabaster"
version = "1.0.0"
source = { registry = "https://pypi.org/simple" }
sdist = { url = "https://files.pythonhosted.org/packages/a6/f8/d9c74d0daf3f742840fd818d69cfae176fa332022fd44e3469487d5a9420/alabaster-1.0.0.tar.gz", hash = "sha256:c00dca57bca26fa62a6d7d0a9fcce65f3e026e9bfe33e9c538fd3fbb2144fd9e", size = 24210, upload-time = "2024-07-26T18:15:03.762Z" }
wheels = [
    { url = "https://files.pythonhosted.org/packages/7e/b3/6b4067be973ae96ba0d615946e314c5ae35f9f993eca561b356540bb0c2b/alabaster-1.0.0-py3-none-any.whl", hash = "sha256:fc6786402dc3fcb2de3cabd5fe455a2db534b371124f1f21de8731783dec828b", size = 13929, upload-time = "2024-07-26T18:15:02.05Z" },
]

[[package]]
name = "attrs"
version = "25.3.0"
source = { registry = "https://pypi.org/simple" }
sdist = { url = "https://files.pythonhosted.org/packages/5a/b0/1367933a8532ee6ff8d63537de4f1177af4bff9f3e829baf7331f595bb24/attrs-25.3.0.tar.gz", hash = "sha256:75d7cefc7fb576747b2c81b4442d4d4a1ce0900973527c011d1030fd3bf4af1b", size = 812032, upload-time = "2025-03-13T11:10:22.779Z" }
wheels = [
    { url = "https://files.pythonhosted.org/packages/77/06/bb80f5f86020c4551da315d78b3ab75e8228f89f0162f2c3a819e407941a/attrs-25.3.0-py3-none-any.whl", hash = "sha256:427318ce031701fea540783410126f03899a97ffc6f61596ad581ac2e40e3bc3", size = 63815, upload-time = "2025-03-13T11:10:21.14Z" },
]

[[package]]
name = "babel"
version = "2.17.0"
source = { registry = "https://pypi.org/simple" }
sdist = { url = "https://files.pythonhosted.org/packages/7d/6b/d52e42361e1aa00709585ecc30b3f9684b3ab62530771402248b1b1d6240/babel-2.17.0.tar.gz", hash = "sha256:0c54cffb19f690cdcc52a3b50bcbf71e07a808d1c80d549f2459b9d2cf0afb9d", size = 9951852, upload-time = "2025-02-01T15:17:41.026Z" }
wheels = [
    { url = "https://files.pythonhosted.org/packages/b7/b8/3fe70c75fe32afc4bb507f75563d39bc5642255d1d94f1f23604725780bf/babel-2.17.0-py3-none-any.whl", hash = "sha256:4d0b53093fdfb4b21c92b5213dba5a1b23885afa8383709427046b21c366e5f2", size = 10182537, upload-time = "2025-02-01T15:17:37.39Z" },
]

[[package]]
name = "certifi"
version = "2025.6.15"
source = { registry = "https://pypi.org/simple" }
sdist = { url = "https://files.pythonhosted.org/packages/73/f7/f14b46d4bcd21092d7d3ccef689615220d8a08fb25e564b65d20738e672e/certifi-2025.6.15.tar.gz", hash = "sha256:d747aa5a8b9bbbb1bb8c22bb13e22bd1f18e9796defa16bab421f7f7a317323b", size = 158753, upload-time = "2025-06-15T02:45:51.329Z" }
wheels = [
    { url = "https://files.pythonhosted.org/packages/84/ae/320161bd181fc06471eed047ecce67b693fd7515b16d495d8932db763426/certifi-2025.6.15-py3-none-any.whl", hash = "sha256:2e0c7ce7cb5d8f8634ca55d2ba7e6ec2689a2fd6537d8dec1296a477a4910057", size = 157650, upload-time = "2025-06-15T02:45:49.977Z" },
]

[[package]]
name = "cfgv"
version = "3.4.0"
source = { registry = "https://pypi.org/simple" }
sdist = { url = "https://files.pythonhosted.org/packages/11/74/539e56497d9bd1d484fd863dd69cbbfa653cd2aa27abfe35653494d85e94/cfgv-3.4.0.tar.gz", hash = "sha256:e52591d4c5f5dead8e0f673fb16db7949d2cfb3f7da4582893288f0ded8fe560", size = 7114, upload-time = "2023-08-12T20:38:17.776Z" }
wheels = [
    { url = "https://files.pythonhosted.org/packages/c5/55/51844dd50c4fc7a33b653bfaba4c2456f06955289ca770a5dbd5fd267374/cfgv-3.4.0-py2.py3-none-any.whl", hash = "sha256:b7265b1f29fd3316bfcd2b330d63d024f2bfd8bcb8b0272f8e19a504856c48f9", size = 7249, upload-time = "2023-08-12T20:38:16.269Z" },
]

[[package]]
name = "charset-normalizer"
version = "3.4.2"
source = { registry = "https://pypi.org/simple" }
sdist = { url = "https://files.pythonhosted.org/packages/e4/33/89c2ced2b67d1c2a61c19c6751aa8902d46ce3dacb23600a283619f5a12d/charset_normalizer-3.4.2.tar.gz", hash = "sha256:5baececa9ecba31eff645232d59845c07aa030f0c81ee70184a90d35099a0e63", size = 126367, upload-time = "2025-05-02T08:34:42.01Z" }
wheels = [
    { url = "https://files.pythonhosted.org/packages/05/85/4c40d00dcc6284a1c1ad5de5e0996b06f39d8232f1031cd23c2f5c07ee86/charset_normalizer-3.4.2-cp311-cp311-macosx_10_9_universal2.whl", hash = "sha256:be1e352acbe3c78727a16a455126d9ff83ea2dfdcbc83148d2982305a04714c2", size = 198794, upload-time = "2025-05-02T08:32:11.945Z" },
    { url = "https://files.pythonhosted.org/packages/41/d9/7a6c0b9db952598e97e93cbdfcb91bacd89b9b88c7c983250a77c008703c/charset_normalizer-3.4.2-cp311-cp311-manylinux_2_17_aarch64.manylinux2014_aarch64.whl", hash = "sha256:aa88ca0b1932e93f2d961bf3addbb2db902198dca337d88c89e1559e066e7645", size = 142846, upload-time = "2025-05-02T08:32:13.946Z" },
    { url = "https://files.pythonhosted.org/packages/66/82/a37989cda2ace7e37f36c1a8ed16c58cf48965a79c2142713244bf945c89/charset_normalizer-3.4.2-cp311-cp311-manylinux_2_17_ppc64le.manylinux2014_ppc64le.whl", hash = "sha256:d524ba3f1581b35c03cb42beebab4a13e6cdad7b36246bd22541fa585a56cccd", size = 153350, upload-time = "2025-05-02T08:32:15.873Z" },
    { url = "https://files.pythonhosted.org/packages/df/68/a576b31b694d07b53807269d05ec3f6f1093e9545e8607121995ba7a8313/charset_normalizer-3.4.2-cp311-cp311-manylinux_2_17_s390x.manylinux2014_s390x.whl", hash = "sha256:28a1005facc94196e1fb3e82a3d442a9d9110b8434fc1ded7a24a2983c9888d8", size = 145657, upload-time = "2025-05-02T08:32:17.283Z" },
    { url = "https://files.pythonhosted.org/packages/92/9b/ad67f03d74554bed3aefd56fe836e1623a50780f7c998d00ca128924a499/charset_normalizer-3.4.2-cp311-cp311-manylinux_2_17_x86_64.manylinux2014_x86_64.whl", hash = "sha256:fdb20a30fe1175ecabed17cbf7812f7b804b8a315a25f24678bcdf120a90077f", size = 147260, upload-time = "2025-05-02T08:32:18.807Z" },
    { url = "https://files.pythonhosted.org/packages/a6/e6/8aebae25e328160b20e31a7e9929b1578bbdc7f42e66f46595a432f8539e/charset_normalizer-3.4.2-cp311-cp311-manylinux_2_5_i686.manylinux1_i686.manylinux_2_17_i686.manylinux2014_i686.whl", hash = "sha256:0f5d9ed7f254402c9e7d35d2f5972c9bbea9040e99cd2861bd77dc68263277c7", size = 149164, upload-time = "2025-05-02T08:32:20.333Z" },
    { url = "https://files.pythonhosted.org/packages/8b/f2/b3c2f07dbcc248805f10e67a0262c93308cfa149a4cd3d1fe01f593e5fd2/charset_normalizer-3.4.2-cp311-cp311-musllinux_1_2_aarch64.whl", hash = "sha256:efd387a49825780ff861998cd959767800d54f8308936b21025326de4b5a42b9", size = 144571, upload-time = "2025-05-02T08:32:21.86Z" },
    { url = "https://files.pythonhosted.org/packages/60/5b/c3f3a94bc345bc211622ea59b4bed9ae63c00920e2e8f11824aa5708e8b7/charset_normalizer-3.4.2-cp311-cp311-musllinux_1_2_i686.whl", hash = "sha256:f0aa37f3c979cf2546b73e8222bbfa3dc07a641585340179d768068e3455e544", size = 151952, upload-time = "2025-05-02T08:32:23.434Z" },
    { url = "https://files.pythonhosted.org/packages/e2/4d/ff460c8b474122334c2fa394a3f99a04cf11c646da895f81402ae54f5c42/charset_normalizer-3.4.2-cp311-cp311-musllinux_1_2_ppc64le.whl", hash = "sha256:e70e990b2137b29dc5564715de1e12701815dacc1d056308e2b17e9095372a82", size = 155959, upload-time = "2025-05-02T08:32:24.993Z" },
    { url = "https://files.pythonhosted.org/packages/a2/2b/b964c6a2fda88611a1fe3d4c400d39c66a42d6c169c924818c848f922415/charset_normalizer-3.4.2-cp311-cp311-musllinux_1_2_s390x.whl", hash = "sha256:0c8c57f84ccfc871a48a47321cfa49ae1df56cd1d965a09abe84066f6853b9c0", size = 153030, upload-time = "2025-05-02T08:32:26.435Z" },
    { url = "https://files.pythonhosted.org/packages/59/2e/d3b9811db26a5ebf444bc0fa4f4be5aa6d76fc6e1c0fd537b16c14e849b6/charset_normalizer-3.4.2-cp311-cp311-musllinux_1_2_x86_64.whl", hash = "sha256:6b66f92b17849b85cad91259efc341dce9c1af48e2173bf38a85c6329f1033e5", size = 148015, upload-time = "2025-05-02T08:32:28.376Z" },
    { url = "https://files.pythonhosted.org/packages/90/07/c5fd7c11eafd561bb51220d600a788f1c8d77c5eef37ee49454cc5c35575/charset_normalizer-3.4.2-cp311-cp311-win32.whl", hash = "sha256:daac4765328a919a805fa5e2720f3e94767abd632ae410a9062dff5412bae65a", size = 98106, upload-time = "2025-05-02T08:32:30.281Z" },
    { url = "https://files.pythonhosted.org/packages/a8/05/5e33dbef7e2f773d672b6d79f10ec633d4a71cd96db6673625838a4fd532/charset_normalizer-3.4.2-cp311-cp311-win_amd64.whl", hash = "sha256:e53efc7c7cee4c1e70661e2e112ca46a575f90ed9ae3fef200f2a25e954f4b28", size = 105402, upload-time = "2025-05-02T08:32:32.191Z" },
    { url = "https://files.pythonhosted.org/packages/d7/a4/37f4d6035c89cac7930395a35cc0f1b872e652eaafb76a6075943754f095/charset_normalizer-3.4.2-cp312-cp312-macosx_10_13_universal2.whl", hash = "sha256:0c29de6a1a95f24b9a1aa7aefd27d2487263f00dfd55a77719b530788f75cff7", size = 199936, upload-time = "2025-05-02T08:32:33.712Z" },
    { url = "https://files.pythonhosted.org/packages/ee/8a/1a5e33b73e0d9287274f899d967907cd0bf9c343e651755d9307e0dbf2b3/charset_normalizer-3.4.2-cp312-cp312-manylinux_2_17_aarch64.manylinux2014_aarch64.whl", hash = "sha256:cddf7bd982eaa998934a91f69d182aec997c6c468898efe6679af88283b498d3", size = 143790, upload-time = "2025-05-02T08:32:35.768Z" },
    { url = "https://files.pythonhosted.org/packages/66/52/59521f1d8e6ab1482164fa21409c5ef44da3e9f653c13ba71becdd98dec3/charset_normalizer-3.4.2-cp312-cp312-manylinux_2_17_ppc64le.manylinux2014_ppc64le.whl", hash = "sha256:fcbe676a55d7445b22c10967bceaaf0ee69407fbe0ece4d032b6eb8d4565982a", size = 153924, upload-time = "2025-05-02T08:32:37.284Z" },
    { url = "https://files.pythonhosted.org/packages/86/2d/fb55fdf41964ec782febbf33cb64be480a6b8f16ded2dbe8db27a405c09f/charset_normalizer-3.4.2-cp312-cp312-manylinux_2_17_s390x.manylinux2014_s390x.whl", hash = "sha256:d41c4d287cfc69060fa91cae9683eacffad989f1a10811995fa309df656ec214", size = 146626, upload-time = "2025-05-02T08:32:38.803Z" },
    { url = "https://files.pythonhosted.org/packages/8c/73/6ede2ec59bce19b3edf4209d70004253ec5f4e319f9a2e3f2f15601ed5f7/charset_normalizer-3.4.2-cp312-cp312-manylinux_2_17_x86_64.manylinux2014_x86_64.whl", hash = "sha256:4e594135de17ab3866138f496755f302b72157d115086d100c3f19370839dd3a", size = 148567, upload-time = "2025-05-02T08:32:40.251Z" },
    { url = "https://files.pythonhosted.org/packages/09/14/957d03c6dc343c04904530b6bef4e5efae5ec7d7990a7cbb868e4595ee30/charset_normalizer-3.4.2-cp312-cp312-manylinux_2_5_i686.manylinux1_i686.manylinux_2_17_i686.manylinux2014_i686.whl", hash = "sha256:cf713fe9a71ef6fd5adf7a79670135081cd4431c2943864757f0fa3a65b1fafd", size = 150957, upload-time = "2025-05-02T08:32:41.705Z" },
    { url = "https://files.pythonhosted.org/packages/0d/c8/8174d0e5c10ccebdcb1b53cc959591c4c722a3ad92461a273e86b9f5a302/charset_normalizer-3.4.2-cp312-cp312-musllinux_1_2_aarch64.whl", hash = "sha256:a370b3e078e418187da8c3674eddb9d983ec09445c99a3a263c2011993522981", size = 145408, upload-time = "2025-05-02T08:32:43.709Z" },
    { url = "https://files.pythonhosted.org/packages/58/aa/8904b84bc8084ac19dc52feb4f5952c6df03ffb460a887b42615ee1382e8/charset_normalizer-3.4.2-cp312-cp312-musllinux_1_2_i686.whl", hash = "sha256:a955b438e62efdf7e0b7b52a64dc5c3396e2634baa62471768a64bc2adb73d5c", size = 153399, upload-time = "2025-05-02T08:32:46.197Z" },
    { url = "https://files.pythonhosted.org/packages/c2/26/89ee1f0e264d201cb65cf054aca6038c03b1a0c6b4ae998070392a3ce605/charset_normalizer-3.4.2-cp312-cp312-musllinux_1_2_ppc64le.whl", hash = "sha256:7222ffd5e4de8e57e03ce2cef95a4c43c98fcb72ad86909abdfc2c17d227fc1b", size = 156815, upload-time = "2025-05-02T08:32:48.105Z" },
    { url = "https://files.pythonhosted.org/packages/fd/07/68e95b4b345bad3dbbd3a8681737b4338ff2c9df29856a6d6d23ac4c73cb/charset_normalizer-3.4.2-cp312-cp312-musllinux_1_2_s390x.whl", hash = "sha256:bee093bf902e1d8fc0ac143c88902c3dfc8941f7ea1d6a8dd2bcb786d33db03d", size = 154537, upload-time = "2025-05-02T08:32:49.719Z" },
    { url = "https://files.pythonhosted.org/packages/77/1a/5eefc0ce04affb98af07bc05f3bac9094513c0e23b0562d64af46a06aae4/charset_normalizer-3.4.2-cp312-cp312-musllinux_1_2_x86_64.whl", hash = "sha256:dedb8adb91d11846ee08bec4c8236c8549ac721c245678282dcb06b221aab59f", size = 149565, upload-time = "2025-05-02T08:32:51.404Z" },
    { url = "https://files.pythonhosted.org/packages/37/a0/2410e5e6032a174c95e0806b1a6585eb21e12f445ebe239fac441995226a/charset_normalizer-3.4.2-cp312-cp312-win32.whl", hash = "sha256:db4c7bf0e07fc3b7d89ac2a5880a6a8062056801b83ff56d8464b70f65482b6c", size = 98357, upload-time = "2025-05-02T08:32:53.079Z" },
    { url = "https://files.pythonhosted.org/packages/6c/4f/c02d5c493967af3eda9c771ad4d2bbc8df6f99ddbeb37ceea6e8716a32bc/charset_normalizer-3.4.2-cp312-cp312-win_amd64.whl", hash = "sha256:5a9979887252a82fefd3d3ed2a8e3b937a7a809f65dcb1e068b090e165bbe99e", size = 105776, upload-time = "2025-05-02T08:32:54.573Z" },
    { url = "https://files.pythonhosted.org/packages/ea/12/a93df3366ed32db1d907d7593a94f1fe6293903e3e92967bebd6950ed12c/charset_normalizer-3.4.2-cp313-cp313-macosx_10_13_universal2.whl", hash = "sha256:926ca93accd5d36ccdabd803392ddc3e03e6d4cd1cf17deff3b989ab8e9dbcf0", size = 199622, upload-time = "2025-05-02T08:32:56.363Z" },
    { url = "https://files.pythonhosted.org/packages/04/93/bf204e6f344c39d9937d3c13c8cd5bbfc266472e51fc8c07cb7f64fcd2de/charset_normalizer-3.4.2-cp313-cp313-manylinux_2_17_aarch64.manylinux2014_aarch64.whl", hash = "sha256:eba9904b0f38a143592d9fc0e19e2df0fa2e41c3c3745554761c5f6447eedabf", size = 143435, upload-time = "2025-05-02T08:32:58.551Z" },
    { url = "https://files.pythonhosted.org/packages/22/2a/ea8a2095b0bafa6c5b5a55ffdc2f924455233ee7b91c69b7edfcc9e02284/charset_normalizer-3.4.2-cp313-cp313-manylinux_2_17_ppc64le.manylinux2014_ppc64le.whl", hash = "sha256:3fddb7e2c84ac87ac3a947cb4e66d143ca5863ef48e4a5ecb83bd48619e4634e", size = 153653, upload-time = "2025-05-02T08:33:00.342Z" },
    { url = "https://files.pythonhosted.org/packages/b6/57/1b090ff183d13cef485dfbe272e2fe57622a76694061353c59da52c9a659/charset_normalizer-3.4.2-cp313-cp313-manylinux_2_17_s390x.manylinux2014_s390x.whl", hash = "sha256:98f862da73774290f251b9df8d11161b6cf25b599a66baf087c1ffe340e9bfd1", size = 146231, upload-time = "2025-05-02T08:33:02.081Z" },
    { url = "https://files.pythonhosted.org/packages/e2/28/ffc026b26f441fc67bd21ab7f03b313ab3fe46714a14b516f931abe1a2d8/charset_normalizer-3.4.2-cp313-cp313-manylinux_2_17_x86_64.manylinux2014_x86_64.whl", hash = "sha256:6c9379d65defcab82d07b2a9dfbfc2e95bc8fe0ebb1b176a3190230a3ef0e07c", size = 148243, upload-time = "2025-05-02T08:33:04.063Z" },
    { url = "https://files.pythonhosted.org/packages/c0/0f/9abe9bd191629c33e69e47c6ef45ef99773320e9ad8e9cb08b8ab4a8d4cb/charset_normalizer-3.4.2-cp313-cp313-manylinux_2_5_i686.manylinux1_i686.manylinux_2_17_i686.manylinux2014_i686.whl", hash = "sha256:e635b87f01ebc977342e2697d05b56632f5f879a4f15955dfe8cef2448b51691", size = 150442, upload-time = "2025-05-02T08:33:06.418Z" },
    { url = "https://files.pythonhosted.org/packages/67/7c/a123bbcedca91d5916c056407f89a7f5e8fdfce12ba825d7d6b9954a1a3c/charset_normalizer-3.4.2-cp313-cp313-musllinux_1_2_aarch64.whl", hash = "sha256:1c95a1e2902a8b722868587c0e1184ad5c55631de5afc0eb96bc4b0d738092c0", size = 145147, upload-time = "2025-05-02T08:33:08.183Z" },
    { url = "https://files.pythonhosted.org/packages/ec/fe/1ac556fa4899d967b83e9893788e86b6af4d83e4726511eaaad035e36595/charset_normalizer-3.4.2-cp313-cp313-musllinux_1_2_i686.whl", hash = "sha256:ef8de666d6179b009dce7bcb2ad4c4a779f113f12caf8dc77f0162c29d20490b", size = 153057, upload-time = "2025-05-02T08:33:09.986Z" },
    { url = "https://files.pythonhosted.org/packages/2b/ff/acfc0b0a70b19e3e54febdd5301a98b72fa07635e56f24f60502e954c461/charset_normalizer-3.4.2-cp313-cp313-musllinux_1_2_ppc64le.whl", hash = "sha256:32fc0341d72e0f73f80acb0a2c94216bd704f4f0bce10aedea38f30502b271ff", size = 156454, upload-time = "2025-05-02T08:33:11.814Z" },
    { url = "https://files.pythonhosted.org/packages/92/08/95b458ce9c740d0645feb0e96cea1f5ec946ea9c580a94adfe0b617f3573/charset_normalizer-3.4.2-cp313-cp313-musllinux_1_2_s390x.whl", hash = "sha256:289200a18fa698949d2b39c671c2cc7a24d44096784e76614899a7ccf2574b7b", size = 154174, upload-time = "2025-05-02T08:33:13.707Z" },
    { url = "https://files.pythonhosted.org/packages/78/be/8392efc43487ac051eee6c36d5fbd63032d78f7728cb37aebcc98191f1ff/charset_normalizer-3.4.2-cp313-cp313-musllinux_1_2_x86_64.whl", hash = "sha256:4a476b06fbcf359ad25d34a057b7219281286ae2477cc5ff5e3f70a246971148", size = 149166, upload-time = "2025-05-02T08:33:15.458Z" },
    { url = "https://files.pythonhosted.org/packages/44/96/392abd49b094d30b91d9fbda6a69519e95802250b777841cf3bda8fe136c/charset_normalizer-3.4.2-cp313-cp313-win32.whl", hash = "sha256:aaeeb6a479c7667fbe1099af9617c83aaca22182d6cf8c53966491a0f1b7ffb7", size = 98064, upload-time = "2025-05-02T08:33:17.06Z" },
    { url = "https://files.pythonhosted.org/packages/e9/b0/0200da600134e001d91851ddc797809e2fe0ea72de90e09bec5a2fbdaccb/charset_normalizer-3.4.2-cp313-cp313-win_amd64.whl", hash = "sha256:aa6af9e7d59f9c12b33ae4e9450619cf2488e2bbe9b44030905877f0b2324980", size = 105641, upload-time = "2025-05-02T08:33:18.753Z" },
    { url = "https://files.pythonhosted.org/packages/20/94/c5790835a017658cbfabd07f3bfb549140c3ac458cfc196323996b10095a/charset_normalizer-3.4.2-py3-none-any.whl", hash = "sha256:7f56930ab0abd1c45cd15be65cc741c28b1c9a34876ce8c17a2fa107810c0af0", size = 52626, upload-time = "2025-05-02T08:34:40.053Z" },
]

[[package]]
name = "click"
version = "8.2.1"
source = { registry = "https://pypi.org/simple" }
dependencies = [
    { name = "colorama", marker = "sys_platform == 'win32'" },
]
sdist = { url = "https://files.pythonhosted.org/packages/60/6c/8ca2efa64cf75a977a0d7fac081354553ebe483345c734fb6b6515d96bbc/click-8.2.1.tar.gz", hash = "sha256:27c491cc05d968d271d5a1db13e3b5a184636d9d930f148c50b038f0d0646202", size = 286342, upload-time = "2025-05-20T23:19:49.832Z" }
wheels = [
    { url = "https://files.pythonhosted.org/packages/85/32/10bb5764d90a8eee674e9dc6f4db6a0ab47c8c4d0d83c27f7c39ac415a4d/click-8.2.1-py3-none-any.whl", hash = "sha256:61a3265b914e850b85317d0b3109c7f8cd35a670f963866005d6ef1d5175a12b", size = 102215, upload-time = "2025-05-20T23:19:47.796Z" },
]

[[package]]
name = "colorama"
version = "0.4.6"
source = { registry = "https://pypi.org/simple" }
sdist = { url = "https://files.pythonhosted.org/packages/d8/53/6f443c9a4a8358a93a6792e2acffb9d9d5cb0a5cfd8802644b7b1c9a02e4/colorama-0.4.6.tar.gz", hash = "sha256:08695f5cb7ed6e0531a20572697297273c47b8cae5a63ffc6d6ed5c201be6e44", size = 27697, upload-time = "2022-10-25T02:36:22.414Z" }
wheels = [
    { url = "https://files.pythonhosted.org/packages/d1/d6/3965ed04c63042e047cb6a3e6ed1a63a35087b6a609aa3a15ed8ac56c221/colorama-0.4.6-py2.py3-none-any.whl", hash = "sha256:4f1d9991f5acc0ca119f9d443620b77f9d6b33703e51011c16baf57afb285fc6", size = 25335, upload-time = "2022-10-25T02:36:20.889Z" },
]

[[package]]
name = "confluent-kafka"
version = "2.9.0"
source = { registry = "https://pypi.org/simple" }
sdist = { url = "https://files.pythonhosted.org/packages/89/a8/58d73950c7982c423bbd799eb1005633d907bcdccb786735bdabef16fd47/confluent_kafka-2.9.0.tar.gz", hash = "sha256:2e2f68b907488ce2a629e7e27d04d6524c99c51d9d87eb9dec0015c9ed6f5681", size = 193754, upload-time = "2025-03-28T21:57:32.294Z" }
wheels = [
    { url = "https://files.pythonhosted.org/packages/fe/16/dbb0b6a6b49a76f93bc541d0085edc61c9b1e85bf95b04c1b371202d54a2/confluent_kafka-2.9.0-cp311-cp311-macosx_10_9_x86_64.whl", hash = "sha256:83501fc3b81b3f034dca7b5729d04e4c07ed83034526b9f271a4f45a1da2ee4e", size = 3510034, upload-time = "2025-03-28T21:56:31.31Z" },
    { url = "https://files.pythonhosted.org/packages/8c/4c/57e4fe4e38c10d2275407538db8c007653935d246c508c25d2d7ff52f367/confluent_kafka-2.9.0-cp311-cp311-macosx_11_0_arm64.whl", hash = "sha256:9c597df2e54b5acb06ebfccd7184d89246feddc57ad8a211e6eefc5ccee447d1", size = 3040388, upload-time = "2025-03-28T21:56:33.299Z" },
    { url = "https://files.pythonhosted.org/packages/44/a0/c2e0e75813cc2f587ea0eb74d82d12c49bb3fc8e71daba27f9f72c256170/confluent_kafka-2.9.0-cp311-cp311-manylinux_2_28_aarch64.whl", hash = "sha256:9a553d7ad9eb849986b59c1bd6f9c8f07097d1b408da8d18e639669d3359adf1", size = 15159654, upload-time = "2025-03-28T21:56:35.963Z" },
    { url = "https://files.pythonhosted.org/packages/fe/7d/0078882ae557bfe32ff116d242079d46289059483122435ed451439fcc4f/confluent_kafka-2.9.0-cp311-cp311-manylinux_2_28_x86_64.whl", hash = "sha256:a10d4f26d4789c474514a5f853eeb59bf1771b131728495e6151b22ff86d4d04", size = 3826823, upload-time = "2025-03-28T21:56:37.967Z" },
    { url = "https://files.pythonhosted.org/packages/c1/5a/4d9a367454163ef9a71ef3642593212ecccd4d3bc1da0b3b047a3af0be26/confluent_kafka-2.9.0-cp311-cp311-win_amd64.whl", hash = "sha256:96b11a85d03a0c6680d2a5d271bf0c9cda1524f631bd38760706309e0217e096", size = 3960955, upload-time = "2025-03-28T21:56:39.822Z" },
    { url = "https://files.pythonhosted.org/packages/63/53/5243cfba027ba9e06466f36306a4f4b1c7b5c62afdcdee88b4d891a69f99/confluent_kafka-2.9.0-cp312-cp312-macosx_10_9_x86_64.whl", hash = "sha256:537713346e4f561341fd49e1859892e85916b43f730a3a7ebf7b4fa66457e742", size = 3516019, upload-time = "2025-03-28T21:56:41.233Z" },
    { url = "https://files.pythonhosted.org/packages/3c/e3/aa4db623d51b1bf8f7a8eae293f5b8efc4b9de50024f716f3919815666b6/confluent_kafka-2.9.0-cp312-cp312-macosx_11_0_arm64.whl", hash = "sha256:1990db1569a174eb8187ed2555b793da223317363798eb3884f88a3b501c3c15", size = 3045760, upload-time = "2025-03-28T21:56:43.031Z" },
    { url = "https://files.pythonhosted.org/packages/55/d3/257346cbbba557c9d5e0144cd90136ad05a236211b0317cdf960bb540fed/confluent_kafka-2.9.0-cp312-cp312-manylinux_2_28_aarch64.whl", hash = "sha256:d8d8d4475dedd7a0883ca14cbd1b78dc6119139bb07d2c953b9043b1b8826782", size = 15164156, upload-time = "2025-03-28T21:56:45.474Z" },
    { url = "https://files.pythonhosted.org/packages/be/8c/80c44fd96ed20ed1d6681d30a4195745656a3aa373a26db7ee32a3f241dc/confluent_kafka-2.9.0-cp312-cp312-manylinux_2_28_x86_64.whl", hash = "sha256:5920cc984047f950ce7f3050407cb816813dc434ceb0ca0156ab56303d69245e", size = 3831232, upload-time = "2025-03-28T21:56:47.722Z" },
    { url = "https://files.pythonhosted.org/packages/3d/e2/88ce6655d5be74700144691ecf57fb790c809eb9853b16e73bdcc21d609d/confluent_kafka-2.9.0-cp312-cp312-win_amd64.whl", hash = "sha256:f19208f88e65a9a9cc9bf74dafcd191d77483b428e02ce6bb20b0600c87e54bc", size = 3961602, upload-time = "2025-03-28T21:56:49.447Z" },
    { url = "https://files.pythonhosted.org/packages/9c/23/b70533c673b3a869d0f67f9a8069ac3144cc9eef45ca9794b04004fbb846/confluent_kafka-2.9.0-cp313-cp313-macosx_13_0_arm64.whl", hash = "sha256:c594238f7a9615f812de2b2c5d3a7b91788cdb74ece7d88ed736faa87e571715", size = 3049816, upload-time = "2025-03-28T21:56:51.404Z" },
    { url = "https://files.pythonhosted.org/packages/38/c8/fc072797bb0a0a886c473841cf5e0d40d5f1f6af40bbc21267104daa308d/confluent_kafka-2.9.0-cp313-cp313-macosx_13_0_x86_64.whl", hash = "sha256:aa26072388f6021f95e41762338565e66a2d96f0538fdc72650bc154a0e547eb", size = 3518978, upload-time = "2025-03-28T21:56:52.808Z" },
    { url = "https://files.pythonhosted.org/packages/21/21/c7ef65934f02b9fd6d4e74d79439356a591de8e33dd2a7272a4713537371/confluent_kafka-2.9.0-cp313-cp313-manylinux_2_28_aarch64.whl", hash = "sha256:bc00d0fdd4d85d7e3fcb3e9238092dba439ffcf35e7a3960e42d3eb0a41b4ce1", size = 15164618, upload-time = "2025-03-28T21:56:55.249Z" },
    { url = "https://files.pythonhosted.org/packages/96/25/124e14b20825084e96d1609e1c5d3775d85999f19a688f7487799f0c44b6/confluent_kafka-2.9.0-cp313-cp313-manylinux_2_28_x86_64.whl", hash = "sha256:b21e4a4ba88374a1487a9353debcddc994dae385f89d6bc45f08ab372e238756", size = 3831584, upload-time = "2025-03-28T21:56:57.37Z" },
    { url = "https://files.pythonhosted.org/packages/c0/a2/728bb427df2491eaf811e44b9d68907f68c6a596cc75bf55ca4d780f38d0/confluent_kafka-2.9.0-cp313-cp313-win_amd64.whl", hash = "sha256:a26b91d4d352d4c77727582ec4013fa62814c54618c11f27545a9ce531406a15", size = 4021284, upload-time = "2025-03-28T21:56:59.272Z" },
    { url = "https://files.pythonhosted.org/packages/43/27/3050db41dccf9aae3685906e419e2bfcb59929a3f9826d50111c419ccf8f/confluent_kafka-2.9.0-cp313-cp313t-manylinux_2_28_aarch64.whl", hash = "sha256:e9408aa82578969123efa27b55e510e752728eb737db748f7c7ab9f18ec5af60", size = 15163212, upload-time = "2025-03-28T21:57:01.417Z" },
]

[[package]]
name = "datadog"
version = "0.21.0"
source = { registry = "https://pypi.org/simple" }
dependencies = [
    { name = "decorator" },
    { name = "requests" },
    { name = "simplejson" },
]
sdist = { url = "https://files.pythonhosted.org/packages/8c/a3/d3eb96a920d3ad0516f1b3924b5f2047384f2cb17b619624857edd89a82c/datadog-0.21.0.tar.gz", hash = "sha256:67a4b7802127520f4fa84bd2bfa27d7d80b8630e03808a51f3f970069347138a", size = 43559, upload-time = "2018-06-04T19:45:58.953Z" }

[[package]]
name = "decorator"
version = "5.2.1"
source = { registry = "https://pypi.org/simple" }
sdist = { url = "https://files.pythonhosted.org/packages/43/fa/6d96a0978d19e17b68d634497769987b16c8f4cd0a7a05048bec693caa6b/decorator-5.2.1.tar.gz", hash = "sha256:65f266143752f734b0a7cc83c46f4618af75b8c5911b00ccb61d0ac9b6da0360", size = 56711, upload-time = "2025-02-24T04:41:34.073Z" }
wheels = [
    { url = "https://files.pythonhosted.org/packages/4e/8c/f3147f5c4b73e7550fe5f9352eaa956ae838d5c51eb58e7a25b9f3e2643b/decorator-5.2.1-py3-none-any.whl", hash = "sha256:d316bb415a2d9e2d2b3abcc4084c6502fc09240e292cd76a76afc106a1c8e04a", size = 9190, upload-time = "2025-02-24T04:41:32.565Z" },
]

[[package]]
name = "devservices"
version = "1.1.5"
source = { registry = "https://pypi.org/simple" }
dependencies = [
    { name = "packaging" },
    { name = "pyyaml" },
    { name = "sentry-devenv" },
    { name = "sentry-sdk" },
    { name = "supervisor" },
]
sdist = { url = "https://files.pythonhosted.org/packages/49/96/dc48cd924b068628262708918eb68da62a0fd38e1de4440a8206ce78965c/devservices-1.1.5.tar.gz", hash = "sha256:14346e3f0f87d9a4529713fd1631896f9254aa4e59e401900ed2544b5bc70d4b", size = 75465, upload-time = "2025-05-05T22:56:56.227Z" }
wheels = [
    { url = "https://files.pythonhosted.org/packages/ca/a9/ddd63131b96a670c2a6bccd1194f5f1acaa1172f36c51f992c51a52a2456/devservices-1.1.5-py3-none-any.whl", hash = "sha256:7150dbdfde3f30abf1505ffc258b296c844bd1da0b47fe054819e0e25ec98a3a", size = 100355, upload-time = "2025-05-05T22:56:54.542Z" },
]

[[package]]
name = "distlib"
version = "0.3.9"
source = { registry = "https://pypi.org/simple" }
sdist = { url = "https://files.pythonhosted.org/packages/0d/dd/1bec4c5ddb504ca60fc29472f3d27e8d4da1257a854e1d96742f15c1d02d/distlib-0.3.9.tar.gz", hash = "sha256:a60f20dea646b8a33f3e7772f74dc0b2d0772d2837ee1342a00645c81edf9403", size = 613923, upload-time = "2024-10-09T18:35:47.551Z" }
wheels = [
    { url = "https://files.pythonhosted.org/packages/91/a1/cf2472db20f7ce4a6be1253a81cfdf85ad9c7885ffbed7047fb72c24cf87/distlib-0.3.9-py2.py3-none-any.whl", hash = "sha256:47f8c22fd27c27e25a65601af709b38e4f0a45ea4fc2e710f65755fa8caaaf87", size = 468973, upload-time = "2024-10-09T18:35:44.272Z" },
]

[[package]]
name = "docutils"
version = "0.21.2"
source = { registry = "https://pypi.org/simple" }
sdist = { url = "https://files.pythonhosted.org/packages/ae/ed/aefcc8cd0ba62a0560c3c18c33925362d46c6075480bfa4df87b28e169a9/docutils-0.21.2.tar.gz", hash = "sha256:3a6b18732edf182daa3cd12775bbb338cf5691468f91eeeb109deff6ebfa986f", size = 2204444, upload-time = "2024-04-23T18:57:18.24Z" }
wheels = [
    { url = "https://files.pythonhosted.org/packages/8f/d7/9322c609343d929e75e7e5e6255e614fcc67572cfd083959cdef3b7aad79/docutils-0.21.2-py3-none-any.whl", hash = "sha256:dafca5b9e384f0e419294eb4d2ff9fa826435bf15f15b7bd45723e8ad76811b2", size = 587408, upload-time = "2024-04-23T18:57:14.835Z" },
]

[[package]]
name = "fastjsonschema"
version = "2.21.1"
source = { registry = "https://pypi.org/simple" }
sdist = { url = "https://files.pythonhosted.org/packages/8b/50/4b769ce1ac4071a1ef6d86b1a3fb56cdc3a37615e8c5519e1af96cdac366/fastjsonschema-2.21.1.tar.gz", hash = "sha256:794d4f0a58f848961ba16af7b9c85a3e88cd360df008c59aac6fc5ae9323b5d4", size = 373939, upload-time = "2024-12-02T10:55:15.133Z" }
wheels = [
    { url = "https://files.pythonhosted.org/packages/90/2b/0817a2b257fe88725c25589d89aec060581aabf668707a8d03b2e9e0cb2a/fastjsonschema-2.21.1-py3-none-any.whl", hash = "sha256:c9e5b7e908310918cf494a434eeb31384dd84a98b57a30bcb1f535015b554667", size = 23924, upload-time = "2024-12-02T10:55:07.599Z" },
]

[[package]]
name = "filelock"
version = "3.18.0"
source = { registry = "https://pypi.org/simple" }
sdist = { url = "https://files.pythonhosted.org/packages/0a/10/c23352565a6544bdc5353e0b15fc1c563352101f30e24bf500207a54df9a/filelock-3.18.0.tar.gz", hash = "sha256:adbc88eabb99d2fec8c9c1b229b171f18afa655400173ddc653d5d01501fb9f2", size = 18075, upload-time = "2025-03-14T07:11:40.47Z" }
wheels = [
    { url = "https://files.pythonhosted.org/packages/4d/36/2a115987e2d8c300a974597416d9de88f2444426de9571f4b59b2cca3acc/filelock-3.18.0-py3-none-any.whl", hash = "sha256:c401f4f8377c4464e6db25fff06205fd89bdd83b65eb0488ed1b160f780e21de", size = 16215, upload-time = "2025-03-14T07:11:39.145Z" },
]

[[package]]
name = "grpc-stubs"
version = "1.53.0.6"
source = { registry = "https://pypi.org/simple" }
dependencies = [
    { name = "grpcio" },
]
sdist = { url = "https://files.pythonhosted.org/packages/16/8d/718393d12346c6ab842a1ad2b1a761c175e919ddce4a28c5dc63e4a5538c/grpc_stubs-1.53.0.6.tar.gz", hash = "sha256:70a0840747bd73c2c82fe819699bbf4fcf6d59bd0ed27a4713a240e0c697e1ff", size = 12954, upload-time = "2025-04-28T11:12:55.407Z" }
wheels = [
    { url = "https://files.pythonhosted.org/packages/38/c6/c64257331aa4b7a049bd70124d97278071e78b5d5de09df6a5eae4610bbe/grpc_stubs-1.53.0.6-py3-none-any.whl", hash = "sha256:3ffc5a6b5bd84ac46f3d84e2434e97936c1262b47b71b462bdedc43caaf227e1", size = 15842, upload-time = "2025-04-28T11:12:53.982Z" },
]

[[package]]
name = "grpcio"
version = "1.73.1"
source = { registry = "https://pypi.org/simple" }
sdist = { url = "https://files.pythonhosted.org/packages/79/e8/b43b851537da2e2f03fa8be1aef207e5cbfb1a2e014fbb6b40d24c177cd3/grpcio-1.73.1.tar.gz", hash = "sha256:7fce2cd1c0c1116cf3850564ebfc3264fba75d3c74a7414373f1238ea365ef87", size = 12730355, upload-time = "2025-06-26T01:53:24.622Z" }
wheels = [
    { url = "https://files.pythonhosted.org/packages/e4/41/921565815e871d84043e73e2c0e748f0318dab6fa9be872cd042778f14a9/grpcio-1.73.1-cp311-cp311-linux_armv7l.whl", hash = "sha256:ba2cea9f7ae4bc21f42015f0ec98f69ae4179848ad744b210e7685112fa507a1", size = 5363853, upload-time = "2025-06-26T01:52:05.5Z" },
    { url = "https://files.pythonhosted.org/packages/b0/cc/9c51109c71d068e4d474becf5f5d43c9d63038cec1b74112978000fa72f4/grpcio-1.73.1-cp311-cp311-macosx_11_0_universal2.whl", hash = "sha256:d74c3f4f37b79e746271aa6cdb3a1d7e4432aea38735542b23adcabaaee0c097", size = 10621476, upload-time = "2025-06-26T01:52:07.211Z" },
    { url = "https://files.pythonhosted.org/packages/8f/d3/33d738a06f6dbd4943f4d377468f8299941a7c8c6ac8a385e4cef4dd3c93/grpcio-1.73.1-cp311-cp311-manylinux_2_17_aarch64.whl", hash = "sha256:5b9b1805a7d61c9e90541cbe8dfe0a593dfc8c5c3a43fe623701b6a01b01d710", size = 5807903, upload-time = "2025-06-26T01:52:09.466Z" },
    { url = "https://files.pythonhosted.org/packages/5d/47/36deacd3c967b74e0265f4c608983e897d8bb3254b920f8eafdf60e4ad7e/grpcio-1.73.1-cp311-cp311-manylinux_2_17_i686.manylinux2014_i686.whl", hash = "sha256:b3215f69a0670a8cfa2ab53236d9e8026bfb7ead5d4baabe7d7dc11d30fda967", size = 6448172, upload-time = "2025-06-26T01:52:11.459Z" },
    { url = "https://files.pythonhosted.org/packages/0e/64/12d6dc446021684ee1428ea56a3f3712048a18beeadbdefa06e6f8814a6e/grpcio-1.73.1-cp311-cp311-manylinux_2_17_x86_64.manylinux2014_x86_64.whl", hash = "sha256:bc5eccfd9577a5dc7d5612b2ba90cca4ad14c6d949216c68585fdec9848befb1", size = 6044226, upload-time = "2025-06-26T01:52:12.987Z" },
    { url = "https://files.pythonhosted.org/packages/72/4b/6bae2d88a006000f1152d2c9c10ffd41d0131ca1198e0b661101c2e30ab9/grpcio-1.73.1-cp311-cp311-musllinux_1_1_aarch64.whl", hash = "sha256:dc7d7fd520614fce2e6455ba89791458020a39716951c7c07694f9dbae28e9c0", size = 6135690, upload-time = "2025-06-26T01:52:14.92Z" },
    { url = "https://files.pythonhosted.org/packages/38/64/02c83b5076510784d1305025e93e0d78f53bb6a0213c8c84cfe8a00c5c48/grpcio-1.73.1-cp311-cp311-musllinux_1_1_i686.whl", hash = "sha256:105492124828911f85127e4825d1c1234b032cb9d238567876b5515d01151379", size = 6775867, upload-time = "2025-06-26T01:52:16.446Z" },
    { url = "https://files.pythonhosted.org/packages/42/72/a13ff7ba6c68ccffa35dacdc06373a76c0008fd75777cba84d7491956620/grpcio-1.73.1-cp311-cp311-musllinux_1_1_x86_64.whl", hash = "sha256:610e19b04f452ba6f402ac9aa94eb3d21fbc94553368008af634812c4a85a99e", size = 6308380, upload-time = "2025-06-26T01:52:18.417Z" },
    { url = "https://files.pythonhosted.org/packages/65/ae/d29d948021faa0070ec33245c1ae354e2aefabd97e6a9a7b6dcf0fb8ef6b/grpcio-1.73.1-cp311-cp311-win32.whl", hash = "sha256:d60588ab6ba0ac753761ee0e5b30a29398306401bfbceffe7d68ebb21193f9d4", size = 3679139, upload-time = "2025-06-26T01:52:20.171Z" },
    { url = "https://files.pythonhosted.org/packages/af/66/e1bbb0c95ea222947f0829b3db7692c59b59bcc531df84442e413fa983d9/grpcio-1.73.1-cp311-cp311-win_amd64.whl", hash = "sha256:6957025a4608bb0a5ff42abd75bfbb2ed99eda29d5992ef31d691ab54b753643", size = 4342558, upload-time = "2025-06-26T01:52:22.137Z" },
    { url = "https://files.pythonhosted.org/packages/b8/41/456caf570c55d5ac26f4c1f2db1f2ac1467d5bf3bcd660cba3e0a25b195f/grpcio-1.73.1-cp312-cp312-linux_armv7l.whl", hash = "sha256:921b25618b084e75d424a9f8e6403bfeb7abef074bb6c3174701e0f2542debcf", size = 5334621, upload-time = "2025-06-26T01:52:23.602Z" },
    { url = "https://files.pythonhosted.org/packages/2a/c2/9a15e179e49f235bb5e63b01590658c03747a43c9775e20c4e13ca04f4c4/grpcio-1.73.1-cp312-cp312-macosx_11_0_universal2.whl", hash = "sha256:277b426a0ed341e8447fbf6c1d6b68c952adddf585ea4685aa563de0f03df887", size = 10601131, upload-time = "2025-06-26T01:52:25.691Z" },
    { url = "https://files.pythonhosted.org/packages/0c/1d/1d39e90ef6348a0964caa7c5c4d05f3bae2c51ab429eb7d2e21198ac9b6d/grpcio-1.73.1-cp312-cp312-manylinux_2_17_aarch64.whl", hash = "sha256:96c112333309493c10e118d92f04594f9055774757f5d101b39f8150f8c25582", size = 5759268, upload-time = "2025-06-26T01:52:27.631Z" },
    { url = "https://files.pythonhosted.org/packages/8a/2b/2dfe9ae43de75616177bc576df4c36d6401e0959833b2e5b2d58d50c1f6b/grpcio-1.73.1-cp312-cp312-manylinux_2_17_i686.manylinux2014_i686.whl", hash = "sha256:f48e862aed925ae987eb7084409a80985de75243389dc9d9c271dd711e589918", size = 6409791, upload-time = "2025-06-26T01:52:29.711Z" },
    { url = "https://files.pythonhosted.org/packages/6e/66/e8fe779b23b5a26d1b6949e5c70bc0a5fd08f61a6ec5ac7760d589229511/grpcio-1.73.1-cp312-cp312-manylinux_2_17_x86_64.manylinux2014_x86_64.whl", hash = "sha256:83a6c2cce218e28f5040429835fa34a29319071079e3169f9543c3fbeff166d2", size = 6003728, upload-time = "2025-06-26T01:52:31.352Z" },
    { url = "https://files.pythonhosted.org/packages/a9/39/57a18fcef567784108c4fc3f5441cb9938ae5a51378505aafe81e8e15ecc/grpcio-1.73.1-cp312-cp312-musllinux_1_1_aarch64.whl", hash = "sha256:65b0458a10b100d815a8426b1442bd17001fdb77ea13665b2f7dc9e8587fdc6b", size = 6103364, upload-time = "2025-06-26T01:52:33.028Z" },
    { url = "https://files.pythonhosted.org/packages/c5/46/28919d2aa038712fc399d02fa83e998abd8c1f46c2680c5689deca06d1b2/grpcio-1.73.1-cp312-cp312-musllinux_1_1_i686.whl", hash = "sha256:0a9f3ea8dce9eae9d7cb36827200133a72b37a63896e0e61a9d5ec7d61a59ab1", size = 6749194, upload-time = "2025-06-26T01:52:34.734Z" },
    { url = "https://files.pythonhosted.org/packages/3d/56/3898526f1fad588c5d19a29ea0a3a4996fb4fa7d7c02dc1be0c9fd188b62/grpcio-1.73.1-cp312-cp312-musllinux_1_1_x86_64.whl", hash = "sha256:de18769aea47f18e782bf6819a37c1c528914bfd5683b8782b9da356506190c8", size = 6283902, upload-time = "2025-06-26T01:52:36.503Z" },
    { url = "https://files.pythonhosted.org/packages/dc/64/18b77b89c5870d8ea91818feb0c3ffb5b31b48d1b0ee3e0f0d539730fea3/grpcio-1.73.1-cp312-cp312-win32.whl", hash = "sha256:24e06a5319e33041e322d32c62b1e728f18ab8c9dbc91729a3d9f9e3ed336642", size = 3668687, upload-time = "2025-06-26T01:52:38.678Z" },
    { url = "https://files.pythonhosted.org/packages/3c/52/302448ca6e52f2a77166b2e2ed75f5d08feca4f2145faf75cb768cccb25b/grpcio-1.73.1-cp312-cp312-win_amd64.whl", hash = "sha256:303c8135d8ab176f8038c14cc10d698ae1db9c480f2b2823f7a987aa2a4c5646", size = 4334887, upload-time = "2025-06-26T01:52:40.743Z" },
    { url = "https://files.pythonhosted.org/packages/37/bf/4ca20d1acbefabcaba633ab17f4244cbbe8eca877df01517207bd6655914/grpcio-1.73.1-cp313-cp313-linux_armv7l.whl", hash = "sha256:b310824ab5092cf74750ebd8a8a8981c1810cb2b363210e70d06ef37ad80d4f9", size = 5335615, upload-time = "2025-06-26T01:52:42.896Z" },
    { url = "https://files.pythonhosted.org/packages/75/ed/45c345f284abec5d4f6d77cbca9c52c39b554397eb7de7d2fcf440bcd049/grpcio-1.73.1-cp313-cp313-macosx_11_0_universal2.whl", hash = "sha256:8f5a6df3fba31a3485096ac85b2e34b9666ffb0590df0cd044f58694e6a1f6b5", size = 10595497, upload-time = "2025-06-26T01:52:44.695Z" },
    { url = "https://files.pythonhosted.org/packages/a4/75/bff2c2728018f546d812b755455014bc718f8cdcbf5c84f1f6e5494443a8/grpcio-1.73.1-cp313-cp313-manylinux_2_17_aarch64.whl", hash = "sha256:052e28fe9c41357da42250a91926a3e2f74c046575c070b69659467ca5aa976b", size = 5765321, upload-time = "2025-06-26T01:52:46.871Z" },
    { url = "https://files.pythonhosted.org/packages/70/3b/14e43158d3b81a38251b1d231dfb45a9b492d872102a919fbf7ba4ac20cd/grpcio-1.73.1-cp313-cp313-manylinux_2_17_i686.manylinux2014_i686.whl", hash = "sha256:1c0bf15f629b1497436596b1cbddddfa3234273490229ca29561209778ebe182", size = 6415436, upload-time = "2025-06-26T01:52:49.134Z" },
    { url = "https://files.pythonhosted.org/packages/e5/3f/81d9650ca40b54338336fd360f36773be8cb6c07c036e751d8996eb96598/grpcio-1.73.1-cp313-cp313-manylinux_2_17_x86_64.manylinux2014_x86_64.whl", hash = "sha256:0ab860d5bfa788c5a021fba264802e2593688cd965d1374d31d2b1a34cacd854", size = 6007012, upload-time = "2025-06-26T01:52:51.076Z" },
    { url = "https://files.pythonhosted.org/packages/55/f4/59edf5af68d684d0f4f7ad9462a418ac517201c238551529098c9aa28cb0/grpcio-1.73.1-cp313-cp313-musllinux_1_1_aarch64.whl", hash = "sha256:ad1d958c31cc91ab050bd8a91355480b8e0683e21176522bacea225ce51163f2", size = 6105209, upload-time = "2025-06-26T01:52:52.773Z" },
    { url = "https://files.pythonhosted.org/packages/e4/a8/700d034d5d0786a5ba14bfa9ce974ed4c976936c2748c2bd87aa50f69b36/grpcio-1.73.1-cp313-cp313-musllinux_1_1_i686.whl", hash = "sha256:f43ffb3bd415c57224c7427bfb9e6c46a0b6e998754bfa0d00f408e1873dcbb5", size = 6753655, upload-time = "2025-06-26T01:52:55.064Z" },
    { url = "https://files.pythonhosted.org/packages/1f/29/efbd4ac837c23bc48e34bbaf32bd429f0dc9ad7f80721cdb4622144c118c/grpcio-1.73.1-cp313-cp313-musllinux_1_1_x86_64.whl", hash = "sha256:686231cdd03a8a8055f798b2b54b19428cdf18fa1549bee92249b43607c42668", size = 6287288, upload-time = "2025-06-26T01:52:57.33Z" },
    { url = "https://files.pythonhosted.org/packages/d8/61/c6045d2ce16624bbe18b5d169c1a5ce4d6c3a47bc9d0e5c4fa6a50ed1239/grpcio-1.73.1-cp313-cp313-win32.whl", hash = "sha256:89018866a096e2ce21e05eabed1567479713ebe57b1db7cbb0f1e3b896793ba4", size = 3668151, upload-time = "2025-06-26T01:52:59.405Z" },
    { url = "https://files.pythonhosted.org/packages/c2/d7/77ac689216daee10de318db5aa1b88d159432dc76a130948a56b3aa671a2/grpcio-1.73.1-cp313-cp313-win_amd64.whl", hash = "sha256:4a68f8c9966b94dff693670a5cf2b54888a48a5011c5d9ce2295a1a1465ee84f", size = 4335747, upload-time = "2025-06-26T01:53:01.233Z" },
]

[[package]]
name = "identify"
version = "2.6.12"
source = { registry = "https://pypi.org/simple" }
sdist = { url = "https://files.pythonhosted.org/packages/a2/88/d193a27416618628a5eea64e3223acd800b40749a96ffb322a9b55a49ed1/identify-2.6.12.tar.gz", hash = "sha256:d8de45749f1efb108badef65ee8386f0f7bb19a7f26185f74de6367bffbaf0e6", size = 99254, upload-time = "2025-05-23T20:37:53.3Z" }
wheels = [
    { url = "https://files.pythonhosted.org/packages/7a/cd/18f8da995b658420625f7ef13f037be53ae04ec5ad33f9b718240dcfd48c/identify-2.6.12-py2.py3-none-any.whl", hash = "sha256:ad9672d5a72e0d2ff7c5c8809b62dfa60458626352fb0eb7b55e69bdc45334a2", size = 99145, upload-time = "2025-05-23T20:37:51.495Z" },
]

[[package]]
name = "idna"
version = "3.10"
source = { registry = "https://pypi.org/simple" }
sdist = { url = "https://files.pythonhosted.org/packages/f1/70/7703c29685631f5a7590aa73f1f1d3fa9a380e654b86af429e0934a32f7d/idna-3.10.tar.gz", hash = "sha256:12f65c9b470abda6dc35cf8e63cc574b1c52b11df2c86030af0ac09b01b13ea9", size = 190490, upload-time = "2024-09-15T18:07:39.745Z" }
wheels = [
    { url = "https://files.pythonhosted.org/packages/76/c6/c88e154df9c4e1a2a66ccf0005a88dfb2650c1dffb6f5ce603dfbd452ce3/idna-3.10-py3-none-any.whl", hash = "sha256:946d195a0d259cbba61165e88e65941f16e9b36ea6ddb97f00452bae8b1287d3", size = 70442, upload-time = "2024-09-15T18:07:37.964Z" },
]

[[package]]
name = "imagesize"
version = "1.4.1"
source = { registry = "https://pypi.org/simple" }
sdist = { url = "https://files.pythonhosted.org/packages/a7/84/62473fb57d61e31fef6e36d64a179c8781605429fd927b5dd608c997be31/imagesize-1.4.1.tar.gz", hash = "sha256:69150444affb9cb0d5cc5a92b3676f0b2fb7cd9ae39e947a5e11a36b4497cd4a", size = 1280026, upload-time = "2022-07-01T12:21:05.687Z" }
wheels = [
    { url = "https://files.pythonhosted.org/packages/ff/62/85c4c919272577931d407be5ba5d71c20f0b616d31a0befe0ae45bb79abd/imagesize-1.4.1-py2.py3-none-any.whl", hash = "sha256:0d8d18d08f840c19d0ee7ca1fd82490fdc3729b7ac93f49870406ddde8ef8d8b", size = 8769, upload-time = "2022-07-01T12:21:02.467Z" },
]

[[package]]
name = "iniconfig"
version = "2.1.0"
source = { registry = "https://pypi.org/simple" }
sdist = { url = "https://files.pythonhosted.org/packages/f2/97/ebf4da567aa6827c909642694d71c9fcf53e5b504f2d96afea02718862f3/iniconfig-2.1.0.tar.gz", hash = "sha256:3abbd2e30b36733fee78f9c7f7308f2d0050e88f0087fd25c2645f63c773e1c7", size = 4793, upload-time = "2025-03-19T20:09:59.721Z" }
wheels = [
    { url = "https://files.pythonhosted.org/packages/2c/e1/e6716421ea10d38022b952c159d5161ca1193197fb744506875fbb87ea7b/iniconfig-2.1.0-py3-none-any.whl", hash = "sha256:9deba5723312380e77435581c6bf4935c94cbfab9b1ed33ef8d238ea168eb760", size = 6050, upload-time = "2025-03-19T20:10:01.071Z" },
]

[[package]]
name = "jinja2"
version = "3.1.6"
source = { registry = "https://pypi.org/simple" }
dependencies = [
    { name = "markupsafe" },
]
sdist = { url = "https://files.pythonhosted.org/packages/df/bf/f7da0350254c0ed7c72f3e33cef02e048281fec7ecec5f032d4aac52226b/jinja2-3.1.6.tar.gz", hash = "sha256:0137fb05990d35f1275a587e9aee6d56da821fc83491a0fb838183be43f66d6d", size = 245115, upload-time = "2025-03-05T20:05:02.478Z" }
wheels = [
    { url = "https://files.pythonhosted.org/packages/62/a1/3d680cbfd5f4b8f15abc1d571870c5fc3e594bb582bc3b64ea099db13e56/jinja2-3.1.6-py3-none-any.whl", hash = "sha256:85ece4451f492d0c13c5dd7c13a64681a86afae63a5f347908daf103ce6d2f67", size = 134899, upload-time = "2025-03-05T20:05:00.369Z" },
]

[[package]]
name = "jsonschema"
version = "4.24.0"
source = { registry = "https://pypi.org/simple" }
dependencies = [
    { name = "attrs" },
    { name = "jsonschema-specifications" },
    { name = "referencing" },
    { name = "rpds-py" },
]
sdist = { url = "https://files.pythonhosted.org/packages/bf/d3/1cf5326b923a53515d8f3a2cd442e6d7e94fcc444716e879ea70a0ce3177/jsonschema-4.24.0.tar.gz", hash = "sha256:0b4e8069eb12aedfa881333004bccaec24ecef5a8a6a4b6df142b2cc9599d196", size = 353480, upload-time = "2025-05-26T18:48:10.459Z" }
wheels = [
    { url = "https://files.pythonhosted.org/packages/a2/3d/023389198f69c722d039351050738d6755376c8fd343e91dc493ea485905/jsonschema-4.24.0-py3-none-any.whl", hash = "sha256:a462455f19f5faf404a7902952b6f0e3ce868f3ee09a359b05eca6673bd8412d", size = 88709, upload-time = "2025-05-26T18:48:08.417Z" },
]

[[package]]
name = "jsonschema-specifications"
version = "2025.4.1"
source = { registry = "https://pypi.org/simple" }
dependencies = [
    { name = "referencing" },
]
sdist = { url = "https://files.pythonhosted.org/packages/bf/ce/46fbd9c8119cfc3581ee5643ea49464d168028cfb5caff5fc0596d0cf914/jsonschema_specifications-2025.4.1.tar.gz", hash = "sha256:630159c9f4dbea161a6a2205c3011cc4f18ff381b189fff48bb39b9bf26ae608", size = 15513, upload-time = "2025-04-23T12:34:07.418Z" }
wheels = [
    { url = "https://files.pythonhosted.org/packages/01/0e/b27cdbaccf30b890c40ed1da9fd4a3593a5cf94dae54fb34f8a4b74fcd3f/jsonschema_specifications-2025.4.1-py3-none-any.whl", hash = "sha256:4653bffbd6584f7de83a67e0d620ef16900b390ddc7939d56684d6c81e33f1af", size = 18437, upload-time = "2025-04-23T12:34:05.422Z" },
]

[[package]]
name = "markupsafe"
version = "3.0.2"
source = { registry = "https://pypi.org/simple" }
sdist = { url = "https://files.pythonhosted.org/packages/b2/97/5d42485e71dfc078108a86d6de8fa46db44a1a9295e89c5d6d4a06e23a62/markupsafe-3.0.2.tar.gz", hash = "sha256:ee55d3edf80167e48ea11a923c7386f4669df67d7994554387f84e7d8b0a2bf0", size = 20537, upload-time = "2024-10-18T15:21:54.129Z" }
wheels = [
    { url = "https://files.pythonhosted.org/packages/6b/28/bbf83e3f76936960b850435576dd5e67034e200469571be53f69174a2dfd/MarkupSafe-3.0.2-cp311-cp311-macosx_10_9_universal2.whl", hash = "sha256:9025b4018f3a1314059769c7bf15441064b2207cb3f065e6ea1e7359cb46db9d", size = 14353, upload-time = "2024-10-18T15:21:02.187Z" },
    { url = "https://files.pythonhosted.org/packages/6c/30/316d194b093cde57d448a4c3209f22e3046c5bb2fb0820b118292b334be7/MarkupSafe-3.0.2-cp311-cp311-macosx_11_0_arm64.whl", hash = "sha256:93335ca3812df2f366e80509ae119189886b0f3c2b81325d39efdb84a1e2ae93", size = 12392, upload-time = "2024-10-18T15:21:02.941Z" },
    { url = "https://files.pythonhosted.org/packages/f2/96/9cdafba8445d3a53cae530aaf83c38ec64c4d5427d975c974084af5bc5d2/MarkupSafe-3.0.2-cp311-cp311-manylinux_2_17_aarch64.manylinux2014_aarch64.whl", hash = "sha256:2cb8438c3cbb25e220c2ab33bb226559e7afb3baec11c4f218ffa7308603c832", size = 23984, upload-time = "2024-10-18T15:21:03.953Z" },
    { url = "https://files.pythonhosted.org/packages/f1/a4/aefb044a2cd8d7334c8a47d3fb2c9f328ac48cb349468cc31c20b539305f/MarkupSafe-3.0.2-cp311-cp311-manylinux_2_17_x86_64.manylinux2014_x86_64.whl", hash = "sha256:a123e330ef0853c6e822384873bef7507557d8e4a082961e1defa947aa59ba84", size = 23120, upload-time = "2024-10-18T15:21:06.495Z" },
    { url = "https://files.pythonhosted.org/packages/8d/21/5e4851379f88f3fad1de30361db501300d4f07bcad047d3cb0449fc51f8c/MarkupSafe-3.0.2-cp311-cp311-manylinux_2_5_i686.manylinux1_i686.manylinux_2_17_i686.manylinux2014_i686.whl", hash = "sha256:1e084f686b92e5b83186b07e8a17fc09e38fff551f3602b249881fec658d3eca", size = 23032, upload-time = "2024-10-18T15:21:07.295Z" },
    { url = "https://files.pythonhosted.org/packages/00/7b/e92c64e079b2d0d7ddf69899c98842f3f9a60a1ae72657c89ce2655c999d/MarkupSafe-3.0.2-cp311-cp311-musllinux_1_2_aarch64.whl", hash = "sha256:d8213e09c917a951de9d09ecee036d5c7d36cb6cb7dbaece4c71a60d79fb9798", size = 24057, upload-time = "2024-10-18T15:21:08.073Z" },
    { url = "https://files.pythonhosted.org/packages/f9/ac/46f960ca323037caa0a10662ef97d0a4728e890334fc156b9f9e52bcc4ca/MarkupSafe-3.0.2-cp311-cp311-musllinux_1_2_i686.whl", hash = "sha256:5b02fb34468b6aaa40dfc198d813a641e3a63b98c2b05a16b9f80b7ec314185e", size = 23359, upload-time = "2024-10-18T15:21:09.318Z" },
    { url = "https://files.pythonhosted.org/packages/69/84/83439e16197337b8b14b6a5b9c2105fff81d42c2a7c5b58ac7b62ee2c3b1/MarkupSafe-3.0.2-cp311-cp311-musllinux_1_2_x86_64.whl", hash = "sha256:0bff5e0ae4ef2e1ae4fdf2dfd5b76c75e5c2fa4132d05fc1b0dabcd20c7e28c4", size = 23306, upload-time = "2024-10-18T15:21:10.185Z" },
    { url = "https://files.pythonhosted.org/packages/9a/34/a15aa69f01e2181ed8d2b685c0d2f6655d5cca2c4db0ddea775e631918cd/MarkupSafe-3.0.2-cp311-cp311-win32.whl", hash = "sha256:6c89876f41da747c8d3677a2b540fb32ef5715f97b66eeb0c6b66f5e3ef6f59d", size = 15094, upload-time = "2024-10-18T15:21:11.005Z" },
    { url = "https://files.pythonhosted.org/packages/da/b8/3a3bd761922d416f3dc5d00bfbed11f66b1ab89a0c2b6e887240a30b0f6b/MarkupSafe-3.0.2-cp311-cp311-win_amd64.whl", hash = "sha256:70a87b411535ccad5ef2f1df5136506a10775d267e197e4cf531ced10537bd6b", size = 15521, upload-time = "2024-10-18T15:21:12.911Z" },
    { url = "https://files.pythonhosted.org/packages/22/09/d1f21434c97fc42f09d290cbb6350d44eb12f09cc62c9476effdb33a18aa/MarkupSafe-3.0.2-cp312-cp312-macosx_10_13_universal2.whl", hash = "sha256:9778bd8ab0a994ebf6f84c2b949e65736d5575320a17ae8984a77fab08db94cf", size = 14274, upload-time = "2024-10-18T15:21:13.777Z" },
    { url = "https://files.pythonhosted.org/packages/6b/b0/18f76bba336fa5aecf79d45dcd6c806c280ec44538b3c13671d49099fdd0/MarkupSafe-3.0.2-cp312-cp312-macosx_11_0_arm64.whl", hash = "sha256:846ade7b71e3536c4e56b386c2a47adf5741d2d8b94ec9dc3e92e5e1ee1e2225", size = 12348, upload-time = "2024-10-18T15:21:14.822Z" },
    { url = "https://files.pythonhosted.org/packages/e0/25/dd5c0f6ac1311e9b40f4af06c78efde0f3b5cbf02502f8ef9501294c425b/MarkupSafe-3.0.2-cp312-cp312-manylinux_2_17_aarch64.manylinux2014_aarch64.whl", hash = "sha256:1c99d261bd2d5f6b59325c92c73df481e05e57f19837bdca8413b9eac4bd8028", size = 24149, upload-time = "2024-10-18T15:21:15.642Z" },
    { url = "https://files.pythonhosted.org/packages/f3/f0/89e7aadfb3749d0f52234a0c8c7867877876e0a20b60e2188e9850794c17/MarkupSafe-3.0.2-cp312-cp312-manylinux_2_17_x86_64.manylinux2014_x86_64.whl", hash = "sha256:e17c96c14e19278594aa4841ec148115f9c7615a47382ecb6b82bd8fea3ab0c8", size = 23118, upload-time = "2024-10-18T15:21:17.133Z" },
    { url = "https://files.pythonhosted.org/packages/d5/da/f2eeb64c723f5e3777bc081da884b414671982008c47dcc1873d81f625b6/MarkupSafe-3.0.2-cp312-cp312-manylinux_2_5_i686.manylinux1_i686.manylinux_2_17_i686.manylinux2014_i686.whl", hash = "sha256:88416bd1e65dcea10bc7569faacb2c20ce071dd1f87539ca2ab364bf6231393c", size = 22993, upload-time = "2024-10-18T15:21:18.064Z" },
    { url = "https://files.pythonhosted.org/packages/da/0e/1f32af846df486dce7c227fe0f2398dc7e2e51d4a370508281f3c1c5cddc/MarkupSafe-3.0.2-cp312-cp312-musllinux_1_2_aarch64.whl", hash = "sha256:2181e67807fc2fa785d0592dc2d6206c019b9502410671cc905d132a92866557", size = 24178, upload-time = "2024-10-18T15:21:18.859Z" },
    { url = "https://files.pythonhosted.org/packages/c4/f6/bb3ca0532de8086cbff5f06d137064c8410d10779c4c127e0e47d17c0b71/MarkupSafe-3.0.2-cp312-cp312-musllinux_1_2_i686.whl", hash = "sha256:52305740fe773d09cffb16f8ed0427942901f00adedac82ec8b67752f58a1b22", size = 23319, upload-time = "2024-10-18T15:21:19.671Z" },
    { url = "https://files.pythonhosted.org/packages/a2/82/8be4c96ffee03c5b4a034e60a31294daf481e12c7c43ab8e34a1453ee48b/MarkupSafe-3.0.2-cp312-cp312-musllinux_1_2_x86_64.whl", hash = "sha256:ad10d3ded218f1039f11a75f8091880239651b52e9bb592ca27de44eed242a48", size = 23352, upload-time = "2024-10-18T15:21:20.971Z" },
    { url = "https://files.pythonhosted.org/packages/51/ae/97827349d3fcffee7e184bdf7f41cd6b88d9919c80f0263ba7acd1bbcb18/MarkupSafe-3.0.2-cp312-cp312-win32.whl", hash = "sha256:0f4ca02bea9a23221c0182836703cbf8930c5e9454bacce27e767509fa286a30", size = 15097, upload-time = "2024-10-18T15:21:22.646Z" },
    { url = "https://files.pythonhosted.org/packages/c1/80/a61f99dc3a936413c3ee4e1eecac96c0da5ed07ad56fd975f1a9da5bc630/MarkupSafe-3.0.2-cp312-cp312-win_amd64.whl", hash = "sha256:8e06879fc22a25ca47312fbe7c8264eb0b662f6db27cb2d3bbbc74b1df4b9b87", size = 15601, upload-time = "2024-10-18T15:21:23.499Z" },
    { url = "https://files.pythonhosted.org/packages/83/0e/67eb10a7ecc77a0c2bbe2b0235765b98d164d81600746914bebada795e97/MarkupSafe-3.0.2-cp313-cp313-macosx_10_13_universal2.whl", hash = "sha256:ba9527cdd4c926ed0760bc301f6728ef34d841f405abf9d4f959c478421e4efd", size = 14274, upload-time = "2024-10-18T15:21:24.577Z" },
    { url = "https://files.pythonhosted.org/packages/2b/6d/9409f3684d3335375d04e5f05744dfe7e9f120062c9857df4ab490a1031a/MarkupSafe-3.0.2-cp313-cp313-macosx_11_0_arm64.whl", hash = "sha256:f8b3d067f2e40fe93e1ccdd6b2e1d16c43140e76f02fb1319a05cf2b79d99430", size = 12352, upload-time = "2024-10-18T15:21:25.382Z" },
    { url = "https://files.pythonhosted.org/packages/d2/f5/6eadfcd3885ea85fe2a7c128315cc1bb7241e1987443d78c8fe712d03091/MarkupSafe-3.0.2-cp313-cp313-manylinux_2_17_aarch64.manylinux2014_aarch64.whl", hash = "sha256:569511d3b58c8791ab4c2e1285575265991e6d8f8700c7be0e88f86cb0672094", size = 24122, upload-time = "2024-10-18T15:21:26.199Z" },
    { url = "https://files.pythonhosted.org/packages/0c/91/96cf928db8236f1bfab6ce15ad070dfdd02ed88261c2afafd4b43575e9e9/MarkupSafe-3.0.2-cp313-cp313-manylinux_2_17_x86_64.manylinux2014_x86_64.whl", hash = "sha256:15ab75ef81add55874e7ab7055e9c397312385bd9ced94920f2802310c930396", size = 23085, upload-time = "2024-10-18T15:21:27.029Z" },
    { url = "https://files.pythonhosted.org/packages/c2/cf/c9d56af24d56ea04daae7ac0940232d31d5a8354f2b457c6d856b2057d69/MarkupSafe-3.0.2-cp313-cp313-manylinux_2_5_i686.manylinux1_i686.manylinux_2_17_i686.manylinux2014_i686.whl", hash = "sha256:f3818cb119498c0678015754eba762e0d61e5b52d34c8b13d770f0719f7b1d79", size = 22978, upload-time = "2024-10-18T15:21:27.846Z" },
    { url = "https://files.pythonhosted.org/packages/2a/9f/8619835cd6a711d6272d62abb78c033bda638fdc54c4e7f4272cf1c0962b/MarkupSafe-3.0.2-cp313-cp313-musllinux_1_2_aarch64.whl", hash = "sha256:cdb82a876c47801bb54a690c5ae105a46b392ac6099881cdfb9f6e95e4014c6a", size = 24208, upload-time = "2024-10-18T15:21:28.744Z" },
    { url = "https://files.pythonhosted.org/packages/f9/bf/176950a1792b2cd2102b8ffeb5133e1ed984547b75db47c25a67d3359f77/MarkupSafe-3.0.2-cp313-cp313-musllinux_1_2_i686.whl", hash = "sha256:cabc348d87e913db6ab4aa100f01b08f481097838bdddf7c7a84b7575b7309ca", size = 23357, upload-time = "2024-10-18T15:21:29.545Z" },
    { url = "https://files.pythonhosted.org/packages/ce/4f/9a02c1d335caabe5c4efb90e1b6e8ee944aa245c1aaaab8e8a618987d816/MarkupSafe-3.0.2-cp313-cp313-musllinux_1_2_x86_64.whl", hash = "sha256:444dcda765c8a838eaae23112db52f1efaf750daddb2d9ca300bcae1039adc5c", size = 23344, upload-time = "2024-10-18T15:21:30.366Z" },
    { url = "https://files.pythonhosted.org/packages/ee/55/c271b57db36f748f0e04a759ace9f8f759ccf22b4960c270c78a394f58be/MarkupSafe-3.0.2-cp313-cp313-win32.whl", hash = "sha256:bcf3e58998965654fdaff38e58584d8937aa3096ab5354d493c77d1fdd66d7a1", size = 15101, upload-time = "2024-10-18T15:21:31.207Z" },
    { url = "https://files.pythonhosted.org/packages/29/88/07df22d2dd4df40aba9f3e402e6dc1b8ee86297dddbad4872bd5e7b0094f/MarkupSafe-3.0.2-cp313-cp313-win_amd64.whl", hash = "sha256:e6a2a455bd412959b57a172ce6328d2dd1f01cb2135efda2e4576e8a23fa3b0f", size = 15603, upload-time = "2024-10-18T15:21:32.032Z" },
    { url = "https://files.pythonhosted.org/packages/62/6a/8b89d24db2d32d433dffcd6a8779159da109842434f1dd2f6e71f32f738c/MarkupSafe-3.0.2-cp313-cp313t-macosx_10_13_universal2.whl", hash = "sha256:b5a6b3ada725cea8a5e634536b1b01c30bcdcd7f9c6fff4151548d5bf6b3a36c", size = 14510, upload-time = "2024-10-18T15:21:33.625Z" },
    { url = "https://files.pythonhosted.org/packages/7a/06/a10f955f70a2e5a9bf78d11a161029d278eeacbd35ef806c3fd17b13060d/MarkupSafe-3.0.2-cp313-cp313t-macosx_11_0_arm64.whl", hash = "sha256:a904af0a6162c73e3edcb969eeeb53a63ceeb5d8cf642fade7d39e7963a22ddb", size = 12486, upload-time = "2024-10-18T15:21:34.611Z" },
    { url = "https://files.pythonhosted.org/packages/34/cf/65d4a571869a1a9078198ca28f39fba5fbb910f952f9dbc5220afff9f5e6/MarkupSafe-3.0.2-cp313-cp313t-manylinux_2_17_aarch64.manylinux2014_aarch64.whl", hash = "sha256:4aa4e5faecf353ed117801a068ebab7b7e09ffb6e1d5e412dc852e0da018126c", size = 25480, upload-time = "2024-10-18T15:21:35.398Z" },
    { url = "https://files.pythonhosted.org/packages/0c/e3/90e9651924c430b885468b56b3d597cabf6d72be4b24a0acd1fa0e12af67/MarkupSafe-3.0.2-cp313-cp313t-manylinux_2_17_x86_64.manylinux2014_x86_64.whl", hash = "sha256:c0ef13eaeee5b615fb07c9a7dadb38eac06a0608b41570d8ade51c56539e509d", size = 23914, upload-time = "2024-10-18T15:21:36.231Z" },
    { url = "https://files.pythonhosted.org/packages/66/8c/6c7cf61f95d63bb866db39085150df1f2a5bd3335298f14a66b48e92659c/MarkupSafe-3.0.2-cp313-cp313t-manylinux_2_5_i686.manylinux1_i686.manylinux_2_17_i686.manylinux2014_i686.whl", hash = "sha256:d16a81a06776313e817c951135cf7340a3e91e8c1ff2fac444cfd75fffa04afe", size = 23796, upload-time = "2024-10-18T15:21:37.073Z" },
    { url = "https://files.pythonhosted.org/packages/bb/35/cbe9238ec3f47ac9a7c8b3df7a808e7cb50fe149dc7039f5f454b3fba218/MarkupSafe-3.0.2-cp313-cp313t-musllinux_1_2_aarch64.whl", hash = "sha256:6381026f158fdb7c72a168278597a5e3a5222e83ea18f543112b2662a9b699c5", size = 25473, upload-time = "2024-10-18T15:21:37.932Z" },
    { url = "https://files.pythonhosted.org/packages/e6/32/7621a4382488aa283cc05e8984a9c219abad3bca087be9ec77e89939ded9/MarkupSafe-3.0.2-cp313-cp313t-musllinux_1_2_i686.whl", hash = "sha256:3d79d162e7be8f996986c064d1c7c817f6df3a77fe3d6859f6f9e7be4b8c213a", size = 24114, upload-time = "2024-10-18T15:21:39.799Z" },
    { url = "https://files.pythonhosted.org/packages/0d/80/0985960e4b89922cb5a0bac0ed39c5b96cbc1a536a99f30e8c220a996ed9/MarkupSafe-3.0.2-cp313-cp313t-musllinux_1_2_x86_64.whl", hash = "sha256:131a3c7689c85f5ad20f9f6fb1b866f402c445b220c19fe4308c0b147ccd2ad9", size = 24098, upload-time = "2024-10-18T15:21:40.813Z" },
    { url = "https://files.pythonhosted.org/packages/82/78/fedb03c7d5380df2427038ec8d973587e90561b2d90cd472ce9254cf348b/MarkupSafe-3.0.2-cp313-cp313t-win32.whl", hash = "sha256:ba8062ed2cf21c07a9e295d5b8a2a5ce678b913b45fdf68c32d95d6c1291e0b6", size = 15208, upload-time = "2024-10-18T15:21:41.814Z" },
    { url = "https://files.pythonhosted.org/packages/4f/65/6079a46068dfceaeabb5dcad6d674f5f5c61a6fa5673746f42a9f4c233b3/MarkupSafe-3.0.2-cp313-cp313t-win_amd64.whl", hash = "sha256:e444a31f8db13eb18ada366ab3cf45fd4b31e4db1236a4448f68778c1d1a5a2f", size = 15739, upload-time = "2024-10-18T15:21:42.784Z" },
]

[[package]]
name = "maturin"
version = "1.9.1"
source = { registry = "https://pypi.org/simple" }
sdist = { url = "https://files.pythonhosted.org/packages/94/f7/73cf2ae0d6db943a627d28c09f5368735fce6b8b2ad1e1f6bcda2632c80a/maturin-1.9.1.tar.gz", hash = "sha256:97b52fb19d20c1fdc70e4efdc05d79853a4c9c0051030c93a793cd5181dc4ccd", size = 209757, upload-time = "2025-07-08T04:54:43.877Z" }
wheels = [
    { url = "https://files.pythonhosted.org/packages/48/f2/de43e8954092bd957fbdfbc5b978bf8be40f27aec1a4ebd65e57cfb3ec8a/maturin-1.9.1-py3-none-linux_armv6l.whl", hash = "sha256:fe8f59f9e387fb19635eab6b7381ef718e5dc7a328218e6da604c91f206cbb72", size = 8270244, upload-time = "2025-07-08T04:54:17.962Z" },
    { url = "https://files.pythonhosted.org/packages/b8/72/36966375c2c2bb2d66df4fa756cfcd54175773719b98d4b26a6b4d1f0bfc/maturin-1.9.1-py3-none-macosx_10_12_x86_64.macosx_11_0_arm64.macosx_10_12_universal2.whl", hash = "sha256:6a9c9d176f6df3a8ec1a4c9c72c8a49674ed13668a03c9ead5fab983bbeeb624", size = 16053959, upload-time = "2025-07-08T04:54:21.153Z" },
    { url = "https://files.pythonhosted.org/packages/c4/40/4e0da87e563333ff1605fef15bed5858c2a41c0c0404e47f20086f214473/maturin-1.9.1-py3-none-macosx_10_12_x86_64.whl", hash = "sha256:e14eedbc4369dda1347ce9ddc183ade7c513d9975b7ea2b9c9e4211fb74f597a", size = 8407170, upload-time = "2025-07-08T04:54:23.351Z" },
    { url = "https://files.pythonhosted.org/packages/d9/27/4b29614964c10370effcdfcf34ec57126c9a4b921b7a2c42a94ae3a59cb0/maturin-1.9.1-py3-none-manylinux_2_12_i686.manylinux2010_i686.musllinux_1_1_i686.whl", hash = "sha256:2f05f07bc887e010c44d32a088aea4f36a2104e301f51f408481e4e9759471a7", size = 8258775, upload-time = "2025-07-08T04:54:25.596Z" },
    { url = "https://files.pythonhosted.org/packages/e0/5b/b15ad53e1e6733d8798ce903d25d9e05aa3083b2544f1a6f863ea01dd50d/maturin-1.9.1-py3-none-manylinux_2_12_x86_64.manylinux2010_x86_64.musllinux_1_1_x86_64.whl", hash = "sha256:e7eb54db3aace213420cd545b24a149842e8d6b1fcec046d0346f299d8adfc34", size = 8787295, upload-time = "2025-07-08T04:54:27.154Z" },
    { url = "https://files.pythonhosted.org/packages/72/d8/b97f4767786eae63bb6b700b342766bcea88da98796bfee290bcddd99fd8/maturin-1.9.1-py3-none-manylinux_2_17_aarch64.manylinux2014_aarch64.musllinux_1_1_aarch64.whl", hash = "sha256:9d037a37b8ef005eebdea61eaf0e3053ebcad3b740162932fbc120db5fdf5653", size = 8053283, upload-time = "2025-07-08T04:54:28.953Z" },
    { url = "https://files.pythonhosted.org/packages/95/45/770fc005bceac81f5905c96f37c36f65fa9c3da3f4aa8d4e4d2a883aa967/maturin-1.9.1-py3-none-manylinux_2_17_armv7l.manylinux2014_armv7l.musllinux_1_1_armv7l.whl", hash = "sha256:7c26fb60d80e6a72a8790202bb14dbef956b831044f55d1ce4e2c2e915eb6124", size = 8127120, upload-time = "2025-07-08T04:54:30.779Z" },
    { url = "https://files.pythonhosted.org/packages/2f/a6/be684b4fce58f8b3a9d3b701c23961d5fe0e1710ed484e2216441997e74f/maturin-1.9.1-py3-none-manylinux_2_17_ppc64le.manylinux2014_ppc64le.musllinux_1_1_ppc64le.whl", hash = "sha256:e0a2c546c123ed97d1ee0c9cc80a912d9174913643c737c12adf4bce46603bb3", size = 10569627, upload-time = "2025-07-08T04:54:32.54Z" },
    { url = "https://files.pythonhosted.org/packages/24/ad/7f8a9d8a1b79c2ed6291aaaa22147c98efee729b23df2803c319dd658049/maturin-1.9.1-py3-none-manylinux_2_17_s390x.manylinux2014_s390x.whl", hash = "sha256:f5dde6fbcc36a1173fe74e6629fee36e89df76236247b64b23055f1f820bdf35", size = 8934678, upload-time = "2025-07-08T04:54:34.529Z" },
    { url = "https://files.pythonhosted.org/packages/59/5f/97ff670cb718a40ee21faf38e07e0d773573180de98ee453142e5f932052/maturin-1.9.1-py3-none-win32.whl", hash = "sha256:69d9f752f33a3c95062014f464cbd715e83a175f4601b76a9ce3db6ea18df976", size = 7261272, upload-time = "2025-07-08T04:54:36.584Z" },
    { url = "https://files.pythonhosted.org/packages/a6/07/c99058a73d0f7d8e8c87bf60c48a96c44f42ff4ef6a6ae4ca3821605bdd2/maturin-1.9.1-py3-none-win_amd64.whl", hash = "sha256:c8b71cf0f6a5f712ac1466641d520e2ce3fbe44104319a55d875cc8326dcdd61", size = 8280274, upload-time = "2025-07-08T04:54:38.343Z" },
    { url = "https://files.pythonhosted.org/packages/06/3d/74e75874b75fc82e4774f2ed78ad546fda3e127bae4a971db3611bdab285/maturin-1.9.1-py3-none-win_arm64.whl", hash = "sha256:0e6e2ddc83999ac3999576b06649a327536a51d57c917fa01416e40f53106bda", size = 6936614, upload-time = "2025-07-08T04:54:41.888Z" },
]

[[package]]
name = "msgpack"
version = "1.1.1"
source = { registry = "https://pypi.org/simple" }
sdist = { url = "https://files.pythonhosted.org/packages/45/b1/ea4f68038a18c77c9467400d166d74c4ffa536f34761f7983a104357e614/msgpack-1.1.1.tar.gz", hash = "sha256:77b79ce34a2bdab2594f490c8e80dd62a02d650b91a75159a63ec413b8d104cd", size = 173555, upload-time = "2025-06-13T06:52:51.324Z" }
wheels = [
    { url = "https://files.pythonhosted.org/packages/7f/83/97f24bf9848af23fe2ba04380388216defc49a8af6da0c28cc636d722502/msgpack-1.1.1-cp311-cp311-macosx_10_9_x86_64.whl", hash = "sha256:71ef05c1726884e44f8b1d1773604ab5d4d17729d8491403a705e649116c9558", size = 82728, upload-time = "2025-06-13T06:51:50.68Z" },
    { url = "https://files.pythonhosted.org/packages/aa/7f/2eaa388267a78401f6e182662b08a588ef4f3de6f0eab1ec09736a7aaa2b/msgpack-1.1.1-cp311-cp311-macosx_11_0_arm64.whl", hash = "sha256:36043272c6aede309d29d56851f8841ba907a1a3d04435e43e8a19928e243c1d", size = 79279, upload-time = "2025-06-13T06:51:51.72Z" },
    { url = "https://files.pythonhosted.org/packages/f8/46/31eb60f4452c96161e4dfd26dbca562b4ec68c72e4ad07d9566d7ea35e8a/msgpack-1.1.1-cp311-cp311-manylinux_2_17_aarch64.manylinux2014_aarch64.whl", hash = "sha256:a32747b1b39c3ac27d0670122b57e6e57f28eefb725e0b625618d1b59bf9d1e0", size = 423859, upload-time = "2025-06-13T06:51:52.749Z" },
    { url = "https://files.pythonhosted.org/packages/45/16/a20fa8c32825cc7ae8457fab45670c7a8996d7746ce80ce41cc51e3b2bd7/msgpack-1.1.1-cp311-cp311-manylinux_2_17_x86_64.manylinux2014_x86_64.whl", hash = "sha256:8a8b10fdb84a43e50d38057b06901ec9da52baac6983d3f709d8507f3889d43f", size = 429975, upload-time = "2025-06-13T06:51:53.97Z" },
    { url = "https://files.pythonhosted.org/packages/86/ea/6c958e07692367feeb1a1594d35e22b62f7f476f3c568b002a5ea09d443d/msgpack-1.1.1-cp311-cp311-manylinux_2_5_i686.manylinux1_i686.manylinux_2_17_i686.manylinux2014_i686.whl", hash = "sha256:ba0c325c3f485dc54ec298d8b024e134acf07c10d494ffa24373bea729acf704", size = 413528, upload-time = "2025-06-13T06:51:55.507Z" },
    { url = "https://files.pythonhosted.org/packages/75/05/ac84063c5dae79722bda9f68b878dc31fc3059adb8633c79f1e82c2cd946/msgpack-1.1.1-cp311-cp311-musllinux_1_2_aarch64.whl", hash = "sha256:88daaf7d146e48ec71212ce21109b66e06a98e5e44dca47d853cbfe171d6c8d2", size = 413338, upload-time = "2025-06-13T06:51:57.023Z" },
    { url = "https://files.pythonhosted.org/packages/69/e8/fe86b082c781d3e1c09ca0f4dacd457ede60a13119b6ce939efe2ea77b76/msgpack-1.1.1-cp311-cp311-musllinux_1_2_i686.whl", hash = "sha256:d8b55ea20dc59b181d3f47103f113e6f28a5e1c89fd5b67b9140edb442ab67f2", size = 422658, upload-time = "2025-06-13T06:51:58.419Z" },
    { url = "https://files.pythonhosted.org/packages/3b/2b/bafc9924df52d8f3bb7c00d24e57be477f4d0f967c0a31ef5e2225e035c7/msgpack-1.1.1-cp311-cp311-musllinux_1_2_x86_64.whl", hash = "sha256:4a28e8072ae9779f20427af07f53bbb8b4aa81151054e882aee333b158da8752", size = 427124, upload-time = "2025-06-13T06:51:59.969Z" },
    { url = "https://files.pythonhosted.org/packages/a2/3b/1f717e17e53e0ed0b68fa59e9188f3f610c79d7151f0e52ff3cd8eb6b2dc/msgpack-1.1.1-cp311-cp311-win32.whl", hash = "sha256:7da8831f9a0fdb526621ba09a281fadc58ea12701bc709e7b8cbc362feabc295", size = 65016, upload-time = "2025-06-13T06:52:01.294Z" },
    { url = "https://files.pythonhosted.org/packages/48/45/9d1780768d3b249accecc5a38c725eb1e203d44a191f7b7ff1941f7df60c/msgpack-1.1.1-cp311-cp311-win_amd64.whl", hash = "sha256:5fd1b58e1431008a57247d6e7cc4faa41c3607e8e7d4aaf81f7c29ea013cb458", size = 72267, upload-time = "2025-06-13T06:52:02.568Z" },
    { url = "https://files.pythonhosted.org/packages/e3/26/389b9c593eda2b8551b2e7126ad3a06af6f9b44274eb3a4f054d48ff7e47/msgpack-1.1.1-cp312-cp312-macosx_10_13_x86_64.whl", hash = "sha256:ae497b11f4c21558d95de9f64fff7053544f4d1a17731c866143ed6bb4591238", size = 82359, upload-time = "2025-06-13T06:52:03.909Z" },
    { url = "https://files.pythonhosted.org/packages/ab/65/7d1de38c8a22cf8b1551469159d4b6cf49be2126adc2482de50976084d78/msgpack-1.1.1-cp312-cp312-macosx_11_0_arm64.whl", hash = "sha256:33be9ab121df9b6b461ff91baac6f2731f83d9b27ed948c5b9d1978ae28bf157", size = 79172, upload-time = "2025-06-13T06:52:05.246Z" },
    { url = "https://files.pythonhosted.org/packages/0f/bd/cacf208b64d9577a62c74b677e1ada005caa9b69a05a599889d6fc2ab20a/msgpack-1.1.1-cp312-cp312-manylinux_2_17_aarch64.manylinux2014_aarch64.whl", hash = "sha256:6f64ae8fe7ffba251fecb8408540c34ee9df1c26674c50c4544d72dbf792e5ce", size = 425013, upload-time = "2025-06-13T06:52:06.341Z" },
    { url = "https://files.pythonhosted.org/packages/4d/ec/fd869e2567cc9c01278a736cfd1697941ba0d4b81a43e0aa2e8d71dab208/msgpack-1.1.1-cp312-cp312-manylinux_2_17_x86_64.manylinux2014_x86_64.whl", hash = "sha256:a494554874691720ba5891c9b0b39474ba43ffb1aaf32a5dac874effb1619e1a", size = 426905, upload-time = "2025-06-13T06:52:07.501Z" },
    { url = "https://files.pythonhosted.org/packages/55/2a/35860f33229075bce803a5593d046d8b489d7ba2fc85701e714fc1aaf898/msgpack-1.1.1-cp312-cp312-manylinux_2_5_i686.manylinux1_i686.manylinux_2_17_i686.manylinux2014_i686.whl", hash = "sha256:cb643284ab0ed26f6957d969fe0dd8bb17beb567beb8998140b5e38a90974f6c", size = 407336, upload-time = "2025-06-13T06:52:09.047Z" },
    { url = "https://files.pythonhosted.org/packages/8c/16/69ed8f3ada150bf92745fb4921bd621fd2cdf5a42e25eb50bcc57a5328f0/msgpack-1.1.1-cp312-cp312-musllinux_1_2_aarch64.whl", hash = "sha256:d275a9e3c81b1093c060c3837e580c37f47c51eca031f7b5fb76f7b8470f5f9b", size = 409485, upload-time = "2025-06-13T06:52:10.382Z" },
    { url = "https://files.pythonhosted.org/packages/c6/b6/0c398039e4c6d0b2e37c61d7e0e9d13439f91f780686deb8ee64ecf1ae71/msgpack-1.1.1-cp312-cp312-musllinux_1_2_i686.whl", hash = "sha256:4fd6b577e4541676e0cc9ddc1709d25014d3ad9a66caa19962c4f5de30fc09ef", size = 412182, upload-time = "2025-06-13T06:52:11.644Z" },
    { url = "https://files.pythonhosted.org/packages/b8/d0/0cf4a6ecb9bc960d624c93effaeaae75cbf00b3bc4a54f35c8507273cda1/msgpack-1.1.1-cp312-cp312-musllinux_1_2_x86_64.whl", hash = "sha256:bb29aaa613c0a1c40d1af111abf025f1732cab333f96f285d6a93b934738a68a", size = 419883, upload-time = "2025-06-13T06:52:12.806Z" },
    { url = "https://files.pythonhosted.org/packages/62/83/9697c211720fa71a2dfb632cad6196a8af3abea56eece220fde4674dc44b/msgpack-1.1.1-cp312-cp312-win32.whl", hash = "sha256:870b9a626280c86cff9c576ec0d9cbcc54a1e5ebda9cd26dab12baf41fee218c", size = 65406, upload-time = "2025-06-13T06:52:14.271Z" },
    { url = "https://files.pythonhosted.org/packages/c0/23/0abb886e80eab08f5e8c485d6f13924028602829f63b8f5fa25a06636628/msgpack-1.1.1-cp312-cp312-win_amd64.whl", hash = "sha256:5692095123007180dca3e788bb4c399cc26626da51629a31d40207cb262e67f4", size = 72558, upload-time = "2025-06-13T06:52:15.252Z" },
    { url = "https://files.pythonhosted.org/packages/a1/38/561f01cf3577430b59b340b51329803d3a5bf6a45864a55f4ef308ac11e3/msgpack-1.1.1-cp313-cp313-macosx_10_13_x86_64.whl", hash = "sha256:3765afa6bd4832fc11c3749be4ba4b69a0e8d7b728f78e68120a157a4c5d41f0", size = 81677, upload-time = "2025-06-13T06:52:16.64Z" },
    { url = "https://files.pythonhosted.org/packages/09/48/54a89579ea36b6ae0ee001cba8c61f776451fad3c9306cd80f5b5c55be87/msgpack-1.1.1-cp313-cp313-macosx_11_0_arm64.whl", hash = "sha256:8ddb2bcfd1a8b9e431c8d6f4f7db0773084e107730ecf3472f1dfe9ad583f3d9", size = 78603, upload-time = "2025-06-13T06:52:17.843Z" },
    { url = "https://files.pythonhosted.org/packages/a0/60/daba2699b308e95ae792cdc2ef092a38eb5ee422f9d2fbd4101526d8a210/msgpack-1.1.1-cp313-cp313-manylinux_2_17_aarch64.manylinux2014_aarch64.whl", hash = "sha256:196a736f0526a03653d829d7d4c5500a97eea3648aebfd4b6743875f28aa2af8", size = 420504, upload-time = "2025-06-13T06:52:18.982Z" },
    { url = "https://files.pythonhosted.org/packages/20/22/2ebae7ae43cd8f2debc35c631172ddf14e2a87ffcc04cf43ff9df9fff0d3/msgpack-1.1.1-cp313-cp313-manylinux_2_17_x86_64.manylinux2014_x86_64.whl", hash = "sha256:9d592d06e3cc2f537ceeeb23d38799c6ad83255289bb84c2e5792e5a8dea268a", size = 423749, upload-time = "2025-06-13T06:52:20.211Z" },
    { url = "https://files.pythonhosted.org/packages/40/1b/54c08dd5452427e1179a40b4b607e37e2664bca1c790c60c442c8e972e47/msgpack-1.1.1-cp313-cp313-manylinux_2_5_i686.manylinux1_i686.manylinux_2_17_i686.manylinux2014_i686.whl", hash = "sha256:4df2311b0ce24f06ba253fda361f938dfecd7b961576f9be3f3fbd60e87130ac", size = 404458, upload-time = "2025-06-13T06:52:21.429Z" },
    { url = "https://files.pythonhosted.org/packages/2e/60/6bb17e9ffb080616a51f09928fdd5cac1353c9becc6c4a8abd4e57269a16/msgpack-1.1.1-cp313-cp313-musllinux_1_2_aarch64.whl", hash = "sha256:e4141c5a32b5e37905b5940aacbc59739f036930367d7acce7a64e4dec1f5e0b", size = 405976, upload-time = "2025-06-13T06:52:22.995Z" },
    { url = "https://files.pythonhosted.org/packages/ee/97/88983e266572e8707c1f4b99c8fd04f9eb97b43f2db40e3172d87d8642db/msgpack-1.1.1-cp313-cp313-musllinux_1_2_i686.whl", hash = "sha256:b1ce7f41670c5a69e1389420436f41385b1aa2504c3b0c30620764b15dded2e7", size = 408607, upload-time = "2025-06-13T06:52:24.152Z" },
    { url = "https://files.pythonhosted.org/packages/bc/66/36c78af2efaffcc15a5a61ae0df53a1d025f2680122e2a9eb8442fed3ae4/msgpack-1.1.1-cp313-cp313-musllinux_1_2_x86_64.whl", hash = "sha256:4147151acabb9caed4e474c3344181e91ff7a388b888f1e19ea04f7e73dc7ad5", size = 424172, upload-time = "2025-06-13T06:52:25.704Z" },
    { url = "https://files.pythonhosted.org/packages/8c/87/a75eb622b555708fe0427fab96056d39d4c9892b0c784b3a721088c7ee37/msgpack-1.1.1-cp313-cp313-win32.whl", hash = "sha256:500e85823a27d6d9bba1d057c871b4210c1dd6fb01fbb764e37e4e8847376323", size = 65347, upload-time = "2025-06-13T06:52:26.846Z" },
    { url = "https://files.pythonhosted.org/packages/ca/91/7dc28d5e2a11a5ad804cf2b7f7a5fcb1eb5a4966d66a5d2b41aee6376543/msgpack-1.1.1-cp313-cp313-win_amd64.whl", hash = "sha256:6d489fba546295983abd142812bda76b57e33d0b9f5d5b71c09a583285506f69", size = 72341, upload-time = "2025-06-13T06:52:27.835Z" },
]

[[package]]
name = "mypy"
version = "1.16.1"
source = { registry = "https://pypi.org/simple" }
dependencies = [
    { name = "mypy-extensions" },
    { name = "pathspec" },
    { name = "typing-extensions" },
]
sdist = { url = "https://files.pythonhosted.org/packages/81/69/92c7fa98112e4d9eb075a239caa4ef4649ad7d441545ccffbd5e34607cbb/mypy-1.16.1.tar.gz", hash = "sha256:6bd00a0a2094841c5e47e7374bb42b83d64c527a502e3334e1173a0c24437bab", size = 3324747, upload-time = "2025-06-16T16:51:35.145Z" }
wheels = [
    { url = "https://files.pythonhosted.org/packages/9a/61/ec1245aa1c325cb7a6c0f8570a2eee3bfc40fa90d19b1267f8e50b5c8645/mypy-1.16.1-cp311-cp311-macosx_10_9_x86_64.whl", hash = "sha256:472e4e4c100062488ec643f6162dd0d5208e33e2f34544e1fc931372e806c0cc", size = 10890557, upload-time = "2025-06-16T16:37:21.421Z" },
    { url = "https://files.pythonhosted.org/packages/6b/bb/6eccc0ba0aa0c7a87df24e73f0ad34170514abd8162eb0c75fd7128171fb/mypy-1.16.1-cp311-cp311-macosx_11_0_arm64.whl", hash = "sha256:ea16e2a7d2714277e349e24d19a782a663a34ed60864006e8585db08f8ad1782", size = 10012921, upload-time = "2025-06-16T16:51:28.659Z" },
    { url = "https://files.pythonhosted.org/packages/5f/80/b337a12e2006715f99f529e732c5f6a8c143bb58c92bb142d5ab380963a5/mypy-1.16.1-cp311-cp311-manylinux_2_17_aarch64.manylinux2014_aarch64.manylinux_2_28_aarch64.whl", hash = "sha256:08e850ea22adc4d8a4014651575567b0318ede51e8e9fe7a68f25391af699507", size = 11802887, upload-time = "2025-06-16T16:50:53.627Z" },
    { url = "https://files.pythonhosted.org/packages/d9/59/f7af072d09793d581a745a25737c7c0a945760036b16aeb620f658a017af/mypy-1.16.1-cp311-cp311-manylinux_2_17_x86_64.manylinux2014_x86_64.manylinux_2_28_x86_64.whl", hash = "sha256:22d76a63a42619bfb90122889b903519149879ddbf2ba4251834727944c8baca", size = 12531658, upload-time = "2025-06-16T16:33:55.002Z" },
    { url = "https://files.pythonhosted.org/packages/82/c4/607672f2d6c0254b94a646cfc45ad589dd71b04aa1f3d642b840f7cce06c/mypy-1.16.1-cp311-cp311-musllinux_1_2_x86_64.whl", hash = "sha256:2c7ce0662b6b9dc8f4ed86eb7a5d505ee3298c04b40ec13b30e572c0e5ae17c4", size = 12732486, upload-time = "2025-06-16T16:37:03.301Z" },
    { url = "https://files.pythonhosted.org/packages/b6/5e/136555ec1d80df877a707cebf9081bd3a9f397dedc1ab9750518d87489ec/mypy-1.16.1-cp311-cp311-win_amd64.whl", hash = "sha256:211287e98e05352a2e1d4e8759c5490925a7c784ddc84207f4714822f8cf99b6", size = 9479482, upload-time = "2025-06-16T16:47:37.48Z" },
    { url = "https://files.pythonhosted.org/packages/b4/d6/39482e5fcc724c15bf6280ff5806548c7185e0c090712a3736ed4d07e8b7/mypy-1.16.1-cp312-cp312-macosx_10_13_x86_64.whl", hash = "sha256:af4792433f09575d9eeca5c63d7d90ca4aeceda9d8355e136f80f8967639183d", size = 11066493, upload-time = "2025-06-16T16:47:01.683Z" },
    { url = "https://files.pythonhosted.org/packages/e6/e5/26c347890efc6b757f4d5bb83f4a0cf5958b8cf49c938ac99b8b72b420a6/mypy-1.16.1-cp312-cp312-macosx_11_0_arm64.whl", hash = "sha256:66df38405fd8466ce3517eda1f6640611a0b8e70895e2a9462d1d4323c5eb4b9", size = 10081687, upload-time = "2025-06-16T16:48:19.367Z" },
    { url = "https://files.pythonhosted.org/packages/44/c7/b5cb264c97b86914487d6a24bd8688c0172e37ec0f43e93b9691cae9468b/mypy-1.16.1-cp312-cp312-manylinux_2_17_aarch64.manylinux2014_aarch64.manylinux_2_28_aarch64.whl", hash = "sha256:44e7acddb3c48bd2713994d098729494117803616e116032af192871aed80b79", size = 11839723, upload-time = "2025-06-16T16:49:20.912Z" },
    { url = "https://files.pythonhosted.org/packages/15/f8/491997a9b8a554204f834ed4816bda813aefda31cf873bb099deee3c9a99/mypy-1.16.1-cp312-cp312-manylinux_2_17_x86_64.manylinux2014_x86_64.manylinux_2_28_x86_64.whl", hash = "sha256:0ab5eca37b50188163fa7c1b73c685ac66c4e9bdee4a85c9adac0e91d8895e15", size = 12722980, upload-time = "2025-06-16T16:37:40.929Z" },
    { url = "https://files.pythonhosted.org/packages/df/f0/2bd41e174b5fd93bc9de9a28e4fb673113633b8a7f3a607fa4a73595e468/mypy-1.16.1-cp312-cp312-musllinux_1_2_x86_64.whl", hash = "sha256:dedb6229b2c9086247e21a83c309754b9058b438704ad2f6807f0d8227f6ebdd", size = 12903328, upload-time = "2025-06-16T16:34:35.099Z" },
    { url = "https://files.pythonhosted.org/packages/61/81/5572108a7bec2c46b8aff7e9b524f371fe6ab5efb534d38d6b37b5490da8/mypy-1.16.1-cp312-cp312-win_amd64.whl", hash = "sha256:1f0435cf920e287ff68af3d10a118a73f212deb2ce087619eb4e648116d1fe9b", size = 9562321, upload-time = "2025-06-16T16:48:58.823Z" },
    { url = "https://files.pythonhosted.org/packages/28/e3/96964af4a75a949e67df4b95318fe2b7427ac8189bbc3ef28f92a1c5bc56/mypy-1.16.1-cp313-cp313-macosx_10_13_x86_64.whl", hash = "sha256:ddc91eb318c8751c69ddb200a5937f1232ee8efb4e64e9f4bc475a33719de438", size = 11063480, upload-time = "2025-06-16T16:47:56.205Z" },
    { url = "https://files.pythonhosted.org/packages/f5/4d/cd1a42b8e5be278fab7010fb289d9307a63e07153f0ae1510a3d7b703193/mypy-1.16.1-cp313-cp313-macosx_11_0_arm64.whl", hash = "sha256:87ff2c13d58bdc4bbe7dc0dedfe622c0f04e2cb2a492269f3b418df2de05c536", size = 10090538, upload-time = "2025-06-16T16:46:43.92Z" },
    { url = "https://files.pythonhosted.org/packages/c9/4f/c3c6b4b66374b5f68bab07c8cabd63a049ff69796b844bc759a0ca99bb2a/mypy-1.16.1-cp313-cp313-manylinux_2_17_aarch64.manylinux2014_aarch64.manylinux_2_28_aarch64.whl", hash = "sha256:0a7cfb0fe29fe5a9841b7c8ee6dffb52382c45acdf68f032145b75620acfbd6f", size = 11836839, upload-time = "2025-06-16T16:36:28.039Z" },
    { url = "https://files.pythonhosted.org/packages/b4/7e/81ca3b074021ad9775e5cb97ebe0089c0f13684b066a750b7dc208438403/mypy-1.16.1-cp313-cp313-manylinux_2_17_x86_64.manylinux2014_x86_64.manylinux_2_28_x86_64.whl", hash = "sha256:051e1677689c9d9578b9c7f4d206d763f9bbd95723cd1416fad50db49d52f359", size = 12715634, upload-time = "2025-06-16T16:50:34.441Z" },
    { url = "https://files.pythonhosted.org/packages/e9/95/bdd40c8be346fa4c70edb4081d727a54d0a05382d84966869738cfa8a497/mypy-1.16.1-cp313-cp313-musllinux_1_2_x86_64.whl", hash = "sha256:d5d2309511cc56c021b4b4e462907c2b12f669b2dbeb68300110ec27723971be", size = 12895584, upload-time = "2025-06-16T16:34:54.857Z" },
    { url = "https://files.pythonhosted.org/packages/5a/fd/d486a0827a1c597b3b48b1bdef47228a6e9ee8102ab8c28f944cb83b65dc/mypy-1.16.1-cp313-cp313-win_amd64.whl", hash = "sha256:4f58ac32771341e38a853c5d0ec0dfe27e18e27da9cdb8bbc882d2249c71a3ee", size = 9573886, upload-time = "2025-06-16T16:36:43.589Z" },
    { url = "https://files.pythonhosted.org/packages/cf/d3/53e684e78e07c1a2bf7105715e5edd09ce951fc3f47cf9ed095ec1b7a037/mypy-1.16.1-py3-none-any.whl", hash = "sha256:5fc2ac4027d0ef28d6ba69a0343737a23c4d1b83672bf38d1fe237bdc0643b37", size = 2265923, upload-time = "2025-06-16T16:48:02.366Z" },
]

[[package]]
name = "mypy-extensions"
version = "1.1.0"
source = { registry = "https://pypi.org/simple" }
sdist = { url = "https://files.pythonhosted.org/packages/a2/6e/371856a3fb9d31ca8dac321cda606860fa4548858c0cc45d9d1d4ca2628b/mypy_extensions-1.1.0.tar.gz", hash = "sha256:52e68efc3284861e772bbcd66823fde5ae21fd2fdb51c62a211403730b916558", size = 6343, upload-time = "2025-04-22T14:54:24.164Z" }
wheels = [
    { url = "https://files.pythonhosted.org/packages/79/7b/2c79738432f5c924bef5071f933bcc9efd0473bac3b4aa584a6f7c1c8df8/mypy_extensions-1.1.0-py3-none-any.whl", hash = "sha256:1be4cccdb0f2482337c4743e60421de3a356cd97508abadd57d47403e94f5505", size = 4963, upload-time = "2025-04-22T14:54:22.983Z" },
]

[[package]]
name = "nodeenv"
version = "1.9.1"
source = { registry = "https://pypi.org/simple" }
sdist = { url = "https://files.pythonhosted.org/packages/43/16/fc88b08840de0e0a72a2f9d8c6bae36be573e475a6326ae854bcc549fc45/nodeenv-1.9.1.tar.gz", hash = "sha256:6ec12890a2dab7946721edbfbcd91f3319c6ccc9aec47be7c7e6b7011ee6645f", size = 47437, upload-time = "2024-06-04T18:44:11.171Z" }
wheels = [
    { url = "https://files.pythonhosted.org/packages/d2/1d/1b658dbd2b9fa9c4c9f32accbfc0205d532c8c6194dc0f2a4c0428e7128a/nodeenv-1.9.1-py2.py3-none-any.whl", hash = "sha256:ba11c9782d29c27c70ffbdda2d7415098754709be8a7056d79a737cd901155c9", size = 22314, upload-time = "2024-06-04T18:44:08.352Z" },
]

[[package]]
name = "packaging"
version = "25.0"
source = { registry = "https://pypi.org/simple" }
sdist = { url = "https://files.pythonhosted.org/packages/a1/d4/1fc4078c65507b51b96ca8f8c3ba19e6a61c8253c72794544580a7b6c24d/packaging-25.0.tar.gz", hash = "sha256:d443872c98d677bf60f6a1f2f8c1cb748e8fe762d2bf9d3148b5599295b0fc4f", size = 165727, upload-time = "2025-04-19T11:48:59.673Z" }
wheels = [
    { url = "https://files.pythonhosted.org/packages/20/12/38679034af332785aac8774540895e234f4d07f7545804097de4b666afd8/packaging-25.0-py3-none-any.whl", hash = "sha256:29572ef2b1f17581046b3a2227d5c611fb25ec70ca1ba8554b24b0e69331a484", size = 66469, upload-time = "2025-04-19T11:48:57.875Z" },
]

[[package]]
name = "pathspec"
version = "0.12.1"
source = { registry = "https://pypi.org/simple" }
sdist = { url = "https://files.pythonhosted.org/packages/ca/bc/f35b8446f4531a7cb215605d100cd88b7ac6f44ab3fc94870c120ab3adbf/pathspec-0.12.1.tar.gz", hash = "sha256:a482d51503a1ab33b1c67a6c3813a26953dbdc71c31dacaef9a838c4e29f5712", size = 51043, upload-time = "2023-12-10T22:30:45Z" }
wheels = [
    { url = "https://files.pythonhosted.org/packages/cc/20/ff623b09d963f88bfde16306a54e12ee5ea43e9b597108672ff3a408aad6/pathspec-0.12.1-py3-none-any.whl", hash = "sha256:a0d503e138a4c123b27490a4f7beda6a01c6f288df0e4a8b79c7eb0dc7b4cc08", size = 31191, upload-time = "2023-12-10T22:30:43.14Z" },
]

[[package]]
name = "platformdirs"
version = "4.3.8"
source = { registry = "https://pypi.org/simple" }
sdist = { url = "https://files.pythonhosted.org/packages/fe/8b/3c73abc9c759ecd3f1f7ceff6685840859e8070c4d947c93fae71f6a0bf2/platformdirs-4.3.8.tar.gz", hash = "sha256:3d512d96e16bcb959a814c9f348431070822a6496326a4be0911c40b5a74c2bc", size = 21362, upload-time = "2025-05-07T22:47:42.121Z" }
wheels = [
    { url = "https://files.pythonhosted.org/packages/fe/39/979e8e21520d4e47a0bbe349e2713c0aac6f3d853d0e5b34d76206c439aa/platformdirs-4.3.8-py3-none-any.whl", hash = "sha256:ff7059bb7eb1179e2685604f4aaf157cfd9535242bd23742eadc3c13542139b4", size = 18567, upload-time = "2025-05-07T22:47:40.376Z" },
]

[[package]]
name = "pluggy"
version = "1.6.0"
source = { registry = "https://pypi.org/simple" }
sdist = { url = "https://files.pythonhosted.org/packages/f9/e2/3e91f31a7d2b083fe6ef3fa267035b518369d9511ffab804f839851d2779/pluggy-1.6.0.tar.gz", hash = "sha256:7dcc130b76258d33b90f61b658791dede3486c3e6bfb003ee5c9bfb396dd22f3", size = 69412, upload-time = "2025-05-15T12:30:07.975Z" }
wheels = [
    { url = "https://files.pythonhosted.org/packages/54/20/4d324d65cc6d9205fabedc306948156824eb9f0ee1633355a8f7ec5c66bf/pluggy-1.6.0-py3-none-any.whl", hash = "sha256:e920276dd6813095e9377c0bc5566d94c932c33b27a3e3945d8389c374dd4746", size = 20538, upload-time = "2025-05-15T12:30:06.134Z" },
]

[[package]]
name = "polars"
version = "1.31.0"
source = { registry = "https://pypi.org/simple" }
sdist = { url = "https://files.pythonhosted.org/packages/fd/f5/de1b5ecd7d0bd0dd87aa392937f759f9cc3997c5866a9a7f94eabf37cd48/polars-1.31.0.tar.gz", hash = "sha256:59a88054a5fc0135386268ceefdbb6a6cc012d21b5b44fed4f1d3faabbdcbf32", size = 4681224, upload-time = "2025-06-18T12:00:46.24Z" }
wheels = [
    { url = "https://files.pythonhosted.org/packages/3d/6e/bdd0937653c1e7a564a09ae3bc7757ce83fedbf19da600c8b35d62c0182a/polars-1.31.0-cp39-abi3-macosx_10_12_x86_64.whl", hash = "sha256:ccc68cd6877deecd46b13cbd2663ca89ab2a2cb1fe49d5cfc66a9cef166566d9", size = 34511354, upload-time = "2025-06-18T11:59:40.048Z" },
    { url = "https://files.pythonhosted.org/packages/77/fe/81aaca3540c1a5530b4bc4fd7f1b6f77100243d7bb9b7ad3478b770d8b3e/polars-1.31.0-cp39-abi3-macosx_11_0_arm64.whl", hash = "sha256:a94c5550df397ad3c2d6adc212e59fd93d9b044ec974dd3653e121e6487a7d21", size = 31377712, upload-time = "2025-06-18T11:59:45.104Z" },
    { url = "https://files.pythonhosted.org/packages/b8/d9/5e2753784ea30d84b3e769a56f5e50ac5a89c129e87baa16ac0773eb4ef7/polars-1.31.0-cp39-abi3-manylinux_2_17_x86_64.manylinux2014_x86_64.whl", hash = "sha256:ada7940ed92bea65d5500ae7ac1f599798149df8faa5a6db150327c9ddbee4f1", size = 35050729, upload-time = "2025-06-18T11:59:48.538Z" },
    { url = "https://files.pythonhosted.org/packages/20/e8/a6bdfe7b687c1fe84bceb1f854c43415eaf0d2fdf3c679a9dc9c4776e462/polars-1.31.0-cp39-abi3-manylinux_2_24_aarch64.whl", hash = "sha256:b324e6e3e8c6cc6593f9d72fe625f06af65e8d9d47c8686583585533a5e731e1", size = 32260836, upload-time = "2025-06-18T11:59:52.543Z" },
    { url = "https://files.pythonhosted.org/packages/6e/f6/9d9ad9dc4480d66502497e90ce29efc063373e1598f4bd9b6a38af3e08e7/polars-1.31.0-cp39-abi3-win_amd64.whl", hash = "sha256:3fd874d3432fc932863e8cceff2cff8a12a51976b053f2eb6326a0672134a632", size = 35156211, upload-time = "2025-06-18T11:59:55.805Z" },
    { url = "https://files.pythonhosted.org/packages/40/4b/0673a68ac4d6527fac951970e929c3b4440c654f994f0c957bd5556deb38/polars-1.31.0-cp39-abi3-win_arm64.whl", hash = "sha256:62ef23bb9d10dca4c2b945979f9a50812ac4ace4ed9e158a6b5d32a7322e6f75", size = 31469078, upload-time = "2025-06-18T11:59:59.242Z" },
]

[[package]]
name = "pre-commit"
version = "4.2.0"
source = { registry = "https://pypi.org/simple" }
dependencies = [
    { name = "cfgv" },
    { name = "identify" },
    { name = "nodeenv" },
    { name = "pyyaml" },
    { name = "virtualenv" },
]
sdist = { url = "https://files.pythonhosted.org/packages/08/39/679ca9b26c7bb2999ff122d50faa301e49af82ca9c066ec061cfbc0c6784/pre_commit-4.2.0.tar.gz", hash = "sha256:601283b9757afd87d40c4c4a9b2b5de9637a8ea02eaff7adc2d0fb4e04841146", size = 193424, upload-time = "2025-03-18T21:35:20.987Z" }
wheels = [
    { url = "https://files.pythonhosted.org/packages/88/74/a88bf1b1efeae488a0c0b7bdf71429c313722d1fc0f377537fbe554e6180/pre_commit-4.2.0-py2.py3-none-any.whl", hash = "sha256:a009ca7205f1eb497d10b845e52c838a98b6cdd2102a6c8e4540e94ee75c58bd", size = 220707, upload-time = "2025-03-18T21:35:19.343Z" },
]

[[package]]
name = "protobuf"
version = "5.29.5"
source = { registry = "https://pypi.org/simple" }
sdist = { url = "https://files.pythonhosted.org/packages/43/29/d09e70352e4e88c9c7a198d5645d7277811448d76c23b00345670f7c8a38/protobuf-5.29.5.tar.gz", hash = "sha256:bc1463bafd4b0929216c35f437a8e28731a2b7fe3d98bb77a600efced5a15c84", size = 425226, upload-time = "2025-05-28T23:51:59.82Z" }
wheels = [
    { url = "https://files.pythonhosted.org/packages/5f/11/6e40e9fc5bba02988a214c07cf324595789ca7820160bfd1f8be96e48539/protobuf-5.29.5-cp310-abi3-win32.whl", hash = "sha256:3f1c6468a2cfd102ff4703976138844f78ebd1fb45f49011afc5139e9e283079", size = 422963, upload-time = "2025-05-28T23:51:41.204Z" },
    { url = "https://files.pythonhosted.org/packages/81/7f/73cefb093e1a2a7c3ffd839e6f9fcafb7a427d300c7f8aef9c64405d8ac6/protobuf-5.29.5-cp310-abi3-win_amd64.whl", hash = "sha256:3f76e3a3675b4a4d867b52e4a5f5b78a2ef9565549d4037e06cf7b0942b1d3fc", size = 434818, upload-time = "2025-05-28T23:51:44.297Z" },
    { url = "https://files.pythonhosted.org/packages/dd/73/10e1661c21f139f2c6ad9b23040ff36fee624310dc28fba20d33fdae124c/protobuf-5.29.5-cp38-abi3-macosx_10_9_universal2.whl", hash = "sha256:e38c5add5a311f2a6eb0340716ef9b039c1dfa428b28f25a7838ac329204a671", size = 418091, upload-time = "2025-05-28T23:51:45.907Z" },
    { url = "https://files.pythonhosted.org/packages/6c/04/98f6f8cf5b07ab1294c13f34b4e69b3722bb609c5b701d6c169828f9f8aa/protobuf-5.29.5-cp38-abi3-manylinux2014_aarch64.whl", hash = "sha256:fa18533a299d7ab6c55a238bf8629311439995f2e7eca5caaff08663606e9015", size = 319824, upload-time = "2025-05-28T23:51:47.545Z" },
    { url = "https://files.pythonhosted.org/packages/85/e4/07c80521879c2d15f321465ac24c70efe2381378c00bf5e56a0f4fbac8cd/protobuf-5.29.5-cp38-abi3-manylinux2014_x86_64.whl", hash = "sha256:63848923da3325e1bf7e9003d680ce6e14b07e55d0473253a690c3a8b8fd6e61", size = 319942, upload-time = "2025-05-28T23:51:49.11Z" },
    { url = "https://files.pythonhosted.org/packages/7e/cc/7e77861000a0691aeea8f4566e5d3aa716f2b1dece4a24439437e41d3d25/protobuf-5.29.5-py3-none-any.whl", hash = "sha256:6cf42630262c59b2d8de33954443d94b746c952b01434fc58a417fdbd2e84bd5", size = 172823, upload-time = "2025-05-28T23:51:58.157Z" },
]

[[package]]
name = "pygments"
version = "2.19.2"
source = { registry = "https://pypi.org/simple" }
sdist = { url = "https://files.pythonhosted.org/packages/b0/77/a5b8c569bf593b0140bde72ea885a803b82086995367bf2037de0159d924/pygments-2.19.2.tar.gz", hash = "sha256:636cb2477cec7f8952536970bc533bc43743542f70392ae026374600add5b887", size = 4968631, upload-time = "2025-06-21T13:39:12.283Z" }
wheels = [
    { url = "https://files.pythonhosted.org/packages/c7/21/705964c7812476f378728bdf590ca4b771ec72385c533964653c68e86bdc/pygments-2.19.2-py3-none-any.whl", hash = "sha256:86540386c03d588bb81d44bc3928634ff26449851e99741617ecb9037ee5ec0b", size = 1225217, upload-time = "2025-06-21T13:39:07.939Z" },
]

[[package]]
name = "pytest"
version = "8.4.1"
source = { registry = "https://pypi.org/simple" }
dependencies = [
    { name = "colorama", marker = "sys_platform == 'win32'" },
    { name = "iniconfig" },
    { name = "packaging" },
    { name = "pluggy" },
    { name = "pygments" },
]
sdist = { url = "https://files.pythonhosted.org/packages/08/ba/45911d754e8eba3d5a841a5ce61a65a685ff1798421ac054f85aa8747dfb/pytest-8.4.1.tar.gz", hash = "sha256:7c67fd69174877359ed9371ec3af8a3d2b04741818c51e5e99cc1742251fa93c", size = 1517714, upload-time = "2025-06-18T05:48:06.109Z" }
wheels = [
    { url = "https://files.pythonhosted.org/packages/29/16/c8a903f4c4dffe7a12843191437d7cd8e32751d5de349d45d3fe69544e87/pytest-8.4.1-py3-none-any.whl", hash = "sha256:539c70ba6fcead8e78eebbf1115e8b589e7565830d7d006a8723f19ac8a0afb7", size = 365474, upload-time = "2025-06-18T05:48:03.955Z" },
]

[[package]]
name = "python-rapidjson"
version = "1.20"
source = { registry = "https://pypi.org/simple" }
sdist = { url = "https://files.pythonhosted.org/packages/47/2a/2510836a65a1fc40c923393611896c3c8ad1e2f583ed0c32cf0bb48cc378/python_rapidjson-1.20.tar.gz", hash = "sha256:115f08c86d2df7543c02605e77c84727cdabc4b08310d2f097e953efeaaa73eb", size = 238158, upload-time = "2024-08-05T17:00:29.91Z" }
wheels = [
    { url = "https://files.pythonhosted.org/packages/07/94/a77d87c598065979b8b8af7fef07377e948765d6b27fb559b3c5dd2e3a92/python_rapidjson-1.20-cp311-cp311-macosx_10_9_x86_64.whl", hash = "sha256:328095d6d558090c29d24d889482b10dcc3ade3b77c93a61ea86794623046628", size = 229219, upload-time = "2024-08-05T17:55:04.721Z" },
    { url = "https://files.pythonhosted.org/packages/7a/68/d65ae2af413c5159fedcb7ce6fa491437439767e7ff0cbd4efea78395e8b/python_rapidjson-1.20-cp311-cp311-macosx_11_0_arm64.whl", hash = "sha256:fc7a095f77eb3bb6acff94acf868a100faaf06028c4b513428f161cd55030476", size = 210272, upload-time = "2024-08-05T17:55:06.101Z" },
    { url = "https://files.pythonhosted.org/packages/c0/89/0202ff9efe0d73ed3d981bd2714f4bcd634bb2e2656abdba5369f857276b/python_rapidjson-1.20-cp311-cp311-manylinux_2_17_aarch64.manylinux2014_aarch64.whl", hash = "sha256:ce4cee141c924300cbedba1e5bea05b13484598d1e550afc5b50209ba73c62f2", size = 1640278, upload-time = "2024-08-05T17:55:07.678Z" },
    { url = "https://files.pythonhosted.org/packages/6c/bb/4cdc6d36c851c125ea3250f32b82fc1bdfe8381f957daa4438eea68c3136/python_rapidjson-1.20-cp311-cp311-manylinux_2_17_ppc64le.manylinux2014_ppc64le.whl", hash = "sha256:4355bcfc8629d15f6246011b40e84cc368d842518a91adb15c5eba211305ee5b", size = 1685896, upload-time = "2024-08-05T17:55:09.237Z" },
    { url = "https://files.pythonhosted.org/packages/8a/09/d4558c5ddc0c141295bf2c02f20f63f5e5bd3188c4adfe4042a22b39c73c/python_rapidjson-1.20-cp311-cp311-manylinux_2_17_x86_64.manylinux2014_x86_64.whl", hash = "sha256:7dd9c5e661d17eafa44b2875f6ce55178cc87388575ce3cd3c606d5a33772b49", size = 1678686, upload-time = "2024-08-05T17:55:11.535Z" },
    { url = "https://files.pythonhosted.org/packages/bd/83/da8b8b09c2ea46126144e78cb37610c21384dad6ef8c88380247a64cd480/python_rapidjson-1.20-cp311-cp311-manylinux_2_5_i686.manylinux1_i686.manylinux_2_17_i686.manylinux2014_i686.whl", hash = "sha256:bd978c7669cc844f669a48d2a6019fb9134a2385536f806fe265a1e374c3573a", size = 1582902, upload-time = "2024-08-05T17:55:13.277Z" },
    { url = "https://files.pythonhosted.org/packages/30/b3/e0ad455dc867c17cc4113173e2ca31e805b350ba0b0c5f14544e8e66d1f0/python_rapidjson-1.20-cp311-cp311-musllinux_1_2_aarch64.whl", hash = "sha256:8fc52405435ce875aa000afa2637ea267eb0d4ab9622f9b97c92d92cb1a9c440", size = 2443068, upload-time = "2024-08-05T17:55:14.821Z" },
    { url = "https://files.pythonhosted.org/packages/12/f4/76e88480e666f022823c04852b15875637df62c925bfaf1443f3572290c0/python_rapidjson-1.20-cp311-cp311-musllinux_1_2_i686.whl", hash = "sha256:bef1eca712fb9fd5d2edd724dd1dd8a608215d6afcaee4f351b3e99e3f73f720", size = 2579212, upload-time = "2024-08-05T17:55:16.392Z" },
    { url = "https://files.pythonhosted.org/packages/09/76/72563a5d4f071d6fa26f6f5d028211f477fcf4c7954abd93aeaee71866c5/python_rapidjson-1.20-cp311-cp311-musllinux_1_2_ppc64le.whl", hash = "sha256:6355cb690bf64629767206524d4d00da909970d46d8fc0b367f339975e4eb419", size = 2586863, upload-time = "2024-08-05T17:55:18.829Z" },
    { url = "https://files.pythonhosted.org/packages/c1/40/edac967caaad5afdc9d03b8202e5c31e773d49daf3c5fd3f805c729e391e/python_rapidjson-1.20-cp311-cp311-musllinux_1_2_x86_64.whl", hash = "sha256:f974c4e11be833221062fc4c3129bed172082792b33ef9fc1b8104f49c514f1d", size = 2529695, upload-time = "2024-08-05T17:55:20.494Z" },
    { url = "https://files.pythonhosted.org/packages/46/5b/2305d787bf8199ffa348f55c52bf3f453a2b8dfee29ebb0bcf3e11a3c415/python_rapidjson-1.20-cp311-cp311-win32.whl", hash = "sha256:06ee7bcf660ebbdf1953aa7bf74214b722d934928c7b9f2a23b12e0713b61fa4", size = 127766, upload-time = "2024-08-05T17:55:22.21Z" },
    { url = "https://files.pythonhosted.org/packages/af/57/c996364040581509c8a944cc8bc006188dfcafd740c978524fbe9fbb4a41/python_rapidjson-1.20-cp311-cp311-win_amd64.whl", hash = "sha256:9df543521fa4b69589c42772b2f32a6c334b3b5fc612cd6dc3705136d0788da3", size = 149383, upload-time = "2024-08-05T17:55:25.27Z" },
    { url = "https://files.pythonhosted.org/packages/b1/d1/40616f40499f8f61e83135aa078a0ba7d392e7ea63c016c7cc544ecb7344/python_rapidjson-1.20-cp312-cp312-macosx_10_9_x86_64.whl", hash = "sha256:6056fcc8caeb9b04775bf655568bba362c7670ab792c1b438671bb056db954cd", size = 230104, upload-time = "2024-08-05T17:55:27.252Z" },
    { url = "https://files.pythonhosted.org/packages/ea/2f/d28f4da4df83cfeb60fb7b84396a9c3678a0ac615012dc234d5b962fbaaf/python_rapidjson-1.20-cp312-cp312-macosx_11_0_arm64.whl", hash = "sha256:225bd4cbabfe7910261cbcebb8b811d4ff98e90cdd17c233b916c6aa71a9553f", size = 211105, upload-time = "2024-08-05T17:55:28.869Z" },
    { url = "https://files.pythonhosted.org/packages/b3/60/ebc521afbdb626bb571a815378831f685213cb6b98ffe08176fe3191c5a3/python_rapidjson-1.20-cp312-cp312-manylinux_2_17_aarch64.manylinux2014_aarch64.whl", hash = "sha256:026077b663acf93a3f2b1adb87282e611a30214b8ae8001b7e4863a3b978e646", size = 1650309, upload-time = "2024-08-05T17:55:30.917Z" },
    { url = "https://files.pythonhosted.org/packages/19/da/4c375b90c54091e93a600fca06a9f3b8456b0e09050e862e998fc22b6385/python_rapidjson-1.20-cp312-cp312-manylinux_2_17_ppc64le.manylinux2014_ppc64le.whl", hash = "sha256:884e1dd4c0770ed424737941af4d5dc9014995f9c33595f151af13f83ce282c3", size = 1700043, upload-time = "2024-08-05T17:55:33.244Z" },
    { url = "https://files.pythonhosted.org/packages/bc/6e/2718413e7bc300523c5d4eaa25418059d8b17effa9aef2f2ae370493b861/python_rapidjson-1.20-cp312-cp312-manylinux_2_17_x86_64.manylinux2014_x86_64.whl", hash = "sha256:5f55531c8197cb7a21a5ef0ffa46f2b8fc8c5fe7c6fd08bdbd2063ae65d2ff65", size = 1700523, upload-time = "2024-08-05T17:55:35.751Z" },
    { url = "https://files.pythonhosted.org/packages/32/fe/d96e996f9c5140d3ce93d440f871a1b336f1c14fae27b64d4872fc58d45d/python_rapidjson-1.20-cp312-cp312-manylinux_2_5_i686.manylinux1_i686.manylinux_2_17_i686.manylinux2014_i686.whl", hash = "sha256:c60121d155562dc694c05ed7df4e39e42ee1d3adff2a060c64a004498e6451f7", size = 1598383, upload-time = "2024-08-05T17:55:37.243Z" },
    { url = "https://files.pythonhosted.org/packages/46/32/ef3a381641b803e1b67c9b9c360d161b650620605768652e704fb35ad2b9/python_rapidjson-1.20-cp312-cp312-musllinux_1_2_aarch64.whl", hash = "sha256:3a6620eed0b04196f37fab7048c1d672d03391bb29d7f09ee8fee8dea33f11f4", size = 2454134, upload-time = "2024-08-05T17:55:39.04Z" },
    { url = "https://files.pythonhosted.org/packages/2f/50/771826d3f217b7c597f14df0dfa943d9e6f2f14749d974de4402f56ce39a/python_rapidjson-1.20-cp312-cp312-musllinux_1_2_i686.whl", hash = "sha256:ddb63eff401ce7cf20cdd5e21942fc23fbe0e1dc1d96d7ae838645fb1f74fb47", size = 2585576, upload-time = "2024-08-05T17:55:40.689Z" },
    { url = "https://files.pythonhosted.org/packages/64/95/f3e7ed53c9ab27a99c876c42b7d1994312e6fd2c2d8131ce849bd4275be8/python_rapidjson-1.20-cp312-cp312-musllinux_1_2_ppc64le.whl", hash = "sha256:05e28c3dbb4a0d74ec13af9668ef2b9f302edf83cf7ce1d8316a95364720eec0", size = 2599382, upload-time = "2024-08-05T17:55:43.111Z" },
    { url = "https://files.pythonhosted.org/packages/bc/4c/34778932d0145fdc7087274cd4c0fa421a96acbc96bf9860cbdf3e389dcd/python_rapidjson-1.20-cp312-cp312-musllinux_1_2_x86_64.whl", hash = "sha256:b733978ecd84fc5df9a778ce821dc1f3113f7bfc2493cac0bb17efb4ae0bb8fa", size = 2537066, upload-time = "2024-08-05T17:55:45.738Z" },
    { url = "https://files.pythonhosted.org/packages/50/16/dfef47ec507d5a5d00281b8db8526d5c36b715afeeae0ceeef4030f1640f/python_rapidjson-1.20-cp312-cp312-win32.whl", hash = "sha256:d87041448cec00e2db5d858625a76dc1b59eef6691a039acff6d92ad8581cfc1", size = 128358, upload-time = "2024-08-05T17:55:48.108Z" },
    { url = "https://files.pythonhosted.org/packages/bc/97/42a550a79ab90ab37fcd8b519cd71bba4b96b85679218100d63b437770c0/python_rapidjson-1.20-cp312-cp312-win_amd64.whl", hash = "sha256:5d3be149ce5475f9605f01240487541057792abad94d3fd0cd56af363cf5a4dc", size = 149067, upload-time = "2024-08-05T17:55:49.834Z" },
    { url = "https://files.pythonhosted.org/packages/18/04/47d9d10c3fa6e57af9462792088187605a07d88ad6f6f2e193fb01eff0fc/python_rapidjson-1.20-cp313-cp313-macosx_10_13_x86_64.whl", hash = "sha256:daee815b4c20ca6e4dbc6bde373dd3f65b53813d775f1c94b765b33b402513a7", size = 229315, upload-time = "2024-08-05T17:55:51.263Z" },
    { url = "https://files.pythonhosted.org/packages/9a/3a/0c4e0af51d7356d9efdef1bf1785d9d9f9e0789a7d2844cc3e9b35ef383f/python_rapidjson-1.20-cp313-cp313-macosx_11_0_arm64.whl", hash = "sha256:083df379c769b30f9bc40041c91fd9d8f7bb8ca2b3c7170258842aced2098e05", size = 211111, upload-time = "2024-08-05T17:55:52.707Z" },
    { url = "https://files.pythonhosted.org/packages/83/e1/e253de9a774d021f9a6947f845628fae8237f441c63198e8a72e5906d31f/python_rapidjson-1.20-cp313-cp313-manylinux_2_17_aarch64.manylinux2014_aarch64.whl", hash = "sha256:b9399ad75a2e3377f9e6208caabe73eb9354cd01b732407475ccadcd42c577df", size = 1650131, upload-time = "2024-08-05T17:55:54.302Z" },
    { url = "https://files.pythonhosted.org/packages/3e/93/8f723c7f7be055086d6bec2ba9e5ef13e749c3fb3ad5a3dc1d740acee889/python_rapidjson-1.20-cp313-cp313-manylinux_2_17_ppc64le.manylinux2014_ppc64le.whl", hash = "sha256:599ab208ccf6172d6cfac1abe048c837e62612f91f97d198e32773c45346a0b4", size = 1699873, upload-time = "2024-08-05T17:55:55.967Z" },
    { url = "https://files.pythonhosted.org/packages/7d/2e/eb7255601b81a5b70f2bff05caab136e191b66825c16db3e7db1bdaa8314/python_rapidjson-1.20-cp313-cp313-manylinux_2_17_x86_64.manylinux2014_x86_64.whl", hash = "sha256:bf3c0e2a5b97b0d07311f15f0dce4434e43dec865c3794ad1b10d968460fd665", size = 1700484, upload-time = "2024-08-05T17:55:57.846Z" },
    { url = "https://files.pythonhosted.org/packages/90/54/23d8b595dd4fdbdaa6c5f723a4df7a7be78aa702aa0b6dac6c964e6e6d30/python_rapidjson-1.20-cp313-cp313-manylinux_2_5_i686.manylinux1_i686.manylinux_2_17_i686.manylinux2014_i686.whl", hash = "sha256:e8064b8edb57ddd9e3ffa539cf2ec2f03515751fb0698b40ba5cb66a2123af19", size = 1598344, upload-time = "2024-08-05T17:55:59.586Z" },
    { url = "https://files.pythonhosted.org/packages/3d/3a/3628e199a826e7bc598633ce895516981602ab1d8fce76359005f90ca488/python_rapidjson-1.20-cp313-cp313-musllinux_1_2_aarch64.whl", hash = "sha256:bc79d7f00f7538e027960ca6bcd1e03ed99fcf660d4d882d1c22f641155d0db0", size = 2454206, upload-time = "2024-08-05T17:56:01.556Z" },
    { url = "https://files.pythonhosted.org/packages/ed/19/eef8629f73b1af21fa778d140e68e72076fe5746357426d6716a0c411dd2/python_rapidjson-1.20-cp313-cp313-musllinux_1_2_i686.whl", hash = "sha256:87aa0b01b8c20984844f1440b8ff6bdb32de911a1750fed344b9daed33b4b52b", size = 2585553, upload-time = "2024-08-05T17:56:03.637Z" },
    { url = "https://files.pythonhosted.org/packages/d8/9d/217e56c74a65cfaf4441b26b6206b924b41fb339f98776a74e60dd287b46/python_rapidjson-1.20-cp313-cp313-musllinux_1_2_ppc64le.whl", hash = "sha256:4099cb9eae8a0ce19c09e02729eb6d69d5180424f13a2641a6c407d053e47a82", size = 2599513, upload-time = "2024-08-05T17:56:05.795Z" },
    { url = "https://files.pythonhosted.org/packages/54/f6/4d40189f14e4fa5526a91aad9944864c8a4eebc0257e0314a331f3c64170/python_rapidjson-1.20-cp313-cp313-musllinux_1_2_x86_64.whl", hash = "sha256:4c680cd2b4de760ff6875de71fe6a87bd610aa116593d62e4f81a563be86ae18", size = 2537192, upload-time = "2024-08-05T17:56:07.53Z" },
    { url = "https://files.pythonhosted.org/packages/ee/30/f3f40abfd8d7f0586b88ccfcd747f2e227fe589c16fbb485b1e238d8e641/python_rapidjson-1.20-cp313-cp313-win32.whl", hash = "sha256:9e431a7afc77aa874fed537c9f6bf5fcecaef124ebeae2a2379d3b9e9adce74b", size = 128362, upload-time = "2024-08-05T17:56:09.332Z" },
    { url = "https://files.pythonhosted.org/packages/94/df/7126352e55cb72a5ca99630bd44ffb11bbf61ee35f4e1f34d203a77597c5/python_rapidjson-1.20-cp313-cp313-win_amd64.whl", hash = "sha256:7444bc7e6a04c03d6ed748b5dab0798fa2b3f2b303be8c38d3af405b2cac6d63", size = 149072, upload-time = "2024-08-05T17:56:10.625Z" },
]

[[package]]
name = "pyyaml"
version = "6.0.2"
source = { registry = "https://pypi.org/simple" }
sdist = { url = "https://files.pythonhosted.org/packages/54/ed/79a089b6be93607fa5cdaedf301d7dfb23af5f25c398d5ead2525b063e17/pyyaml-6.0.2.tar.gz", hash = "sha256:d584d9ec91ad65861cc08d42e834324ef890a082e591037abe114850ff7bbc3e", size = 130631, upload-time = "2024-08-06T20:33:50.674Z" }
wheels = [
    { url = "https://files.pythonhosted.org/packages/f8/aa/7af4e81f7acba21a4c6be026da38fd2b872ca46226673c89a758ebdc4fd2/PyYAML-6.0.2-cp311-cp311-macosx_10_9_x86_64.whl", hash = "sha256:cc1c1159b3d456576af7a3e4d1ba7e6924cb39de8f67111c735f6fc832082774", size = 184612, upload-time = "2024-08-06T20:32:03.408Z" },
    { url = "https://files.pythonhosted.org/packages/8b/62/b9faa998fd185f65c1371643678e4d58254add437edb764a08c5a98fb986/PyYAML-6.0.2-cp311-cp311-macosx_11_0_arm64.whl", hash = "sha256:1e2120ef853f59c7419231f3bf4e7021f1b936f6ebd222406c3b60212205d2ee", size = 172040, upload-time = "2024-08-06T20:32:04.926Z" },
    { url = "https://files.pythonhosted.org/packages/ad/0c/c804f5f922a9a6563bab712d8dcc70251e8af811fce4524d57c2c0fd49a4/PyYAML-6.0.2-cp311-cp311-manylinux_2_17_aarch64.manylinux2014_aarch64.whl", hash = "sha256:5d225db5a45f21e78dd9358e58a98702a0302f2659a3c6cd320564b75b86f47c", size = 736829, upload-time = "2024-08-06T20:32:06.459Z" },
    { url = "https://files.pythonhosted.org/packages/51/16/6af8d6a6b210c8e54f1406a6b9481febf9c64a3109c541567e35a49aa2e7/PyYAML-6.0.2-cp311-cp311-manylinux_2_17_s390x.manylinux2014_s390x.whl", hash = "sha256:5ac9328ec4831237bec75defaf839f7d4564be1e6b25ac710bd1a96321cc8317", size = 764167, upload-time = "2024-08-06T20:32:08.338Z" },
    { url = "https://files.pythonhosted.org/packages/75/e4/2c27590dfc9992f73aabbeb9241ae20220bd9452df27483b6e56d3975cc5/PyYAML-6.0.2-cp311-cp311-manylinux_2_17_x86_64.manylinux2014_x86_64.whl", hash = "sha256:3ad2a3decf9aaba3d29c8f537ac4b243e36bef957511b4766cb0057d32b0be85", size = 762952, upload-time = "2024-08-06T20:32:14.124Z" },
    { url = "https://files.pythonhosted.org/packages/9b/97/ecc1abf4a823f5ac61941a9c00fe501b02ac3ab0e373c3857f7d4b83e2b6/PyYAML-6.0.2-cp311-cp311-musllinux_1_1_aarch64.whl", hash = "sha256:ff3824dc5261f50c9b0dfb3be22b4567a6f938ccce4587b38952d85fd9e9afe4", size = 735301, upload-time = "2024-08-06T20:32:16.17Z" },
    { url = "https://files.pythonhosted.org/packages/45/73/0f49dacd6e82c9430e46f4a027baa4ca205e8b0a9dce1397f44edc23559d/PyYAML-6.0.2-cp311-cp311-musllinux_1_1_x86_64.whl", hash = "sha256:797b4f722ffa07cc8d62053e4cff1486fa6dc094105d13fea7b1de7d8bf71c9e", size = 756638, upload-time = "2024-08-06T20:32:18.555Z" },
    { url = "https://files.pythonhosted.org/packages/22/5f/956f0f9fc65223a58fbc14459bf34b4cc48dec52e00535c79b8db361aabd/PyYAML-6.0.2-cp311-cp311-win32.whl", hash = "sha256:11d8f3dd2b9c1207dcaf2ee0bbbfd5991f571186ec9cc78427ba5bd32afae4b5", size = 143850, upload-time = "2024-08-06T20:32:19.889Z" },
    { url = "https://files.pythonhosted.org/packages/ed/23/8da0bbe2ab9dcdd11f4f4557ccaf95c10b9811b13ecced089d43ce59c3c8/PyYAML-6.0.2-cp311-cp311-win_amd64.whl", hash = "sha256:e10ce637b18caea04431ce14fabcf5c64a1c61ec9c56b071a4b7ca131ca52d44", size = 161980, upload-time = "2024-08-06T20:32:21.273Z" },
    { url = "https://files.pythonhosted.org/packages/86/0c/c581167fc46d6d6d7ddcfb8c843a4de25bdd27e4466938109ca68492292c/PyYAML-6.0.2-cp312-cp312-macosx_10_9_x86_64.whl", hash = "sha256:c70c95198c015b85feafc136515252a261a84561b7b1d51e3384e0655ddf25ab", size = 183873, upload-time = "2024-08-06T20:32:25.131Z" },
    { url = "https://files.pythonhosted.org/packages/a8/0c/38374f5bb272c051e2a69281d71cba6fdb983413e6758b84482905e29a5d/PyYAML-6.0.2-cp312-cp312-macosx_11_0_arm64.whl", hash = "sha256:ce826d6ef20b1bc864f0a68340c8b3287705cae2f8b4b1d932177dcc76721725", size = 173302, upload-time = "2024-08-06T20:32:26.511Z" },
    { url = "https://files.pythonhosted.org/packages/c3/93/9916574aa8c00aa06bbac729972eb1071d002b8e158bd0e83a3b9a20a1f7/PyYAML-6.0.2-cp312-cp312-manylinux_2_17_aarch64.manylinux2014_aarch64.whl", hash = "sha256:1f71ea527786de97d1a0cc0eacd1defc0985dcf6b3f17bb77dcfc8c34bec4dc5", size = 739154, upload-time = "2024-08-06T20:32:28.363Z" },
    { url = "https://files.pythonhosted.org/packages/95/0f/b8938f1cbd09739c6da569d172531567dbcc9789e0029aa070856f123984/PyYAML-6.0.2-cp312-cp312-manylinux_2_17_s390x.manylinux2014_s390x.whl", hash = "sha256:9b22676e8097e9e22e36d6b7bda33190d0d400f345f23d4065d48f4ca7ae0425", size = 766223, upload-time = "2024-08-06T20:32:30.058Z" },
    { url = "https://files.pythonhosted.org/packages/b9/2b/614b4752f2e127db5cc206abc23a8c19678e92b23c3db30fc86ab731d3bd/PyYAML-6.0.2-cp312-cp312-manylinux_2_17_x86_64.manylinux2014_x86_64.whl", hash = "sha256:80bab7bfc629882493af4aa31a4cfa43a4c57c83813253626916b8c7ada83476", size = 767542, upload-time = "2024-08-06T20:32:31.881Z" },
    { url = "https://files.pythonhosted.org/packages/d4/00/dd137d5bcc7efea1836d6264f049359861cf548469d18da90cd8216cf05f/PyYAML-6.0.2-cp312-cp312-musllinux_1_1_aarch64.whl", hash = "sha256:0833f8694549e586547b576dcfaba4a6b55b9e96098b36cdc7ebefe667dfed48", size = 731164, upload-time = "2024-08-06T20:32:37.083Z" },
    { url = "https://files.pythonhosted.org/packages/c9/1f/4f998c900485e5c0ef43838363ba4a9723ac0ad73a9dc42068b12aaba4e4/PyYAML-6.0.2-cp312-cp312-musllinux_1_1_x86_64.whl", hash = "sha256:8b9c7197f7cb2738065c481a0461e50ad02f18c78cd75775628afb4d7137fb3b", size = 756611, upload-time = "2024-08-06T20:32:38.898Z" },
    { url = "https://files.pythonhosted.org/packages/df/d1/f5a275fdb252768b7a11ec63585bc38d0e87c9e05668a139fea92b80634c/PyYAML-6.0.2-cp312-cp312-win32.whl", hash = "sha256:ef6107725bd54b262d6dedcc2af448a266975032bc85ef0172c5f059da6325b4", size = 140591, upload-time = "2024-08-06T20:32:40.241Z" },
    { url = "https://files.pythonhosted.org/packages/0c/e8/4f648c598b17c3d06e8753d7d13d57542b30d56e6c2dedf9c331ae56312e/PyYAML-6.0.2-cp312-cp312-win_amd64.whl", hash = "sha256:7e7401d0de89a9a855c839bc697c079a4af81cf878373abd7dc625847d25cbd8", size = 156338, upload-time = "2024-08-06T20:32:41.93Z" },
    { url = "https://files.pythonhosted.org/packages/ef/e3/3af305b830494fa85d95f6d95ef7fa73f2ee1cc8ef5b495c7c3269fb835f/PyYAML-6.0.2-cp313-cp313-macosx_10_13_x86_64.whl", hash = "sha256:efdca5630322a10774e8e98e1af481aad470dd62c3170801852d752aa7a783ba", size = 181309, upload-time = "2024-08-06T20:32:43.4Z" },
    { url = "https://files.pythonhosted.org/packages/45/9f/3b1c20a0b7a3200524eb0076cc027a970d320bd3a6592873c85c92a08731/PyYAML-6.0.2-cp313-cp313-macosx_11_0_arm64.whl", hash = "sha256:50187695423ffe49e2deacb8cd10510bc361faac997de9efef88badc3bb9e2d1", size = 171679, upload-time = "2024-08-06T20:32:44.801Z" },
    { url = "https://files.pythonhosted.org/packages/7c/9a/337322f27005c33bcb656c655fa78325b730324c78620e8328ae28b64d0c/PyYAML-6.0.2-cp313-cp313-manylinux_2_17_aarch64.manylinux2014_aarch64.whl", hash = "sha256:0ffe8360bab4910ef1b9e87fb812d8bc0a308b0d0eef8c8f44e0254ab3b07133", size = 733428, upload-time = "2024-08-06T20:32:46.432Z" },
    { url = "https://files.pythonhosted.org/packages/a3/69/864fbe19e6c18ea3cc196cbe5d392175b4cf3d5d0ac1403ec3f2d237ebb5/PyYAML-6.0.2-cp313-cp313-manylinux_2_17_s390x.manylinux2014_s390x.whl", hash = "sha256:17e311b6c678207928d649faa7cb0d7b4c26a0ba73d41e99c4fff6b6c3276484", size = 763361, upload-time = "2024-08-06T20:32:51.188Z" },
    { url = "https://files.pythonhosted.org/packages/04/24/b7721e4845c2f162d26f50521b825fb061bc0a5afcf9a386840f23ea19fa/PyYAML-6.0.2-cp313-cp313-manylinux_2_17_x86_64.manylinux2014_x86_64.whl", hash = "sha256:70b189594dbe54f75ab3a1acec5f1e3faa7e8cf2f1e08d9b561cb41b845f69d5", size = 759523, upload-time = "2024-08-06T20:32:53.019Z" },
    { url = "https://files.pythonhosted.org/packages/2b/b2/e3234f59ba06559c6ff63c4e10baea10e5e7df868092bf9ab40e5b9c56b6/PyYAML-6.0.2-cp313-cp313-musllinux_1_1_aarch64.whl", hash = "sha256:41e4e3953a79407c794916fa277a82531dd93aad34e29c2a514c2c0c5fe971cc", size = 726660, upload-time = "2024-08-06T20:32:54.708Z" },
    { url = "https://files.pythonhosted.org/packages/fe/0f/25911a9f080464c59fab9027482f822b86bf0608957a5fcc6eaac85aa515/PyYAML-6.0.2-cp313-cp313-musllinux_1_1_x86_64.whl", hash = "sha256:68ccc6023a3400877818152ad9a1033e3db8625d899c72eacb5a668902e4d652", size = 751597, upload-time = "2024-08-06T20:32:56.985Z" },
    { url = "https://files.pythonhosted.org/packages/14/0d/e2c3b43bbce3cf6bd97c840b46088a3031085179e596d4929729d8d68270/PyYAML-6.0.2-cp313-cp313-win32.whl", hash = "sha256:bc2fa7c6b47d6bc618dd7fb02ef6fdedb1090ec036abab80d4681424b84c1183", size = 140527, upload-time = "2024-08-06T20:33:03.001Z" },
    { url = "https://files.pythonhosted.org/packages/fa/de/02b54f42487e3d3c6efb3f89428677074ca7bf43aae402517bc7cca949f3/PyYAML-6.0.2-cp313-cp313-win_amd64.whl", hash = "sha256:8388ee1976c416731879ac16da0aff3f63b286ffdd57cdeb95f3f2e085687563", size = 156446, upload-time = "2024-08-06T20:33:04.33Z" },
]

[[package]]
name = "referencing"
version = "0.36.2"
source = { registry = "https://pypi.org/simple" }
dependencies = [
    { name = "attrs" },
    { name = "rpds-py" },
    { name = "typing-extensions", marker = "python_full_version < '3.13'" },
]
sdist = { url = "https://files.pythonhosted.org/packages/2f/db/98b5c277be99dd18bfd91dd04e1b759cad18d1a338188c936e92f921c7e2/referencing-0.36.2.tar.gz", hash = "sha256:df2e89862cd09deabbdba16944cc3f10feb6b3e6f18e902f7cc25609a34775aa", size = 74744, upload-time = "2025-01-25T08:48:16.138Z" }
wheels = [
    { url = "https://files.pythonhosted.org/packages/c1/b1/3baf80dc6d2b7bc27a95a67752d0208e410351e3feb4eb78de5f77454d8d/referencing-0.36.2-py3-none-any.whl", hash = "sha256:e8699adbbf8b5c7de96d8ffa0eb5c158b3beafce084968e2ea8bb08c6794dcd0", size = 26775, upload-time = "2025-01-25T08:48:14.241Z" },
]

[[package]]
name = "requests"
version = "2.32.4"
source = { registry = "https://pypi.org/simple" }
dependencies = [
    { name = "certifi" },
    { name = "charset-normalizer" },
    { name = "idna" },
    { name = "urllib3" },
]
sdist = { url = "https://files.pythonhosted.org/packages/e1/0a/929373653770d8a0d7ea76c37de6e41f11eb07559b103b1c02cafb3f7cf8/requests-2.32.4.tar.gz", hash = "sha256:27d0316682c8a29834d3264820024b62a36942083d52caf2f14c0591336d3422", size = 135258, upload-time = "2025-06-09T16:43:07.34Z" }
wheels = [
    { url = "https://files.pythonhosted.org/packages/7c/e4/56027c4a6b4ae70ca9de302488c5ca95ad4a39e190093d6c1a8ace08341b/requests-2.32.4-py3-none-any.whl", hash = "sha256:27babd3cda2a6d50b30443204ee89830707d396671944c998b5975b031ac2b2c", size = 64847, upload-time = "2025-06-09T16:43:05.728Z" },
]

[[package]]
name = "responses"
version = "0.25.7"
source = { registry = "https://pypi.org/simple" }
dependencies = [
    { name = "pyyaml" },
    { name = "requests" },
    { name = "urllib3" },
]
sdist = { url = "https://files.pythonhosted.org/packages/81/7e/2345ac3299bd62bd7163216702bbc88976c099cfceba5b889f2a457727a1/responses-0.25.7.tar.gz", hash = "sha256:8ebae11405d7a5df79ab6fd54277f6f2bc29b2d002d0dd2d5c632594d1ddcedb", size = 79203, upload-time = "2025-03-11T15:36:16.624Z" }
wheels = [
    { url = "https://files.pythonhosted.org/packages/e4/fc/1d20b64fa90e81e4fa0a34c9b0240a6cfb1326b7e06d18a5432a9917c316/responses-0.25.7-py3-none-any.whl", hash = "sha256:92ca17416c90fe6b35921f52179bff29332076bb32694c0df02dcac2c6bc043c", size = 34732, upload-time = "2025-03-11T15:36:14.589Z" },
]

[[package]]
name = "roman-numerals-py"
version = "3.1.0"
source = { registry = "https://pypi.org/simple" }
sdist = { url = "https://files.pythonhosted.org/packages/30/76/48fd56d17c5bdbdf65609abbc67288728a98ed4c02919428d4f52d23b24b/roman_numerals_py-3.1.0.tar.gz", hash = "sha256:be4bf804f083a4ce001b5eb7e3c0862479d10f94c936f6c4e5f250aa5ff5bd2d", size = 9017, upload-time = "2025-02-22T07:34:54.333Z" }
wheels = [
    { url = "https://files.pythonhosted.org/packages/53/97/d2cbbaa10c9b826af0e10fdf836e1bf344d9f0abb873ebc34d1f49642d3f/roman_numerals_py-3.1.0-py3-none-any.whl", hash = "sha256:9da2ad2fb670bcf24e81070ceb3be72f6c11c440d73bd579fbeca1e9f330954c", size = 7742, upload-time = "2025-02-22T07:34:52.422Z" },
]

[[package]]
name = "rpds-py"
version = "0.26.0"
source = { registry = "https://pypi.org/simple" }
sdist = { url = "https://files.pythonhosted.org/packages/a5/aa/4456d84bbb54adc6a916fb10c9b374f78ac840337644e4a5eda229c81275/rpds_py-0.26.0.tar.gz", hash = "sha256:20dae58a859b0906f0685642e591056f1e787f3a8b39c8e8749a45dc7d26bdb0", size = 27385, upload-time = "2025-07-01T15:57:13.958Z" }
wheels = [
    { url = "https://files.pythonhosted.org/packages/09/4c/4ee8f7e512030ff79fda1df3243c88d70fc874634e2dbe5df13ba4210078/rpds_py-0.26.0-cp311-cp311-macosx_10_12_x86_64.whl", hash = "sha256:9e8cb77286025bdb21be2941d64ac6ca016130bfdcd228739e8ab137eb4406ed", size = 372610, upload-time = "2025-07-01T15:53:58.844Z" },
    { url = "https://files.pythonhosted.org/packages/fa/9d/3dc16be00f14fc1f03c71b1d67c8df98263ab2710a2fbd65a6193214a527/rpds_py-0.26.0-cp311-cp311-macosx_11_0_arm64.whl", hash = "sha256:5e09330b21d98adc8ccb2dbb9fc6cb434e8908d4c119aeaa772cb1caab5440a0", size = 358032, upload-time = "2025-07-01T15:53:59.985Z" },
    { url = "https://files.pythonhosted.org/packages/e7/5a/7f1bf8f045da2866324a08ae80af63e64e7bfaf83bd31f865a7b91a58601/rpds_py-0.26.0-cp311-cp311-manylinux_2_17_aarch64.manylinux2014_aarch64.whl", hash = "sha256:2c9c1b92b774b2e68d11193dc39620d62fd8ab33f0a3c77ecdabe19c179cdbc1", size = 381525, upload-time = "2025-07-01T15:54:01.162Z" },
    { url = "https://files.pythonhosted.org/packages/45/8a/04479398c755a066ace10e3d158866beb600867cacae194c50ffa783abd0/rpds_py-0.26.0-cp311-cp311-manylinux_2_17_armv7l.manylinux2014_armv7l.whl", hash = "sha256:824e6d3503ab990d7090768e4dfd9e840837bae057f212ff9f4f05ec6d1975e7", size = 397089, upload-time = "2025-07-01T15:54:02.319Z" },
    { url = "https://files.pythonhosted.org/packages/72/88/9203f47268db488a1b6d469d69c12201ede776bb728b9d9f29dbfd7df406/rpds_py-0.26.0-cp311-cp311-manylinux_2_17_ppc64le.manylinux2014_ppc64le.whl", hash = "sha256:8ad7fd2258228bf288f2331f0a6148ad0186b2e3643055ed0db30990e59817a6", size = 514255, upload-time = "2025-07-01T15:54:03.38Z" },
    { url = "https://files.pythonhosted.org/packages/f5/b4/01ce5d1e853ddf81fbbd4311ab1eff0b3cf162d559288d10fd127e2588b5/rpds_py-0.26.0-cp311-cp311-manylinux_2_17_s390x.manylinux2014_s390x.whl", hash = "sha256:0dc23bbb3e06ec1ea72d515fb572c1fea59695aefbffb106501138762e1e915e", size = 402283, upload-time = "2025-07-01T15:54:04.923Z" },
    { url = "https://files.pythonhosted.org/packages/34/a2/004c99936997bfc644d590a9defd9e9c93f8286568f9c16cdaf3e14429a7/rpds_py-0.26.0-cp311-cp311-manylinux_2_17_x86_64.manylinux2014_x86_64.whl", hash = "sha256:d80bf832ac7b1920ee29a426cdca335f96a2b5caa839811803e999b41ba9030d", size = 383881, upload-time = "2025-07-01T15:54:06.482Z" },
    { url = "https://files.pythonhosted.org/packages/05/1b/ef5fba4a8f81ce04c427bfd96223f92f05e6cd72291ce9d7523db3b03a6c/rpds_py-0.26.0-cp311-cp311-manylinux_2_5_i686.manylinux1_i686.whl", hash = "sha256:0919f38f5542c0a87e7b4afcafab6fd2c15386632d249e9a087498571250abe3", size = 415822, upload-time = "2025-07-01T15:54:07.605Z" },
    { url = "https://files.pythonhosted.org/packages/16/80/5c54195aec456b292f7bd8aa61741c8232964063fd8a75fdde9c1e982328/rpds_py-0.26.0-cp311-cp311-musllinux_1_2_aarch64.whl", hash = "sha256:d422b945683e409000c888e384546dbab9009bb92f7c0b456e217988cf316107", size = 558347, upload-time = "2025-07-01T15:54:08.591Z" },
    { url = "https://files.pythonhosted.org/packages/f2/1c/1845c1b1fd6d827187c43afe1841d91678d7241cbdb5420a4c6de180a538/rpds_py-0.26.0-cp311-cp311-musllinux_1_2_i686.whl", hash = "sha256:77a7711fa562ba2da1aa757e11024ad6d93bad6ad7ede5afb9af144623e5f76a", size = 587956, upload-time = "2025-07-01T15:54:09.963Z" },
    { url = "https://files.pythonhosted.org/packages/2e/ff/9e979329dd131aa73a438c077252ddabd7df6d1a7ad7b9aacf6261f10faa/rpds_py-0.26.0-cp311-cp311-musllinux_1_2_x86_64.whl", hash = "sha256:238e8c8610cb7c29460e37184f6799547f7e09e6a9bdbdab4e8edb90986a2318", size = 554363, upload-time = "2025-07-01T15:54:11.073Z" },
    { url = "https://files.pythonhosted.org/packages/00/8b/d78cfe034b71ffbe72873a136e71acc7a831a03e37771cfe59f33f6de8a2/rpds_py-0.26.0-cp311-cp311-win32.whl", hash = "sha256:893b022bfbdf26d7bedb083efeea624e8550ca6eb98bf7fea30211ce95b9201a", size = 220123, upload-time = "2025-07-01T15:54:12.382Z" },
    { url = "https://files.pythonhosted.org/packages/94/c1/3c8c94c7dd3905dbfde768381ce98778500a80db9924731d87ddcdb117e9/rpds_py-0.26.0-cp311-cp311-win_amd64.whl", hash = "sha256:87a5531de9f71aceb8af041d72fc4cab4943648d91875ed56d2e629bef6d4c03", size = 231732, upload-time = "2025-07-01T15:54:13.434Z" },
    { url = "https://files.pythonhosted.org/packages/67/93/e936fbed1b734eabf36ccb5d93c6a2e9246fbb13c1da011624b7286fae3e/rpds_py-0.26.0-cp311-cp311-win_arm64.whl", hash = "sha256:de2713f48c1ad57f89ac25b3cb7daed2156d8e822cf0eca9b96a6f990718cc41", size = 221917, upload-time = "2025-07-01T15:54:14.559Z" },
    { url = "https://files.pythonhosted.org/packages/ea/86/90eb87c6f87085868bd077c7a9938006eb1ce19ed4d06944a90d3560fce2/rpds_py-0.26.0-cp312-cp312-macosx_10_12_x86_64.whl", hash = "sha256:894514d47e012e794f1350f076c427d2347ebf82f9b958d554d12819849a369d", size = 363933, upload-time = "2025-07-01T15:54:15.734Z" },
    { url = "https://files.pythonhosted.org/packages/63/78/4469f24d34636242c924626082b9586f064ada0b5dbb1e9d096ee7a8e0c6/rpds_py-0.26.0-cp312-cp312-macosx_11_0_arm64.whl", hash = "sha256:fc921b96fa95a097add244da36a1d9e4f3039160d1d30f1b35837bf108c21136", size = 350447, upload-time = "2025-07-01T15:54:16.922Z" },
    { url = "https://files.pythonhosted.org/packages/ad/91/c448ed45efdfdade82348d5e7995e15612754826ea640afc20915119734f/rpds_py-0.26.0-cp312-cp312-manylinux_2_17_aarch64.manylinux2014_aarch64.whl", hash = "sha256:3e1157659470aa42a75448b6e943c895be8c70531c43cb78b9ba990778955582", size = 384711, upload-time = "2025-07-01T15:54:18.101Z" },
    { url = "https://files.pythonhosted.org/packages/ec/43/e5c86fef4be7f49828bdd4ecc8931f0287b1152c0bb0163049b3218740e7/rpds_py-0.26.0-cp312-cp312-manylinux_2_17_armv7l.manylinux2014_armv7l.whl", hash = "sha256:521ccf56f45bb3a791182dc6b88ae5f8fa079dd705ee42138c76deb1238e554e", size = 400865, upload-time = "2025-07-01T15:54:19.295Z" },
    { url = "https://files.pythonhosted.org/packages/55/34/e00f726a4d44f22d5c5fe2e5ddd3ac3d7fd3f74a175607781fbdd06fe375/rpds_py-0.26.0-cp312-cp312-manylinux_2_17_ppc64le.manylinux2014_ppc64le.whl", hash = "sha256:9def736773fd56b305c0eef698be5192c77bfa30d55a0e5885f80126c4831a15", size = 517763, upload-time = "2025-07-01T15:54:20.858Z" },
    { url = "https://files.pythonhosted.org/packages/52/1c/52dc20c31b147af724b16104500fba13e60123ea0334beba7b40e33354b4/rpds_py-0.26.0-cp312-cp312-manylinux_2_17_s390x.manylinux2014_s390x.whl", hash = "sha256:cdad4ea3b4513b475e027be79e5a0ceac8ee1c113a1a11e5edc3c30c29f964d8", size = 406651, upload-time = "2025-07-01T15:54:22.508Z" },
    { url = "https://files.pythonhosted.org/packages/2e/77/87d7bfabfc4e821caa35481a2ff6ae0b73e6a391bb6b343db2c91c2b9844/rpds_py-0.26.0-cp312-cp312-manylinux_2_17_x86_64.manylinux2014_x86_64.whl", hash = "sha256:82b165b07f416bdccf5c84546a484cc8f15137ca38325403864bfdf2b5b72f6a", size = 386079, upload-time = "2025-07-01T15:54:23.987Z" },
    { url = "https://files.pythonhosted.org/packages/e3/d4/7f2200c2d3ee145b65b3cddc4310d51f7da6a26634f3ac87125fd789152a/rpds_py-0.26.0-cp312-cp312-manylinux_2_5_i686.manylinux1_i686.whl", hash = "sha256:d04cab0a54b9dba4d278fe955a1390da3cf71f57feb78ddc7cb67cbe0bd30323", size = 421379, upload-time = "2025-07-01T15:54:25.073Z" },
    { url = "https://files.pythonhosted.org/packages/ae/13/9fdd428b9c820869924ab62236b8688b122baa22d23efdd1c566938a39ba/rpds_py-0.26.0-cp312-cp312-musllinux_1_2_aarch64.whl", hash = "sha256:79061ba1a11b6a12743a2b0f72a46aa2758613d454aa6ba4f5a265cc48850158", size = 562033, upload-time = "2025-07-01T15:54:26.225Z" },
    { url = "https://files.pythonhosted.org/packages/f3/e1/b69686c3bcbe775abac3a4c1c30a164a2076d28df7926041f6c0eb5e8d28/rpds_py-0.26.0-cp312-cp312-musllinux_1_2_i686.whl", hash = "sha256:f405c93675d8d4c5ac87364bb38d06c988e11028a64b52a47158a355079661f3", size = 591639, upload-time = "2025-07-01T15:54:27.424Z" },
    { url = "https://files.pythonhosted.org/packages/5c/c9/1e3d8c8863c84a90197ac577bbc3d796a92502124c27092413426f670990/rpds_py-0.26.0-cp312-cp312-musllinux_1_2_x86_64.whl", hash = "sha256:dafd4c44b74aa4bed4b250f1aed165b8ef5de743bcca3b88fc9619b6087093d2", size = 557105, upload-time = "2025-07-01T15:54:29.93Z" },
    { url = "https://files.pythonhosted.org/packages/9f/c5/90c569649057622959f6dcc40f7b516539608a414dfd54b8d77e3b201ac0/rpds_py-0.26.0-cp312-cp312-win32.whl", hash = "sha256:3da5852aad63fa0c6f836f3359647870e21ea96cf433eb393ffa45263a170d44", size = 223272, upload-time = "2025-07-01T15:54:31.128Z" },
    { url = "https://files.pythonhosted.org/packages/7d/16/19f5d9f2a556cfed454eebe4d354c38d51c20f3db69e7b4ce6cff904905d/rpds_py-0.26.0-cp312-cp312-win_amd64.whl", hash = "sha256:cf47cfdabc2194a669dcf7a8dbba62e37a04c5041d2125fae0233b720da6f05c", size = 234995, upload-time = "2025-07-01T15:54:32.195Z" },
    { url = "https://files.pythonhosted.org/packages/83/f0/7935e40b529c0e752dfaa7880224771b51175fce08b41ab4a92eb2fbdc7f/rpds_py-0.26.0-cp312-cp312-win_arm64.whl", hash = "sha256:20ab1ae4fa534f73647aad289003f1104092890849e0266271351922ed5574f8", size = 223198, upload-time = "2025-07-01T15:54:33.271Z" },
    { url = "https://files.pythonhosted.org/packages/6a/67/bb62d0109493b12b1c6ab00de7a5566aa84c0e44217c2d94bee1bd370da9/rpds_py-0.26.0-cp313-cp313-macosx_10_12_x86_64.whl", hash = "sha256:696764a5be111b036256c0b18cd29783fab22154690fc698062fc1b0084b511d", size = 363917, upload-time = "2025-07-01T15:54:34.755Z" },
    { url = "https://files.pythonhosted.org/packages/4b/f3/34e6ae1925a5706c0f002a8d2d7f172373b855768149796af87bd65dcdb9/rpds_py-0.26.0-cp313-cp313-macosx_11_0_arm64.whl", hash = "sha256:1e6c15d2080a63aaed876e228efe4f814bc7889c63b1e112ad46fdc8b368b9e1", size = 350073, upload-time = "2025-07-01T15:54:36.292Z" },
    { url = "https://files.pythonhosted.org/packages/75/83/1953a9d4f4e4de7fd0533733e041c28135f3c21485faaef56a8aadbd96b5/rpds_py-0.26.0-cp313-cp313-manylinux_2_17_aarch64.manylinux2014_aarch64.whl", hash = "sha256:390e3170babf42462739a93321e657444f0862c6d722a291accc46f9d21ed04e", size = 384214, upload-time = "2025-07-01T15:54:37.469Z" },
    { url = "https://files.pythonhosted.org/packages/48/0e/983ed1b792b3322ea1d065e67f4b230f3b96025f5ce3878cc40af09b7533/rpds_py-0.26.0-cp313-cp313-manylinux_2_17_armv7l.manylinux2014_armv7l.whl", hash = "sha256:7da84c2c74c0f5bc97d853d9e17bb83e2dcafcff0dc48286916001cc114379a1", size = 400113, upload-time = "2025-07-01T15:54:38.954Z" },
    { url = "https://files.pythonhosted.org/packages/69/7f/36c0925fff6f660a80be259c5b4f5e53a16851f946eb080351d057698528/rpds_py-0.26.0-cp313-cp313-manylinux_2_17_ppc64le.manylinux2014_ppc64le.whl", hash = "sha256:4c5fe114a6dd480a510b6d3661d09d67d1622c4bf20660a474507aaee7eeeee9", size = 515189, upload-time = "2025-07-01T15:54:40.57Z" },
    { url = "https://files.pythonhosted.org/packages/13/45/cbf07fc03ba7a9b54662c9badb58294ecfb24f828b9732970bd1a431ed5c/rpds_py-0.26.0-cp313-cp313-manylinux_2_17_s390x.manylinux2014_s390x.whl", hash = "sha256:3100b3090269f3a7ea727b06a6080d4eb7439dca4c0e91a07c5d133bb1727ea7", size = 406998, upload-time = "2025-07-01T15:54:43.025Z" },
    { url = "https://files.pythonhosted.org/packages/6c/b0/8fa5e36e58657997873fd6a1cf621285ca822ca75b4b3434ead047daa307/rpds_py-0.26.0-cp313-cp313-manylinux_2_17_x86_64.manylinux2014_x86_64.whl", hash = "sha256:2c03c9b0c64afd0320ae57de4c982801271c0c211aa2d37f3003ff5feb75bb04", size = 385903, upload-time = "2025-07-01T15:54:44.752Z" },
    { url = "https://files.pythonhosted.org/packages/4b/f7/b25437772f9f57d7a9fbd73ed86d0dcd76b4c7c6998348c070d90f23e315/rpds_py-0.26.0-cp313-cp313-manylinux_2_5_i686.manylinux1_i686.whl", hash = "sha256:5963b72ccd199ade6ee493723d18a3f21ba7d5b957017607f815788cef50eaf1", size = 419785, upload-time = "2025-07-01T15:54:46.043Z" },
    { url = "https://files.pythonhosted.org/packages/a7/6b/63ffa55743dfcb4baf2e9e77a0b11f7f97ed96a54558fcb5717a4b2cd732/rpds_py-0.26.0-cp313-cp313-musllinux_1_2_aarch64.whl", hash = "sha256:9da4e873860ad5bab3291438525cae80169daecbfafe5657f7f5fb4d6b3f96b9", size = 561329, upload-time = "2025-07-01T15:54:47.64Z" },
    { url = "https://files.pythonhosted.org/packages/2f/07/1f4f5e2886c480a2346b1e6759c00278b8a69e697ae952d82ae2e6ee5db0/rpds_py-0.26.0-cp313-cp313-musllinux_1_2_i686.whl", hash = "sha256:5afaddaa8e8c7f1f7b4c5c725c0070b6eed0228f705b90a1732a48e84350f4e9", size = 590875, upload-time = "2025-07-01T15:54:48.9Z" },
    { url = "https://files.pythonhosted.org/packages/cc/bc/e6639f1b91c3a55f8c41b47d73e6307051b6e246254a827ede730624c0f8/rpds_py-0.26.0-cp313-cp313-musllinux_1_2_x86_64.whl", hash = "sha256:4916dc96489616a6f9667e7526af8fa693c0fdb4f3acb0e5d9f4400eb06a47ba", size = 556636, upload-time = "2025-07-01T15:54:50.619Z" },
    { url = "https://files.pythonhosted.org/packages/05/4c/b3917c45566f9f9a209d38d9b54a1833f2bb1032a3e04c66f75726f28876/rpds_py-0.26.0-cp313-cp313-win32.whl", hash = "sha256:2a343f91b17097c546b93f7999976fd6c9d5900617aa848c81d794e062ab302b", size = 222663, upload-time = "2025-07-01T15:54:52.023Z" },
    { url = "https://files.pythonhosted.org/packages/e0/0b/0851bdd6025775aaa2365bb8de0697ee2558184c800bfef8d7aef5ccde58/rpds_py-0.26.0-cp313-cp313-win_amd64.whl", hash = "sha256:0a0b60701f2300c81b2ac88a5fb893ccfa408e1c4a555a77f908a2596eb875a5", size = 234428, upload-time = "2025-07-01T15:54:53.692Z" },
    { url = "https://files.pythonhosted.org/packages/ed/e8/a47c64ed53149c75fb581e14a237b7b7cd18217e969c30d474d335105622/rpds_py-0.26.0-cp313-cp313-win_arm64.whl", hash = "sha256:257d011919f133a4746958257f2c75238e3ff54255acd5e3e11f3ff41fd14256", size = 222571, upload-time = "2025-07-01T15:54:54.822Z" },
    { url = "https://files.pythonhosted.org/packages/89/bf/3d970ba2e2bcd17d2912cb42874107390f72873e38e79267224110de5e61/rpds_py-0.26.0-cp313-cp313t-macosx_10_12_x86_64.whl", hash = "sha256:529c8156d7506fba5740e05da8795688f87119cce330c244519cf706a4a3d618", size = 360475, upload-time = "2025-07-01T15:54:56.228Z" },
    { url = "https://files.pythonhosted.org/packages/82/9f/283e7e2979fc4ec2d8ecee506d5a3675fce5ed9b4b7cb387ea5d37c2f18d/rpds_py-0.26.0-cp313-cp313t-macosx_11_0_arm64.whl", hash = "sha256:f53ec51f9d24e9638a40cabb95078ade8c99251945dad8d57bf4aabe86ecee35", size = 346692, upload-time = "2025-07-01T15:54:58.561Z" },
    { url = "https://files.pythonhosted.org/packages/e3/03/7e50423c04d78daf391da3cc4330bdb97042fc192a58b186f2d5deb7befd/rpds_py-0.26.0-cp313-cp313t-manylinux_2_17_aarch64.manylinux2014_aarch64.whl", hash = "sha256:7ab504c4d654e4a29558eaa5bb8cea5fdc1703ea60a8099ffd9c758472cf913f", size = 379415, upload-time = "2025-07-01T15:54:59.751Z" },
    { url = "https://files.pythonhosted.org/packages/57/00/d11ee60d4d3b16808432417951c63df803afb0e0fc672b5e8d07e9edaaae/rpds_py-0.26.0-cp313-cp313t-manylinux_2_17_armv7l.manylinux2014_armv7l.whl", hash = "sha256:fd0641abca296bc1a00183fe44f7fced8807ed49d501f188faa642d0e4975b83", size = 391783, upload-time = "2025-07-01T15:55:00.898Z" },
    { url = "https://files.pythonhosted.org/packages/08/b3/1069c394d9c0d6d23c5b522e1f6546b65793a22950f6e0210adcc6f97c3e/rpds_py-0.26.0-cp313-cp313t-manylinux_2_17_ppc64le.manylinux2014_ppc64le.whl", hash = "sha256:69b312fecc1d017b5327afa81d4da1480f51c68810963a7336d92203dbb3d4f1", size = 512844, upload-time = "2025-07-01T15:55:02.201Z" },
    { url = "https://files.pythonhosted.org/packages/08/3b/c4fbf0926800ed70b2c245ceca99c49f066456755f5d6eb8863c2c51e6d0/rpds_py-0.26.0-cp313-cp313t-manylinux_2_17_s390x.manylinux2014_s390x.whl", hash = "sha256:c741107203954f6fc34d3066d213d0a0c40f7bb5aafd698fb39888af277c70d8", size = 402105, upload-time = "2025-07-01T15:55:03.698Z" },
    { url = "https://files.pythonhosted.org/packages/1c/b0/db69b52ca07413e568dae9dc674627a22297abb144c4d6022c6d78f1e5cc/rpds_py-0.26.0-cp313-cp313t-manylinux_2_17_x86_64.manylinux2014_x86_64.whl", hash = "sha256:fc3e55a7db08dc9a6ed5fb7103019d2c1a38a349ac41901f9f66d7f95750942f", size = 383440, upload-time = "2025-07-01T15:55:05.398Z" },
    { url = "https://files.pythonhosted.org/packages/4c/e1/c65255ad5b63903e56b3bb3ff9dcc3f4f5c3badde5d08c741ee03903e951/rpds_py-0.26.0-cp313-cp313t-manylinux_2_5_i686.manylinux1_i686.whl", hash = "sha256:9e851920caab2dbcae311fd28f4313c6953993893eb5c1bb367ec69d9a39e7ed", size = 412759, upload-time = "2025-07-01T15:55:08.316Z" },
    { url = "https://files.pythonhosted.org/packages/e4/22/bb731077872377a93c6e93b8a9487d0406c70208985831034ccdeed39c8e/rpds_py-0.26.0-cp313-cp313t-musllinux_1_2_aarch64.whl", hash = "sha256:dfbf280da5f876d0b00c81f26bedce274e72a678c28845453885a9b3c22ae632", size = 556032, upload-time = "2025-07-01T15:55:09.52Z" },
    { url = "https://files.pythonhosted.org/packages/e0/8b/393322ce7bac5c4530fb96fc79cc9ea2f83e968ff5f6e873f905c493e1c4/rpds_py-0.26.0-cp313-cp313t-musllinux_1_2_i686.whl", hash = "sha256:1cc81d14ddfa53d7f3906694d35d54d9d3f850ef8e4e99ee68bc0d1e5fed9a9c", size = 585416, upload-time = "2025-07-01T15:55:11.216Z" },
    { url = "https://files.pythonhosted.org/packages/49/ae/769dc372211835bf759319a7aae70525c6eb523e3371842c65b7ef41c9c6/rpds_py-0.26.0-cp313-cp313t-musllinux_1_2_x86_64.whl", hash = "sha256:dca83c498b4650a91efcf7b88d669b170256bf8017a5db6f3e06c2bf031f57e0", size = 554049, upload-time = "2025-07-01T15:55:13.004Z" },
    { url = "https://files.pythonhosted.org/packages/6b/f9/4c43f9cc203d6ba44ce3146246cdc38619d92c7bd7bad4946a3491bd5b70/rpds_py-0.26.0-cp313-cp313t-win32.whl", hash = "sha256:4d11382bcaf12f80b51d790dee295c56a159633a8e81e6323b16e55d81ae37e9", size = 218428, upload-time = "2025-07-01T15:55:14.486Z" },
    { url = "https://files.pythonhosted.org/packages/7e/8b/9286b7e822036a4a977f2f1e851c7345c20528dbd56b687bb67ed68a8ede/rpds_py-0.26.0-cp313-cp313t-win_amd64.whl", hash = "sha256:ff110acded3c22c033e637dd8896e411c7d3a11289b2edf041f86663dbc791e9", size = 231524, upload-time = "2025-07-01T15:55:15.745Z" },
    { url = "https://files.pythonhosted.org/packages/55/07/029b7c45db910c74e182de626dfdae0ad489a949d84a468465cd0ca36355/rpds_py-0.26.0-cp314-cp314-macosx_10_12_x86_64.whl", hash = "sha256:da619979df60a940cd434084355c514c25cf8eb4cf9a508510682f6c851a4f7a", size = 364292, upload-time = "2025-07-01T15:55:17.001Z" },
    { url = "https://files.pythonhosted.org/packages/13/d1/9b3d3f986216b4d1f584878dca15ce4797aaf5d372d738974ba737bf68d6/rpds_py-0.26.0-cp314-cp314-macosx_11_0_arm64.whl", hash = "sha256:ea89a2458a1a75f87caabefe789c87539ea4e43b40f18cff526052e35bbb4fdf", size = 350334, upload-time = "2025-07-01T15:55:18.922Z" },
    { url = "https://files.pythonhosted.org/packages/18/98/16d5e7bc9ec715fa9668731d0cf97f6b032724e61696e2db3d47aeb89214/rpds_py-0.26.0-cp314-cp314-manylinux_2_17_aarch64.manylinux2014_aarch64.whl", hash = "sha256:feac1045b3327a45944e7dcbeb57530339f6b17baff154df51ef8b0da34c8c12", size = 384875, upload-time = "2025-07-01T15:55:20.399Z" },
    { url = "https://files.pythonhosted.org/packages/f9/13/aa5e2b1ec5ab0e86a5c464d53514c0467bec6ba2507027d35fc81818358e/rpds_py-0.26.0-cp314-cp314-manylinux_2_17_armv7l.manylinux2014_armv7l.whl", hash = "sha256:b818a592bd69bfe437ee8368603d4a2d928c34cffcdf77c2e761a759ffd17d20", size = 399993, upload-time = "2025-07-01T15:55:21.729Z" },
    { url = "https://files.pythonhosted.org/packages/17/03/8021810b0e97923abdbab6474c8b77c69bcb4b2c58330777df9ff69dc559/rpds_py-0.26.0-cp314-cp314-manylinux_2_17_ppc64le.manylinux2014_ppc64le.whl", hash = "sha256:1a8b0dd8648709b62d9372fc00a57466f5fdeefed666afe3fea5a6c9539a0331", size = 516683, upload-time = "2025-07-01T15:55:22.918Z" },
    { url = "https://files.pythonhosted.org/packages/dc/b1/da8e61c87c2f3d836954239fdbbfb477bb7b54d74974d8f6fcb34342d166/rpds_py-0.26.0-cp314-cp314-manylinux_2_17_s390x.manylinux2014_s390x.whl", hash = "sha256:6d3498ad0df07d81112aa6ec6c95a7e7b1ae00929fb73e7ebee0f3faaeabad2f", size = 408825, upload-time = "2025-07-01T15:55:24.207Z" },
    { url = "https://files.pythonhosted.org/packages/38/bc/1fc173edaaa0e52c94b02a655db20697cb5fa954ad5a8e15a2c784c5cbdd/rpds_py-0.26.0-cp314-cp314-manylinux_2_17_x86_64.manylinux2014_x86_64.whl", hash = "sha256:24a4146ccb15be237fdef10f331c568e1b0e505f8c8c9ed5d67759dac58ac246", size = 387292, upload-time = "2025-07-01T15:55:25.554Z" },
    { url = "https://files.pythonhosted.org/packages/7c/eb/3a9bb4bd90867d21916f253caf4f0d0be7098671b6715ad1cead9fe7bab9/rpds_py-0.26.0-cp314-cp314-manylinux_2_5_i686.manylinux1_i686.whl", hash = "sha256:a9a63785467b2d73635957d32a4f6e73d5e4df497a16a6392fa066b753e87387", size = 420435, upload-time = "2025-07-01T15:55:27.798Z" },
    { url = "https://files.pythonhosted.org/packages/cd/16/e066dcdb56f5632713445271a3f8d3d0b426d51ae9c0cca387799df58b02/rpds_py-0.26.0-cp314-cp314-musllinux_1_2_aarch64.whl", hash = "sha256:de4ed93a8c91debfd5a047be327b7cc8b0cc6afe32a716bbbc4aedca9e2a83af", size = 562410, upload-time = "2025-07-01T15:55:29.057Z" },
    { url = "https://files.pythonhosted.org/packages/60/22/ddbdec7eb82a0dc2e455be44c97c71c232983e21349836ce9f272e8a3c29/rpds_py-0.26.0-cp314-cp314-musllinux_1_2_i686.whl", hash = "sha256:caf51943715b12af827696ec395bfa68f090a4c1a1d2509eb4e2cb69abbbdb33", size = 590724, upload-time = "2025-07-01T15:55:30.719Z" },
    { url = "https://files.pythonhosted.org/packages/2c/b4/95744085e65b7187d83f2fcb0bef70716a1ea0a9e5d8f7f39a86e5d83424/rpds_py-0.26.0-cp314-cp314-musllinux_1_2_x86_64.whl", hash = "sha256:4a59e5bc386de021f56337f757301b337d7ab58baa40174fb150accd480bc953", size = 558285, upload-time = "2025-07-01T15:55:31.981Z" },
    { url = "https://files.pythonhosted.org/packages/37/37/6309a75e464d1da2559446f9c811aa4d16343cebe3dbb73701e63f760caa/rpds_py-0.26.0-cp314-cp314-win32.whl", hash = "sha256:92c8db839367ef16a662478f0a2fe13e15f2227da3c1430a782ad0f6ee009ec9", size = 223459, upload-time = "2025-07-01T15:55:33.312Z" },
    { url = "https://files.pythonhosted.org/packages/d9/6f/8e9c11214c46098b1d1391b7e02b70bb689ab963db3b19540cba17315291/rpds_py-0.26.0-cp314-cp314-win_amd64.whl", hash = "sha256:b0afb8cdd034150d4d9f53926226ed27ad15b7f465e93d7468caaf5eafae0d37", size = 236083, upload-time = "2025-07-01T15:55:34.933Z" },
    { url = "https://files.pythonhosted.org/packages/47/af/9c4638994dd623d51c39892edd9d08e8be8220a4b7e874fa02c2d6e91955/rpds_py-0.26.0-cp314-cp314-win_arm64.whl", hash = "sha256:ca3f059f4ba485d90c8dc75cb5ca897e15325e4e609812ce57f896607c1c0867", size = 223291, upload-time = "2025-07-01T15:55:36.202Z" },
    { url = "https://files.pythonhosted.org/packages/4d/db/669a241144460474aab03e254326b32c42def83eb23458a10d163cb9b5ce/rpds_py-0.26.0-cp314-cp314t-macosx_10_12_x86_64.whl", hash = "sha256:5afea17ab3a126006dc2f293b14ffc7ef3c85336cf451564a0515ed7648033da", size = 361445, upload-time = "2025-07-01T15:55:37.483Z" },
    { url = "https://files.pythonhosted.org/packages/3b/2d/133f61cc5807c6c2fd086a46df0eb8f63a23f5df8306ff9f6d0fd168fecc/rpds_py-0.26.0-cp314-cp314t-macosx_11_0_arm64.whl", hash = "sha256:69f0c0a3df7fd3a7eec50a00396104bb9a843ea6d45fcc31c2d5243446ffd7a7", size = 347206, upload-time = "2025-07-01T15:55:38.828Z" },
    { url = "https://files.pythonhosted.org/packages/05/bf/0e8fb4c05f70273469eecf82f6ccf37248558526a45321644826555db31b/rpds_py-0.26.0-cp314-cp314t-manylinux_2_17_aarch64.manylinux2014_aarch64.whl", hash = "sha256:801a71f70f9813e82d2513c9a96532551fce1e278ec0c64610992c49c04c2dad", size = 380330, upload-time = "2025-07-01T15:55:40.175Z" },
    { url = "https://files.pythonhosted.org/packages/d4/a8/060d24185d8b24d3923322f8d0ede16df4ade226a74e747b8c7c978e3dd3/rpds_py-0.26.0-cp314-cp314t-manylinux_2_17_armv7l.manylinux2014_armv7l.whl", hash = "sha256:df52098cde6d5e02fa75c1f6244f07971773adb4a26625edd5c18fee906fa84d", size = 392254, upload-time = "2025-07-01T15:55:42.015Z" },
    { url = "https://files.pythonhosted.org/packages/b9/7b/7c2e8a9ee3e6bc0bae26bf29f5219955ca2fbb761dca996a83f5d2f773fe/rpds_py-0.26.0-cp314-cp314t-manylinux_2_17_ppc64le.manylinux2014_ppc64le.whl", hash = "sha256:9bc596b30f86dc6f0929499c9e574601679d0341a0108c25b9b358a042f51bca", size = 516094, upload-time = "2025-07-01T15:55:43.603Z" },
    { url = "https://files.pythonhosted.org/packages/75/d6/f61cafbed8ba1499b9af9f1777a2a199cd888f74a96133d8833ce5eaa9c5/rpds_py-0.26.0-cp314-cp314t-manylinux_2_17_s390x.manylinux2014_s390x.whl", hash = "sha256:9dfbe56b299cf5875b68eb6f0ebaadc9cac520a1989cac0db0765abfb3709c19", size = 402889, upload-time = "2025-07-01T15:55:45.275Z" },
    { url = "https://files.pythonhosted.org/packages/92/19/c8ac0a8a8df2dd30cdec27f69298a5c13e9029500d6d76718130f5e5be10/rpds_py-0.26.0-cp314-cp314t-manylinux_2_17_x86_64.manylinux2014_x86_64.whl", hash = "sha256:ac64f4b2bdb4ea622175c9ab7cf09444e412e22c0e02e906978b3b488af5fde8", size = 384301, upload-time = "2025-07-01T15:55:47.098Z" },
    { url = "https://files.pythonhosted.org/packages/41/e1/6b1859898bc292a9ce5776016c7312b672da00e25cec74d7beced1027286/rpds_py-0.26.0-cp314-cp314t-manylinux_2_5_i686.manylinux1_i686.whl", hash = "sha256:181ef9b6bbf9845a264f9aa45c31836e9f3c1f13be565d0d010e964c661d1e2b", size = 412891, upload-time = "2025-07-01T15:55:48.412Z" },
    { url = "https://files.pythonhosted.org/packages/ef/b9/ceb39af29913c07966a61367b3c08b4f71fad841e32c6b59a129d5974698/rpds_py-0.26.0-cp314-cp314t-musllinux_1_2_aarch64.whl", hash = "sha256:49028aa684c144ea502a8e847d23aed5e4c2ef7cadfa7d5eaafcb40864844b7a", size = 557044, upload-time = "2025-07-01T15:55:49.816Z" },
    { url = "https://files.pythonhosted.org/packages/2f/27/35637b98380731a521f8ec4f3fd94e477964f04f6b2f8f7af8a2d889a4af/rpds_py-0.26.0-cp314-cp314t-musllinux_1_2_i686.whl", hash = "sha256:e5d524d68a474a9688336045bbf76cb0def88549c1b2ad9dbfec1fb7cfbe9170", size = 585774, upload-time = "2025-07-01T15:55:51.192Z" },
    { url = "https://files.pythonhosted.org/packages/52/d9/3f0f105420fecd18551b678c9a6ce60bd23986098b252a56d35781b3e7e9/rpds_py-0.26.0-cp314-cp314t-musllinux_1_2_x86_64.whl", hash = "sha256:c1851f429b822831bd2edcbe0cfd12ee9ea77868f8d3daf267b189371671c80e", size = 554886, upload-time = "2025-07-01T15:55:52.541Z" },
    { url = "https://files.pythonhosted.org/packages/6b/c5/347c056a90dc8dd9bc240a08c527315008e1b5042e7a4cf4ac027be9d38a/rpds_py-0.26.0-cp314-cp314t-win32.whl", hash = "sha256:7bdb17009696214c3b66bb3590c6d62e14ac5935e53e929bcdbc5a495987a84f", size = 219027, upload-time = "2025-07-01T15:55:53.874Z" },
    { url = "https://files.pythonhosted.org/packages/75/04/5302cea1aa26d886d34cadbf2dc77d90d7737e576c0065f357b96dc7a1a6/rpds_py-0.26.0-cp314-cp314t-win_amd64.whl", hash = "sha256:f14440b9573a6f76b4ee4770c13f0b5921f71dde3b6fcb8dabbefd13b7fe05d7", size = 232821, upload-time = "2025-07-01T15:55:55.167Z" },
    { url = "https://files.pythonhosted.org/packages/51/f2/b5c85b758a00c513bb0389f8fc8e61eb5423050c91c958cdd21843faa3e6/rpds_py-0.26.0-pp311-pypy311_pp73-macosx_10_12_x86_64.whl", hash = "sha256:f61a9326f80ca59214d1cceb0a09bb2ece5b2563d4e0cd37bfd5515c28510674", size = 373505, upload-time = "2025-07-01T15:56:34.716Z" },
    { url = "https://files.pythonhosted.org/packages/23/e0/25db45e391251118e915e541995bb5f5ac5691a3b98fb233020ba53afc9b/rpds_py-0.26.0-pp311-pypy311_pp73-macosx_11_0_arm64.whl", hash = "sha256:183f857a53bcf4b1b42ef0f57ca553ab56bdd170e49d8091e96c51c3d69ca696", size = 359468, upload-time = "2025-07-01T15:56:36.219Z" },
    { url = "https://files.pythonhosted.org/packages/0b/73/dd5ee6075bb6491be3a646b301dfd814f9486d924137a5098e61f0487e16/rpds_py-0.26.0-pp311-pypy311_pp73-manylinux_2_17_aarch64.manylinux2014_aarch64.whl", hash = "sha256:941c1cfdf4799d623cf3aa1d326a6b4fdb7a5799ee2687f3516738216d2262fb", size = 382680, upload-time = "2025-07-01T15:56:37.644Z" },
    { url = "https://files.pythonhosted.org/packages/2f/10/84b522ff58763a5c443f5bcedc1820240e454ce4e620e88520f04589e2ea/rpds_py-0.26.0-pp311-pypy311_pp73-manylinux_2_17_armv7l.manylinux2014_armv7l.whl", hash = "sha256:72a8d9564a717ee291f554eeb4bfeafe2309d5ec0aa6c475170bdab0f9ee8e88", size = 397035, upload-time = "2025-07-01T15:56:39.241Z" },
    { url = "https://files.pythonhosted.org/packages/06/ea/8667604229a10a520fcbf78b30ccc278977dcc0627beb7ea2c96b3becef0/rpds_py-0.26.0-pp311-pypy311_pp73-manylinux_2_17_ppc64le.manylinux2014_ppc64le.whl", hash = "sha256:511d15193cbe013619dd05414c35a7dedf2088fcee93c6bbb7c77859765bd4e8", size = 514922, upload-time = "2025-07-01T15:56:40.645Z" },
    { url = "https://files.pythonhosted.org/packages/24/e6/9ed5b625c0661c4882fc8cdf302bf8e96c73c40de99c31e0b95ed37d508c/rpds_py-0.26.0-pp311-pypy311_pp73-manylinux_2_17_s390x.manylinux2014_s390x.whl", hash = "sha256:aea1f9741b603a8d8fedb0ed5502c2bc0accbc51f43e2ad1337fe7259c2b77a5", size = 402822, upload-time = "2025-07-01T15:56:42.137Z" },
    { url = "https://files.pythonhosted.org/packages/8a/58/212c7b6fd51946047fb45d3733da27e2fa8f7384a13457c874186af691b1/rpds_py-0.26.0-pp311-pypy311_pp73-manylinux_2_17_x86_64.manylinux2014_x86_64.whl", hash = "sha256:4019a9d473c708cf2f16415688ef0b4639e07abaa569d72f74745bbeffafa2c7", size = 384336, upload-time = "2025-07-01T15:56:44.239Z" },
    { url = "https://files.pythonhosted.org/packages/aa/f5/a40ba78748ae8ebf4934d4b88e77b98497378bc2c24ba55ebe87a4e87057/rpds_py-0.26.0-pp311-pypy311_pp73-manylinux_2_5_i686.manylinux1_i686.whl", hash = "sha256:093d63b4b0f52d98ebae33b8c50900d3d67e0666094b1be7a12fffd7f65de74b", size = 416871, upload-time = "2025-07-01T15:56:46.284Z" },
    { url = "https://files.pythonhosted.org/packages/d5/a6/33b1fc0c9f7dcfcfc4a4353daa6308b3ece22496ceece348b3e7a7559a09/rpds_py-0.26.0-pp311-pypy311_pp73-musllinux_1_2_aarch64.whl", hash = "sha256:2abe21d8ba64cded53a2a677e149ceb76dcf44284202d737178afe7ba540c1eb", size = 559439, upload-time = "2025-07-01T15:56:48.549Z" },
    { url = "https://files.pythonhosted.org/packages/71/2d/ceb3f9c12f8cfa56d34995097f6cd99da1325642c60d1b6680dd9df03ed8/rpds_py-0.26.0-pp311-pypy311_pp73-musllinux_1_2_i686.whl", hash = "sha256:4feb7511c29f8442cbbc28149a92093d32e815a28aa2c50d333826ad2a20fdf0", size = 588380, upload-time = "2025-07-01T15:56:50.086Z" },
    { url = "https://files.pythonhosted.org/packages/c8/ed/9de62c2150ca8e2e5858acf3f4f4d0d180a38feef9fdab4078bea63d8dba/rpds_py-0.26.0-pp311-pypy311_pp73-musllinux_1_2_x86_64.whl", hash = "sha256:e99685fc95d386da368013e7fb4269dd39c30d99f812a8372d62f244f662709c", size = 555334, upload-time = "2025-07-01T15:56:51.703Z" },
]

[[package]]
name = "sentry-arroyo"
version = "2.27.0"
source = { registry = "https://pypi.org/simple" }
dependencies = [
    { name = "confluent-kafka" },
]
sdist = { url = "https://files.pythonhosted.org/packages/9d/9f/dffe5479007cc352baba1b808f11884d13347e33f0249396efd7eea9c92e/sentry_arroyo-2.27.0.tar.gz", hash = "sha256:0f54a3aa8bf26a3ff6229b741f62e8767b55de6fa90f8f1b58e29edb22e67090", size = 86846, upload-time = "2025-07-07T11:19:58.282Z" }
wheels = [
    { url = "https://files.pythonhosted.org/packages/5f/66/33438aff0ad616c17bec9d18ca9279a1bc6e69f29d47df4d42a7778f4ae5/sentry_arroyo-2.27.0-py3-none-any.whl", hash = "sha256:eee650daa7e9a9ed4ceaea23ca78e943314d898173f01f2d7e9fd1984cbb6fa4", size = 113056, upload-time = "2025-07-07T11:19:56.862Z" },
]

[[package]]
name = "sentry-devenv"
version = "1.21.0"
source = { registry = "https://pypi.org/simple" }
dependencies = [
    { name = "sentry-sdk" },
    { name = "typing-extensions" },
]
sdist = { url = "https://files.pythonhosted.org/packages/68/ee/368badc81561cbaaf338e6a060c53cad94b628d23359a10eeeea5daa42be/sentry_devenv-1.21.0.tar.gz", hash = "sha256:bd1dbfcda980392e98f03b94314910b84a7413225a07cb2ad8f40a4233f2a3d7", size = 47987, upload-time = "2025-05-21T13:43:32.323Z" }
wheels = [
    { url = "https://files.pythonhosted.org/packages/9a/84/46409ceae3eaf88cf8c7fa1f98971a5c36d78f023196473b95c04848b998/sentry_devenv-1.21.0-py3-none-any.whl", hash = "sha256:4005b9121b6aa78c32eaa14e5429ed601c9bfacd90952c51c1f89044c3c3af65", size = 65989, upload-time = "2025-05-21T13:43:31.202Z" },
]

[[package]]
name = "sentry-kafka-schemas"
version = "1.3.14"
source = { registry = "https://pypi.org/simple" }
dependencies = [
    { name = "fastjsonschema" },
    { name = "msgpack" },
    { name = "python-rapidjson" },
    { name = "pyyaml" },
    { name = "sentry-protos" },
    { name = "typing-extensions" },
]
sdist = { url = "https://files.pythonhosted.org/packages/f2/27/7150a3c17ffbfa821f240f5cd0415e3844bdbc0f79d072bd2968e203c0ee/sentry-kafka-schemas-1.3.14.tar.gz", hash = "sha256:8e3ef25e313a7af1cdd3e88234a3892e02192762a86ca1e56bc0c86d4fae6460", size = 146229, upload-time = "2025-07-03T14:22:23.996Z" }
wheels = [
    { url = "https://files.pythonhosted.org/packages/ae/01/cb71aa5fb23be5b2589fe1da07331380194fc1f6c0921da008e10cdab237/sentry_kafka_schemas-1.3.14-py2.py3-none-any.whl", hash = "sha256:e757a1767c9333f8841f5e733996de0f9251e13a48be160ac1ca597118fce61e", size = 282000, upload-time = "2025-07-03T14:22:22.271Z" },
]

[[package]]
name = "sentry-protos"
version = "0.3.1"
source = { registry = "https://pypi.org/simple" }
dependencies = [
    { name = "grpc-stubs" },
    { name = "grpcio" },
    { name = "protobuf" },
]
sdist = { url = "https://files.pythonhosted.org/packages/da/86/532f9664566ec0b1eadec207a7dd1e3357cd28449db88f9fec70c3bb9f77/sentry_protos-0.3.1.tar.gz", hash = "sha256:c9433534dc2e81213a089a19f33bd337914aa078bb7b9b22e580537e68ee928f", size = 123196, upload-time = "2025-07-02T16:57:12.374Z" }
wheels = [
    { url = "https://files.pythonhosted.org/packages/75/c7/edca2b9964cd47329388f76887b2531aebe799cdc7fba5ff8fd16e1c6dac/sentry_protos-0.3.1-py3-none-any.whl", hash = "sha256:b2fd8d4e274ae213d5581ef9fd1efcf13249a12ad9b2e3acc5009026b1f1d33d", size = 196295, upload-time = "2025-07-02T16:57:11.41Z" },
]

[[package]]
name = "sentry-sdk"
version = "2.32.0"
source = { registry = "https://pypi.org/simple" }
dependencies = [
    { name = "certifi" },
    { name = "urllib3" },
]
sdist = { url = "https://files.pythonhosted.org/packages/10/59/eb90c45cb836cf8bec973bba10230ddad1c55e2b2e9ffa9d7d7368948358/sentry_sdk-2.32.0.tar.gz", hash = "sha256:9016c75d9316b0f6921ac14c8cd4fb938f26002430ac5be9945ab280f78bec6b", size = 334932, upload-time = "2025-06-27T08:10:02.89Z" }
wheels = [
    { url = "https://files.pythonhosted.org/packages/01/a1/fc4856bd02d2097324fb7ce05b3021fb850f864b83ca765f6e37e92ff8ca/sentry_sdk-2.32.0-py2.py3-none-any.whl", hash = "sha256:6cf51521b099562d7ce3606da928c473643abe99b00ce4cb5626ea735f4ec345", size = 356122, upload-time = "2025-06-27T08:10:01.424Z" },
]

[[package]]
name = "sentry-streams"
<<<<<<< HEAD
version = "0.0.27"
=======
version = "0.0.29"
>>>>>>> 837de0a5
source = { editable = "." }
dependencies = [
    { name = "click" },
    { name = "datadog" },
    { name = "jsonschema" },
    { name = "polars" },
    { name = "pyyaml" },
    { name = "requests" },
    { name = "sentry-arroyo" },
    { name = "sentry-kafka-schemas" },
]

[package.dev-dependencies]
dev = [
    { name = "devservices" },
    { name = "maturin" },
    { name = "mypy" },
    { name = "pre-commit" },
    { name = "pytest" },
    { name = "responses" },
    { name = "types-confluent-kafka" },
    { name = "types-jsonschema" },
    { name = "types-pyyaml" },
    { name = "types-requests" },
]
docs = [
    { name = "sphinx" },
    { name = "sphinx-rtd-theme" },
    { name = "sphinxcontrib-mermaid" },
]

[package.metadata]
requires-dist = [
    { name = "click", specifier = ">=8.1.7" },
    { name = "datadog", specifier = ">=0.21.0" },
    { name = "jsonschema", specifier = ">=4.23.0" },
    { name = "polars" },
    { name = "pyyaml", specifier = ">=6.0.2" },
    { name = "requests", specifier = ">=2.32.3" },
    { name = "sentry-arroyo", specifier = ">=2.18.2" },
    { name = "sentry-kafka-schemas", specifier = ">=1.2.0" },
]

[package.metadata.requires-dev]
dev = [
    { name = "devservices", specifier = ">=1.1.5" },
    { name = "maturin", specifier = ">=1.5.1" },
    { name = "mypy", specifier = ">=1.14.1" },
    { name = "pre-commit", specifier = ">=4.1.0" },
    { name = "pytest", specifier = ">=8.3.4" },
    { name = "responses", specifier = ">=0.25.6" },
    { name = "types-confluent-kafka", specifier = ">=1.3.4" },
    { name = "types-jsonschema", specifier = ">=4.23.0" },
    { name = "types-pyyaml", specifier = ">=6.0.12" },
    { name = "types-requests", specifier = ">=2.32.0" },
]
docs = [
    { name = "sphinx", specifier = ">=7.2.6" },
    { name = "sphinx-rtd-theme", specifier = ">=1.3.0" },
    { name = "sphinxcontrib-mermaid", specifier = ">=1.0.0" },
]

[[package]]
name = "setuptools"
version = "80.9.0"
source = { registry = "https://pypi.org/simple" }
sdist = { url = "https://files.pythonhosted.org/packages/18/5d/3bf57dcd21979b887f014ea83c24ae194cfcd12b9e0fda66b957c69d1fca/setuptools-80.9.0.tar.gz", hash = "sha256:f36b47402ecde768dbfafc46e8e4207b4360c654f1f3bb84475f0a28628fb19c", size = 1319958, upload-time = "2025-05-27T00:56:51.443Z" }
wheels = [
    { url = "https://files.pythonhosted.org/packages/a3/dc/17031897dae0efacfea57dfd3a82fdd2a2aeb58e0ff71b77b87e44edc772/setuptools-80.9.0-py3-none-any.whl", hash = "sha256:062d34222ad13e0cc312a4c02d73f059e86a4acbfbdea8f8f76b28c99f306922", size = 1201486, upload-time = "2025-05-27T00:56:49.664Z" },
]

[[package]]
name = "simplejson"
version = "3.20.1"
source = { registry = "https://pypi.org/simple" }
sdist = { url = "https://files.pythonhosted.org/packages/af/92/51b417685abd96b31308b61b9acce7ec50d8e1de8fbc39a7fd4962c60689/simplejson-3.20.1.tar.gz", hash = "sha256:e64139b4ec4f1f24c142ff7dcafe55a22b811a74d86d66560c8815687143037d", size = 85591, upload-time = "2025-02-15T05:18:53.15Z" }
wheels = [
    { url = "https://files.pythonhosted.org/packages/76/59/74bc90d1c051bc2432c96b34bd4e8036875ab58b4fcbe4d6a5a76985f853/simplejson-3.20.1-cp311-cp311-macosx_10_9_universal2.whl", hash = "sha256:325b8c107253d3217e89d7b50c71015b5b31e2433e6c5bf38967b2f80630a8ca", size = 92132, upload-time = "2025-02-15T05:16:15.743Z" },
    { url = "https://files.pythonhosted.org/packages/71/c7/1970916e0c51794fff89f76da2f632aaf0b259b87753c88a8c409623d3e1/simplejson-3.20.1-cp311-cp311-macosx_10_9_x86_64.whl", hash = "sha256:88a7baa8211089b9e58d78fbc1b0b322103f3f3d459ff16f03a36cece0d0fcf0", size = 74956, upload-time = "2025-02-15T05:16:17.062Z" },
    { url = "https://files.pythonhosted.org/packages/c8/0d/98cc5909180463f1d75fac7180de62d4cdb4e82c4fef276b9e591979372c/simplejson-3.20.1-cp311-cp311-macosx_11_0_arm64.whl", hash = "sha256:299b1007b8101d50d95bc0db1bf5c38dc372e85b504cf77f596462083ee77e3f", size = 74772, upload-time = "2025-02-15T05:16:19.204Z" },
    { url = "https://files.pythonhosted.org/packages/e1/94/a30a5211a90d67725a3e8fcc1c788189f2ae2ed2b96b63ed15d0b7f5d6bb/simplejson-3.20.1-cp311-cp311-manylinux_2_17_aarch64.manylinux2014_aarch64.whl", hash = "sha256:03ec618ed65caab48e81e3ed29586236a8e57daef792f1f3bb59504a7e98cd10", size = 143575, upload-time = "2025-02-15T05:16:21.337Z" },
    { url = "https://files.pythonhosted.org/packages/ee/08/cdb6821f1058eb5db46d252de69ff7e6c53f05f1bae6368fe20d5b51d37e/simplejson-3.20.1-cp311-cp311-manylinux_2_17_ppc64le.manylinux2014_ppc64le.whl", hash = "sha256:cd2cdead1d3197f0ff43373cf4730213420523ba48697743e135e26f3d179f38", size = 153241, upload-time = "2025-02-15T05:16:22.859Z" },
    { url = "https://files.pythonhosted.org/packages/4c/2d/ca3caeea0bdc5efc5503d5f57a2dfb56804898fb196dfada121323ee0ccb/simplejson-3.20.1-cp311-cp311-manylinux_2_5_i686.manylinux1_i686.manylinux_2_17_i686.manylinux2014_i686.whl", hash = "sha256:3466d2839fdc83e1af42e07b90bc8ff361c4e8796cd66722a40ba14e458faddd", size = 141500, upload-time = "2025-02-15T05:16:25.068Z" },
    { url = "https://files.pythonhosted.org/packages/e1/33/d3e0779d5c58245e7370c98eb969275af6b7a4a5aec3b97cbf85f09ad328/simplejson-3.20.1-cp311-cp311-manylinux_2_5_x86_64.manylinux1_x86_64.manylinux_2_17_x86_64.manylinux2014_x86_64.whl", hash = "sha256:d492ed8e92f3a9f9be829205f44b1d0a89af6582f0cf43e0d129fa477b93fe0c", size = 144757, upload-time = "2025-02-15T05:16:28.301Z" },
    { url = "https://files.pythonhosted.org/packages/54/53/2d93128bb55861b2fa36c5944f38da51a0bc6d83e513afc6f7838440dd15/simplejson-3.20.1-cp311-cp311-musllinux_1_2_aarch64.whl", hash = "sha256:f924b485537b640dc69434565463fd6fc0c68c65a8c6e01a823dd26c9983cf79", size = 144409, upload-time = "2025-02-15T05:16:29.687Z" },
    { url = "https://files.pythonhosted.org/packages/99/4c/dac310a98f897ad3435b4bdc836d92e78f09e38c5dbf28211ed21dc59fa2/simplejson-3.20.1-cp311-cp311-musllinux_1_2_i686.whl", hash = "sha256:9e8eacf6a3491bf76ea91a8d46726368a6be0eb94993f60b8583550baae9439e", size = 146082, upload-time = "2025-02-15T05:16:31.064Z" },
    { url = "https://files.pythonhosted.org/packages/ee/22/d7ba958cfed39827335b82656b1c46f89678faecda9a7677b47e87b48ee6/simplejson-3.20.1-cp311-cp311-musllinux_1_2_ppc64le.whl", hash = "sha256:d34d04bf90b4cea7c22d8b19091633908f14a096caa301b24c2f3d85b5068fb8", size = 154339, upload-time = "2025-02-15T05:16:32.719Z" },
    { url = "https://files.pythonhosted.org/packages/b8/c8/b072b741129406a7086a0799c6f5d13096231bf35fdd87a0cffa789687fc/simplejson-3.20.1-cp311-cp311-musllinux_1_2_x86_64.whl", hash = "sha256:69dd28d4ce38390ea4aaf212902712c0fd1093dc4c1ff67e09687c3c3e15a749", size = 147915, upload-time = "2025-02-15T05:16:34.291Z" },
    { url = "https://files.pythonhosted.org/packages/6c/46/8347e61e9cf3db5342a42f7fd30a81b4f5cf85977f916852d7674a540907/simplejson-3.20.1-cp311-cp311-win32.whl", hash = "sha256:dfe7a9da5fd2a3499436cd350f31539e0a6ded5da6b5b3d422df016444d65e43", size = 73972, upload-time = "2025-02-15T05:16:35.712Z" },
    { url = "https://files.pythonhosted.org/packages/01/85/b52f24859237b4e9d523d5655796d911ba3d46e242eb1959c45b6af5aedd/simplejson-3.20.1-cp311-cp311-win_amd64.whl", hash = "sha256:896a6c04d7861d507d800da7642479c3547060bf97419d9ef73d98ced8258766", size = 75595, upload-time = "2025-02-15T05:16:36.957Z" },
    { url = "https://files.pythonhosted.org/packages/8d/eb/34c16a1ac9ba265d024dc977ad84e1659d931c0a700967c3e59a98ed7514/simplejson-3.20.1-cp312-cp312-macosx_10_9_universal2.whl", hash = "sha256:f31c4a3a7ab18467ee73a27f3e59158255d1520f3aad74315edde7a940f1be23", size = 93100, upload-time = "2025-02-15T05:16:38.801Z" },
    { url = "https://files.pythonhosted.org/packages/41/fc/2c2c007d135894971e6814e7c0806936e5bade28f8db4dd7e2a58b50debd/simplejson-3.20.1-cp312-cp312-macosx_10_9_x86_64.whl", hash = "sha256:884e6183d16b725e113b83a6fc0230152ab6627d4d36cb05c89c2c5bccfa7bc6", size = 75464, upload-time = "2025-02-15T05:16:40.905Z" },
    { url = "https://files.pythonhosted.org/packages/0f/05/2b5ecb33b776c34bb5cace5de5d7669f9b60e3ca13c113037b2ca86edfbd/simplejson-3.20.1-cp312-cp312-macosx_11_0_arm64.whl", hash = "sha256:03d7a426e416fe0d3337115f04164cd9427eb4256e843a6b8751cacf70abc832", size = 75112, upload-time = "2025-02-15T05:16:42.246Z" },
    { url = "https://files.pythonhosted.org/packages/fe/36/1f3609a2792f06cd4b71030485f78e91eb09cfd57bebf3116bf2980a8bac/simplejson-3.20.1-cp312-cp312-manylinux_2_17_aarch64.manylinux2014_aarch64.whl", hash = "sha256:000602141d0bddfcff60ea6a6e97d5e10c9db6b17fd2d6c66199fa481b6214bb", size = 150182, upload-time = "2025-02-15T05:16:43.557Z" },
    { url = "https://files.pythonhosted.org/packages/2f/b0/053fbda38b8b602a77a4f7829def1b4f316cd8deb5440a6d3ee90790d2a4/simplejson-3.20.1-cp312-cp312-manylinux_2_17_ppc64le.manylinux2014_ppc64le.whl", hash = "sha256:af8377a8af78226e82e3a4349efdde59ffa421ae88be67e18cef915e4023a595", size = 158363, upload-time = "2025-02-15T05:16:45.748Z" },
    { url = "https://files.pythonhosted.org/packages/d1/4b/2eb84ae867539a80822e92f9be4a7200dffba609275faf99b24141839110/simplejson-3.20.1-cp312-cp312-manylinux_2_5_i686.manylinux1_i686.manylinux_2_17_i686.manylinux2014_i686.whl", hash = "sha256:15c7de4c88ab2fbcb8781a3b982ef883696736134e20b1210bca43fb42ff1acf", size = 148415, upload-time = "2025-02-15T05:16:47.861Z" },
    { url = "https://files.pythonhosted.org/packages/e0/bd/400b0bd372a5666addf2540c7358bfc3841b9ce5cdbc5cc4ad2f61627ad8/simplejson-3.20.1-cp312-cp312-manylinux_2_5_x86_64.manylinux1_x86_64.manylinux_2_17_x86_64.manylinux2014_x86_64.whl", hash = "sha256:455a882ff3f97d810709f7b620007d4e0aca8da71d06fc5c18ba11daf1c4df49", size = 152213, upload-time = "2025-02-15T05:16:49.25Z" },
    { url = "https://files.pythonhosted.org/packages/50/12/143f447bf6a827ee9472693768dc1a5eb96154f8feb140a88ce6973a3cfa/simplejson-3.20.1-cp312-cp312-musllinux_1_2_aarch64.whl", hash = "sha256:fc0f523ce923e7f38eb67804bc80e0a028c76d7868500aa3f59225574b5d0453", size = 150048, upload-time = "2025-02-15T05:16:51.5Z" },
    { url = "https://files.pythonhosted.org/packages/5e/ea/dd9b3e8e8ed710a66f24a22c16a907c9b539b6f5f45fd8586bd5c231444e/simplejson-3.20.1-cp312-cp312-musllinux_1_2_i686.whl", hash = "sha256:76461ec929282dde4a08061071a47281ad939d0202dc4e63cdd135844e162fbc", size = 151668, upload-time = "2025-02-15T05:16:53Z" },
    { url = "https://files.pythonhosted.org/packages/99/af/ee52a8045426a0c5b89d755a5a70cc821815ef3c333b56fbcad33c4435c0/simplejson-3.20.1-cp312-cp312-musllinux_1_2_ppc64le.whl", hash = "sha256:ab19c2da8c043607bde4d4ef3a6b633e668a7d2e3d56f40a476a74c5ea71949f", size = 158840, upload-time = "2025-02-15T05:16:54.851Z" },
    { url = "https://files.pythonhosted.org/packages/68/db/ab32869acea6b5de7d75fa0dac07a112ded795d41eaa7e66c7813b17be95/simplejson-3.20.1-cp312-cp312-musllinux_1_2_x86_64.whl", hash = "sha256:b2578bedaedf6294415197b267d4ef678fea336dd78ee2a6d2f4b028e9d07be3", size = 154212, upload-time = "2025-02-15T05:16:56.318Z" },
    { url = "https://files.pythonhosted.org/packages/fa/7a/e3132d454977d75a3bf9a6d541d730f76462ebf42a96fea2621498166f41/simplejson-3.20.1-cp312-cp312-win32.whl", hash = "sha256:339f407373325a36b7fd744b688ba5bae0666b5d340ec6d98aebc3014bf3d8ea", size = 74101, upload-time = "2025-02-15T05:16:57.746Z" },
    { url = "https://files.pythonhosted.org/packages/bc/5d/4e243e937fa3560107c69f6f7c2eed8589163f5ed14324e864871daa2dd9/simplejson-3.20.1-cp312-cp312-win_amd64.whl", hash = "sha256:627d4486a1ea7edf1f66bb044ace1ce6b4c1698acd1b05353c97ba4864ea2e17", size = 75736, upload-time = "2025-02-15T05:16:59.017Z" },
    { url = "https://files.pythonhosted.org/packages/c4/03/0f453a27877cb5a5fff16a975925f4119102cc8552f52536b9a98ef0431e/simplejson-3.20.1-cp313-cp313-macosx_10_13_universal2.whl", hash = "sha256:71e849e7ceb2178344998cbe5ade101f1b329460243c79c27fbfc51c0447a7c3", size = 93109, upload-time = "2025-02-15T05:17:00.377Z" },
    { url = "https://files.pythonhosted.org/packages/74/1f/a729f4026850cabeaff23e134646c3f455e86925d2533463420635ae54de/simplejson-3.20.1-cp313-cp313-macosx_10_13_x86_64.whl", hash = "sha256:b63fdbab29dc3868d6f009a59797cefaba315fd43cd32ddd998ee1da28e50e29", size = 75475, upload-time = "2025-02-15T05:17:02.544Z" },
    { url = "https://files.pythonhosted.org/packages/e2/14/50a2713fee8ff1f8d655b1a14f4a0f1c0c7246768a1b3b3d12964a4ed5aa/simplejson-3.20.1-cp313-cp313-macosx_11_0_arm64.whl", hash = "sha256:1190f9a3ce644fd50ec277ac4a98c0517f532cfebdcc4bd975c0979a9f05e1fb", size = 75112, upload-time = "2025-02-15T05:17:03.875Z" },
    { url = "https://files.pythonhosted.org/packages/45/86/ea9835abb646755140e2d482edc9bc1e91997ed19a59fd77ae4c6a0facea/simplejson-3.20.1-cp313-cp313-manylinux_2_17_aarch64.manylinux2014_aarch64.whl", hash = "sha256:c1336ba7bcb722ad487cd265701ff0583c0bb6de638364ca947bb84ecc0015d1", size = 150245, upload-time = "2025-02-15T05:17:06.899Z" },
    { url = "https://files.pythonhosted.org/packages/12/b4/53084809faede45da829fe571c65fbda8479d2a5b9c633f46b74124d56f5/simplejson-3.20.1-cp313-cp313-manylinux_2_17_ppc64le.manylinux2014_ppc64le.whl", hash = "sha256:e975aac6a5acd8b510eba58d5591e10a03e3d16c1cf8a8624ca177491f7230f0", size = 158465, upload-time = "2025-02-15T05:17:08.707Z" },
    { url = "https://files.pythonhosted.org/packages/a9/7d/d56579468d1660b3841e1f21c14490d103e33cf911886b22652d6e9683ec/simplejson-3.20.1-cp313-cp313-manylinux_2_5_i686.manylinux1_i686.manylinux_2_17_i686.manylinux2014_i686.whl", hash = "sha256:6a6dd11ee282937ad749da6f3b8d87952ad585b26e5edfa10da3ae2536c73078", size = 148514, upload-time = "2025-02-15T05:17:11.323Z" },
    { url = "https://files.pythonhosted.org/packages/19/e3/874b1cca3d3897b486d3afdccc475eb3a09815bf1015b01cf7fcb52a55f0/simplejson-3.20.1-cp313-cp313-manylinux_2_5_x86_64.manylinux1_x86_64.manylinux_2_17_x86_64.manylinux2014_x86_64.whl", hash = "sha256:ab980fcc446ab87ea0879edad41a5c28f2d86020014eb035cf5161e8de4474c6", size = 152262, upload-time = "2025-02-15T05:17:13.543Z" },
    { url = "https://files.pythonhosted.org/packages/32/84/f0fdb3625292d945c2bd13a814584603aebdb38cfbe5fe9be6b46fe598c4/simplejson-3.20.1-cp313-cp313-musllinux_1_2_aarch64.whl", hash = "sha256:f5aee2a4cb6b146bd17333ac623610f069f34e8f31d2f4f0c1a2186e50c594f0", size = 150164, upload-time = "2025-02-15T05:17:15.021Z" },
    { url = "https://files.pythonhosted.org/packages/95/51/6d625247224f01eaaeabace9aec75ac5603a42f8ebcce02c486fbda8b428/simplejson-3.20.1-cp313-cp313-musllinux_1_2_i686.whl", hash = "sha256:652d8eecbb9a3b6461b21ec7cf11fd0acbab144e45e600c817ecf18e4580b99e", size = 151795, upload-time = "2025-02-15T05:17:16.542Z" },
    { url = "https://files.pythonhosted.org/packages/7f/d9/bb921df6b35be8412f519e58e86d1060fddf3ad401b783e4862e0a74c4c1/simplejson-3.20.1-cp313-cp313-musllinux_1_2_ppc64le.whl", hash = "sha256:8c09948f1a486a89251ee3a67c9f8c969b379f6ffff1a6064b41fea3bce0a112", size = 159027, upload-time = "2025-02-15T05:17:18.083Z" },
    { url = "https://files.pythonhosted.org/packages/03/c5/5950605e4ad023a6621cf4c931b29fd3d2a9c1f36be937230bfc83d7271d/simplejson-3.20.1-cp313-cp313-musllinux_1_2_x86_64.whl", hash = "sha256:cbbd7b215ad4fc6f058b5dd4c26ee5c59f72e031dfda3ac183d7968a99e4ca3a", size = 154380, upload-time = "2025-02-15T05:17:20.334Z" },
    { url = "https://files.pythonhosted.org/packages/66/ad/b74149557c5ec1e4e4d55758bda426f5d2ec0123cd01a53ae63b8de51fa3/simplejson-3.20.1-cp313-cp313-win32.whl", hash = "sha256:ae81e482476eaa088ef9d0120ae5345de924f23962c0c1e20abbdff597631f87", size = 74102, upload-time = "2025-02-15T05:17:22.475Z" },
    { url = "https://files.pythonhosted.org/packages/db/a9/25282fdd24493e1022f30b7f5cdf804255c007218b2bfaa655bd7ad34b2d/simplejson-3.20.1-cp313-cp313-win_amd64.whl", hash = "sha256:1b9fd15853b90aec3b1739f4471efbf1ac05066a2c7041bf8db821bb73cd2ddc", size = 75736, upload-time = "2025-02-15T05:17:24.122Z" },
    { url = "https://files.pythonhosted.org/packages/4b/30/00f02a0a921556dd5a6db1ef2926a1bc7a8bbbfb1c49cfed68a275b8ab2b/simplejson-3.20.1-py3-none-any.whl", hash = "sha256:8a6c1bbac39fa4a79f83cbf1df6ccd8ff7069582a9fd8db1e52cea073bc2c697", size = 57121, upload-time = "2025-02-15T05:18:51.243Z" },
]

[[package]]
name = "snowballstemmer"
version = "3.0.1"
source = { registry = "https://pypi.org/simple" }
sdist = { url = "https://files.pythonhosted.org/packages/75/a7/9810d872919697c9d01295633f5d574fb416d47e535f258272ca1f01f447/snowballstemmer-3.0.1.tar.gz", hash = "sha256:6d5eeeec8e9f84d4d56b847692bacf79bc2c8e90c7f80ca4444ff8b6f2e52895", size = 105575, upload-time = "2025-05-09T16:34:51.843Z" }
wheels = [
    { url = "https://files.pythonhosted.org/packages/c8/78/3565d011c61f5a43488987ee32b6f3f656e7f107ac2782dd57bdd7d91d9a/snowballstemmer-3.0.1-py3-none-any.whl", hash = "sha256:6cd7b3897da8d6c9ffb968a6781fa6532dce9c3618a4b127d920dab764a19064", size = 103274, upload-time = "2025-05-09T16:34:50.371Z" },
]

[[package]]
name = "sphinx"
version = "8.2.3"
source = { registry = "https://pypi.org/simple" }
dependencies = [
    { name = "alabaster" },
    { name = "babel" },
    { name = "colorama", marker = "sys_platform == 'win32'" },
    { name = "docutils" },
    { name = "imagesize" },
    { name = "jinja2" },
    { name = "packaging" },
    { name = "pygments" },
    { name = "requests" },
    { name = "roman-numerals-py" },
    { name = "snowballstemmer" },
    { name = "sphinxcontrib-applehelp" },
    { name = "sphinxcontrib-devhelp" },
    { name = "sphinxcontrib-htmlhelp" },
    { name = "sphinxcontrib-jsmath" },
    { name = "sphinxcontrib-qthelp" },
    { name = "sphinxcontrib-serializinghtml" },
]
sdist = { url = "https://files.pythonhosted.org/packages/38/ad/4360e50ed56cb483667b8e6dadf2d3fda62359593faabbe749a27c4eaca6/sphinx-8.2.3.tar.gz", hash = "sha256:398ad29dee7f63a75888314e9424d40f52ce5a6a87ae88e7071e80af296ec348", size = 8321876, upload-time = "2025-03-02T22:31:59.658Z" }
wheels = [
    { url = "https://files.pythonhosted.org/packages/31/53/136e9eca6e0b9dc0e1962e2c908fbea2e5ac000c2a2fbd9a35797958c48b/sphinx-8.2.3-py3-none-any.whl", hash = "sha256:4405915165f13521d875a8c29c8970800a0141c14cc5416a38feca4ea5d9b9c3", size = 3589741, upload-time = "2025-03-02T22:31:56.836Z" },
]

[[package]]
name = "sphinx-rtd-theme"
version = "3.0.2"
source = { registry = "https://pypi.org/simple" }
dependencies = [
    { name = "docutils" },
    { name = "sphinx" },
    { name = "sphinxcontrib-jquery" },
]
sdist = { url = "https://files.pythonhosted.org/packages/91/44/c97faec644d29a5ceddd3020ae2edffa69e7d00054a8c7a6021e82f20335/sphinx_rtd_theme-3.0.2.tar.gz", hash = "sha256:b7457bc25dda723b20b086a670b9953c859eab60a2a03ee8eb2bb23e176e5f85", size = 7620463, upload-time = "2024-11-13T11:06:04.545Z" }
wheels = [
    { url = "https://files.pythonhosted.org/packages/85/77/46e3bac77b82b4df5bb5b61f2de98637724f246b4966cfc34bc5895d852a/sphinx_rtd_theme-3.0.2-py2.py3-none-any.whl", hash = "sha256:422ccc750c3a3a311de4ae327e82affdaf59eb695ba4936538552f3b00f4ee13", size = 7655561, upload-time = "2024-11-13T11:06:02.094Z" },
]

[[package]]
name = "sphinxcontrib-applehelp"
version = "2.0.0"
source = { registry = "https://pypi.org/simple" }
sdist = { url = "https://files.pythonhosted.org/packages/ba/6e/b837e84a1a704953c62ef8776d45c3e8d759876b4a84fe14eba2859106fe/sphinxcontrib_applehelp-2.0.0.tar.gz", hash = "sha256:2f29ef331735ce958efa4734873f084941970894c6090408b079c61b2e1c06d1", size = 20053, upload-time = "2024-07-29T01:09:00.465Z" }
wheels = [
    { url = "https://files.pythonhosted.org/packages/5d/85/9ebeae2f76e9e77b952f4b274c27238156eae7979c5421fba91a28f4970d/sphinxcontrib_applehelp-2.0.0-py3-none-any.whl", hash = "sha256:4cd3f0ec4ac5dd9c17ec65e9ab272c9b867ea77425228e68ecf08d6b28ddbdb5", size = 119300, upload-time = "2024-07-29T01:08:58.99Z" },
]

[[package]]
name = "sphinxcontrib-devhelp"
version = "2.0.0"
source = { registry = "https://pypi.org/simple" }
sdist = { url = "https://files.pythonhosted.org/packages/f6/d2/5beee64d3e4e747f316bae86b55943f51e82bb86ecd325883ef65741e7da/sphinxcontrib_devhelp-2.0.0.tar.gz", hash = "sha256:411f5d96d445d1d73bb5d52133377b4248ec79db5c793ce7dbe59e074b4dd1ad", size = 12967, upload-time = "2024-07-29T01:09:23.417Z" }
wheels = [
    { url = "https://files.pythonhosted.org/packages/35/7a/987e583882f985fe4d7323774889ec58049171828b58c2217e7f79cdf44e/sphinxcontrib_devhelp-2.0.0-py3-none-any.whl", hash = "sha256:aefb8b83854e4b0998877524d1029fd3e6879210422ee3780459e28a1f03a8a2", size = 82530, upload-time = "2024-07-29T01:09:21.945Z" },
]

[[package]]
name = "sphinxcontrib-htmlhelp"
version = "2.1.0"
source = { registry = "https://pypi.org/simple" }
sdist = { url = "https://files.pythonhosted.org/packages/43/93/983afd9aa001e5201eab16b5a444ed5b9b0a7a010541e0ddfbbfd0b2470c/sphinxcontrib_htmlhelp-2.1.0.tar.gz", hash = "sha256:c9e2916ace8aad64cc13a0d233ee22317f2b9025b9cf3295249fa985cc7082e9", size = 22617, upload-time = "2024-07-29T01:09:37.889Z" }
wheels = [
    { url = "https://files.pythonhosted.org/packages/0a/7b/18a8c0bcec9182c05a0b3ec2a776bba4ead82750a55ff798e8d406dae604/sphinxcontrib_htmlhelp-2.1.0-py3-none-any.whl", hash = "sha256:166759820b47002d22914d64a075ce08f4c46818e17cfc9470a9786b759b19f8", size = 98705, upload-time = "2024-07-29T01:09:36.407Z" },
]

[[package]]
name = "sphinxcontrib-jquery"
version = "4.1"
source = { registry = "https://pypi.org/simple" }
dependencies = [
    { name = "sphinx" },
]
sdist = { url = "https://files.pythonhosted.org/packages/de/f3/aa67467e051df70a6330fe7770894b3e4f09436dea6881ae0b4f3d87cad8/sphinxcontrib-jquery-4.1.tar.gz", hash = "sha256:1620739f04e36a2c779f1a131a2dfd49b2fd07351bf1968ced074365933abc7a", size = 122331, upload-time = "2023-03-14T15:01:01.944Z" }
wheels = [
    { url = "https://files.pythonhosted.org/packages/76/85/749bd22d1a68db7291c89e2ebca53f4306c3f205853cf31e9de279034c3c/sphinxcontrib_jquery-4.1-py2.py3-none-any.whl", hash = "sha256:f936030d7d0147dd026a4f2b5a57343d233f1fc7b363f68b3d4f1cb0993878ae", size = 121104, upload-time = "2023-03-14T15:01:00.356Z" },
]

[[package]]
name = "sphinxcontrib-jsmath"
version = "1.0.1"
source = { registry = "https://pypi.org/simple" }
sdist = { url = "https://files.pythonhosted.org/packages/b2/e8/9ed3830aeed71f17c026a07a5097edcf44b692850ef215b161b8ad875729/sphinxcontrib-jsmath-1.0.1.tar.gz", hash = "sha256:a9925e4a4587247ed2191a22df5f6970656cb8ca2bd6284309578f2153e0c4b8", size = 5787, upload-time = "2019-01-21T16:10:16.347Z" }
wheels = [
    { url = "https://files.pythonhosted.org/packages/c2/42/4c8646762ee83602e3fb3fbe774c2fac12f317deb0b5dbeeedd2d3ba4b77/sphinxcontrib_jsmath-1.0.1-py2.py3-none-any.whl", hash = "sha256:2ec2eaebfb78f3f2078e73666b1415417a116cc848b72e5172e596c871103178", size = 5071, upload-time = "2019-01-21T16:10:14.333Z" },
]

[[package]]
name = "sphinxcontrib-mermaid"
version = "1.0.0"
source = { registry = "https://pypi.org/simple" }
dependencies = [
    { name = "pyyaml" },
    { name = "sphinx" },
]
sdist = { url = "https://files.pythonhosted.org/packages/97/69/bf039237ad260073e8c02f820b3e00dc34f3a2de20aff7861e6b19d2f8c5/sphinxcontrib_mermaid-1.0.0.tar.gz", hash = "sha256:2e8ab67d3e1e2816663f9347d026a8dee4a858acdd4ad32dd1c808893db88146", size = 15153, upload-time = "2024-10-12T16:33:03.863Z" }
wheels = [
    { url = "https://files.pythonhosted.org/packages/cd/c8/784b9ac6ea08aa594c1a4becbd0dbe77186785362e31fd633b8c6ae0197a/sphinxcontrib_mermaid-1.0.0-py3-none-any.whl", hash = "sha256:60b72710ea02087f212028feb09711225fbc2e343a10d34822fe787510e1caa3", size = 9597, upload-time = "2024-10-12T16:33:02.303Z" },
]

[[package]]
name = "sphinxcontrib-qthelp"
version = "2.0.0"
source = { registry = "https://pypi.org/simple" }
sdist = { url = "https://files.pythonhosted.org/packages/68/bc/9104308fc285eb3e0b31b67688235db556cd5b0ef31d96f30e45f2e51cae/sphinxcontrib_qthelp-2.0.0.tar.gz", hash = "sha256:4fe7d0ac8fc171045be623aba3e2a8f613f8682731f9153bb2e40ece16b9bbab", size = 17165, upload-time = "2024-07-29T01:09:56.435Z" }
wheels = [
    { url = "https://files.pythonhosted.org/packages/27/83/859ecdd180cacc13b1f7e857abf8582a64552ea7a061057a6c716e790fce/sphinxcontrib_qthelp-2.0.0-py3-none-any.whl", hash = "sha256:b18a828cdba941ccd6ee8445dbe72ffa3ef8cbe7505d8cd1fa0d42d3f2d5f3eb", size = 88743, upload-time = "2024-07-29T01:09:54.885Z" },
]

[[package]]
name = "sphinxcontrib-serializinghtml"
version = "2.0.0"
source = { registry = "https://pypi.org/simple" }
sdist = { url = "https://files.pythonhosted.org/packages/3b/44/6716b257b0aa6bfd51a1b31665d1c205fb12cb5ad56de752dfa15657de2f/sphinxcontrib_serializinghtml-2.0.0.tar.gz", hash = "sha256:e9d912827f872c029017a53f0ef2180b327c3f7fd23c87229f7a8e8b70031d4d", size = 16080, upload-time = "2024-07-29T01:10:09.332Z" }
wheels = [
    { url = "https://files.pythonhosted.org/packages/52/a7/d2782e4e3f77c8450f727ba74a8f12756d5ba823d81b941f1b04da9d033a/sphinxcontrib_serializinghtml-2.0.0-py3-none-any.whl", hash = "sha256:6e2cb0eef194e10c27ec0023bfeb25badbbb5868244cf5bc5bdc04e4464bf331", size = 92072, upload-time = "2024-07-29T01:10:08.203Z" },
]

[[package]]
name = "supervisor"
version = "4.2.5"
source = { registry = "https://pypi.org/simple" }
dependencies = [
    { name = "setuptools" },
]
sdist = { url = "https://files.pythonhosted.org/packages/ce/37/517989b05849dd6eaa76c148f24517544704895830a50289cbbf53c7efb9/supervisor-4.2.5.tar.gz", hash = "sha256:34761bae1a23c58192281a5115fb07fbf22c9b0133c08166beffc70fed3ebc12", size = 466073, upload-time = "2022-12-24T01:02:43.705Z" }
wheels = [
    { url = "https://files.pythonhosted.org/packages/2c/7a/0ad3973941590c040475046fef37a2b08a76691e61aa59540828ee235a6e/supervisor-4.2.5-py2.py3-none-any.whl", hash = "sha256:2ecaede32fc25af814696374b79e42644ecaba5c09494c51016ffda9602d0f08", size = 319561, upload-time = "2022-12-24T01:02:40.814Z" },
]

[[package]]
name = "types-confluent-kafka"
version = "1.3.4"
source = { registry = "https://pypi.org/simple" }
sdist = { url = "https://files.pythonhosted.org/packages/16/61/c41de4995ddca12b65fd5a05da08afc644299bcfd7e4298bc0376a18b30e/types_confluent_kafka-1.3.4.tar.gz", hash = "sha256:043135a9899699df43ab64c669086136b76dd30cfcf8dade2a0140a711d18de0", size = 22719, upload-time = "2025-07-10T05:03:29.408Z" }
wheels = [
    { url = "https://files.pythonhosted.org/packages/5e/f5/02b7e450ef98ea1790e8e751c8040a1754285bc7cf77bcd344914a219d6c/types_confluent_kafka-1.3.4-py3-none-any.whl", hash = "sha256:84c14db11d0b9edba7e898d9081d6a8529a0c151fb7288d742bbaf8cbd7bf34d", size = 35597, upload-time = "2025-07-10T05:03:28.077Z" },
]

[[package]]
name = "types-jsonschema"
version = "4.24.0.20250708"
source = { registry = "https://pypi.org/simple" }
dependencies = [
    { name = "referencing" },
]
sdist = { url = "https://files.pythonhosted.org/packages/8f/0b/38e3c411173be89cc34e8994ef5c76d57420126dd440d06e041a5a8f6a56/types_jsonschema-4.24.0.20250708.tar.gz", hash = "sha256:a910e4944681cbb1b18a93ffb502e09910db788314312fc763df08d8ac2aadb7", size = 15465, upload-time = "2025-07-08T03:14:57.774Z" }
wheels = [
    { url = "https://files.pythonhosted.org/packages/e2/06/d8935777e6620d3c3f05cb044abe66e9f7cf71bb70e3de3ed24dc327cbb0/types_jsonschema-4.24.0.20250708-py3-none-any.whl", hash = "sha256:d574aa3421d178a8435cc898cf4cf5e5e8c8f37b949c8e3ceeff06da433a18bf", size = 15766, upload-time = "2025-07-08T03:14:56.997Z" },
]

[[package]]
name = "types-pyyaml"
version = "6.0.12.20250516"
source = { registry = "https://pypi.org/simple" }
sdist = { url = "https://files.pythonhosted.org/packages/4e/22/59e2aeb48ceeee1f7cd4537db9568df80d62bdb44a7f9e743502ea8aab9c/types_pyyaml-6.0.12.20250516.tar.gz", hash = "sha256:9f21a70216fc0fa1b216a8176db5f9e0af6eb35d2f2932acb87689d03a5bf6ba", size = 17378, upload-time = "2025-05-16T03:08:04.897Z" }
wheels = [
    { url = "https://files.pythonhosted.org/packages/99/5f/e0af6f7f6a260d9af67e1db4f54d732abad514252a7a378a6c4d17dd1036/types_pyyaml-6.0.12.20250516-py3-none-any.whl", hash = "sha256:8478208feaeb53a34cb5d970c56a7cd76b72659442e733e268a94dc72b2d0530", size = 20312, upload-time = "2025-05-16T03:08:04.019Z" },
]

[[package]]
name = "types-requests"
version = "2.32.4.20250611"
source = { registry = "https://pypi.org/simple" }
dependencies = [
    { name = "urllib3" },
]
sdist = { url = "https://files.pythonhosted.org/packages/6d/7f/73b3a04a53b0fd2a911d4ec517940ecd6600630b559e4505cc7b68beb5a0/types_requests-2.32.4.20250611.tar.gz", hash = "sha256:741c8777ed6425830bf51e54d6abe245f79b4dcb9019f1622b773463946bf826", size = 23118, upload-time = "2025-06-11T03:11:41.272Z" }
wheels = [
    { url = "https://files.pythonhosted.org/packages/3d/ea/0be9258c5a4fa1ba2300111aa5a0767ee6d18eb3fd20e91616c12082284d/types_requests-2.32.4.20250611-py3-none-any.whl", hash = "sha256:ad2fe5d3b0cb3c2c902c8815a70e7fb2302c4b8c1f77bdcd738192cdb3878072", size = 20643, upload-time = "2025-06-11T03:11:40.186Z" },
]

[[package]]
name = "typing-extensions"
version = "4.14.1"
source = { registry = "https://pypi.org/simple" }
sdist = { url = "https://files.pythonhosted.org/packages/98/5a/da40306b885cc8c09109dc2e1abd358d5684b1425678151cdaed4731c822/typing_extensions-4.14.1.tar.gz", hash = "sha256:38b39f4aeeab64884ce9f74c94263ef78f3c22467c8724005483154c26648d36", size = 107673, upload-time = "2025-07-04T13:28:34.16Z" }
wheels = [
    { url = "https://files.pythonhosted.org/packages/b5/00/d631e67a838026495268c2f6884f3711a15a9a2a96cd244fdaea53b823fb/typing_extensions-4.14.1-py3-none-any.whl", hash = "sha256:d1e1e3b58374dc93031d6eda2420a48ea44a36c2b4766a4fdeb3710755731d76", size = 43906, upload-time = "2025-07-04T13:28:32.743Z" },
]

[[package]]
name = "urllib3"
version = "2.5.0"
source = { registry = "https://pypi.org/simple" }
sdist = { url = "https://files.pythonhosted.org/packages/15/22/9ee70a2574a4f4599c47dd506532914ce044817c7752a79b6a51286319bc/urllib3-2.5.0.tar.gz", hash = "sha256:3fc47733c7e419d4bc3f6b3dc2b4f890bb743906a30d56ba4a5bfa4bbff92760", size = 393185, upload-time = "2025-06-18T14:07:41.644Z" }
wheels = [
    { url = "https://files.pythonhosted.org/packages/a7/c2/fe1e52489ae3122415c51f387e221dd0773709bad6c6cdaa599e8a2c5185/urllib3-2.5.0-py3-none-any.whl", hash = "sha256:e6b01673c0fa6a13e374b50871808eb3bf7046c4b125b216f6bf1cc604cff0dc", size = 129795, upload-time = "2025-06-18T14:07:40.39Z" },
]

[[package]]
name = "virtualenv"
version = "20.31.2"
source = { registry = "https://pypi.org/simple" }
dependencies = [
    { name = "distlib" },
    { name = "filelock" },
    { name = "platformdirs" },
]
sdist = { url = "https://files.pythonhosted.org/packages/56/2c/444f465fb2c65f40c3a104fd0c495184c4f2336d65baf398e3c75d72ea94/virtualenv-20.31.2.tar.gz", hash = "sha256:e10c0a9d02835e592521be48b332b6caee6887f332c111aa79a09b9e79efc2af", size = 6076316, upload-time = "2025-05-08T17:58:23.811Z" }
wheels = [
    { url = "https://files.pythonhosted.org/packages/f3/40/b1c265d4b2b62b58576588510fc4d1fe60a86319c8de99fd8e9fec617d2c/virtualenv-20.31.2-py3-none-any.whl", hash = "sha256:36efd0d9650ee985f0cad72065001e66d49a6f24eb44d98980f630686243cf11", size = 6057982, upload-time = "2025-05-08T17:58:21.15Z" },
]<|MERGE_RESOLUTION|>--- conflicted
+++ resolved
@@ -901,11 +901,7 @@
 
 [[package]]
 name = "sentry-streams"
-<<<<<<< HEAD
-version = "0.0.27"
-=======
 version = "0.0.29"
->>>>>>> 837de0a5
 source = { editable = "." }
 dependencies = [
     { name = "click" },
