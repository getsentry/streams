version = 1
<<<<<<< HEAD
revision = 2
=======
revision = 1
>>>>>>> ba6f4080
requires-python = ">=3.11"

[[package]]
name = "alabaster"
version = "1.0.0"
source = { registry = "https://pypi.org/simple" }
sdist = { url = "https://files.pythonhosted.org/packages/a6/f8/d9c74d0daf3f742840fd818d69cfae176fa332022fd44e3469487d5a9420/alabaster-1.0.0.tar.gz", hash = "sha256:c00dca57bca26fa62a6d7d0a9fcce65f3e026e9bfe33e9c538fd3fbb2144fd9e", size = 24210, upload-time = "2024-07-26T18:15:03.762Z" }
wheels = [
    { url = "https://files.pythonhosted.org/packages/7e/b3/6b4067be973ae96ba0d615946e314c5ae35f9f993eca561b356540bb0c2b/alabaster-1.0.0-py3-none-any.whl", hash = "sha256:fc6786402dc3fcb2de3cabd5fe455a2db534b371124f1f21de8731783dec828b", size = 13929, upload-time = "2024-07-26T18:15:02.05Z" },
]

[[package]]
name = "attrs"
version = "25.3.0"
source = { registry = "https://pypi.org/simple" }
sdist = { url = "https://files.pythonhosted.org/packages/5a/b0/1367933a8532ee6ff8d63537de4f1177af4bff9f3e829baf7331f595bb24/attrs-25.3.0.tar.gz", hash = "sha256:75d7cefc7fb576747b2c81b4442d4d4a1ce0900973527c011d1030fd3bf4af1b", size = 812032, upload-time = "2025-03-13T11:10:22.779Z" }
wheels = [
    { url = "https://files.pythonhosted.org/packages/77/06/bb80f5f86020c4551da315d78b3ab75e8228f89f0162f2c3a819e407941a/attrs-25.3.0-py3-none-any.whl", hash = "sha256:427318ce031701fea540783410126f03899a97ffc6f61596ad581ac2e40e3bc3", size = 63815, upload-time = "2025-03-13T11:10:21.14Z" },
]

[[package]]
name = "babel"
version = "2.17.0"
source = { registry = "https://pypi.org/simple" }
sdist = { url = "https://files.pythonhosted.org/packages/7d/6b/d52e42361e1aa00709585ecc30b3f9684b3ab62530771402248b1b1d6240/babel-2.17.0.tar.gz", hash = "sha256:0c54cffb19f690cdcc52a3b50bcbf71e07a808d1c80d549f2459b9d2cf0afb9d", size = 9951852, upload-time = "2025-02-01T15:17:41.026Z" }
wheels = [
    { url = "https://files.pythonhosted.org/packages/b7/b8/3fe70c75fe32afc4bb507f75563d39bc5642255d1d94f1f23604725780bf/babel-2.17.0-py3-none-any.whl", hash = "sha256:4d0b53093fdfb4b21c92b5213dba5a1b23885afa8383709427046b21c366e5f2", size = 10182537, upload-time = "2025-02-01T15:17:37.39Z" },
]

[[package]]
name = "certifi"
version = "2025.4.26"
source = { registry = "https://pypi.org/simple" }
sdist = { url = "https://files.pythonhosted.org/packages/e8/9e/c05b3920a3b7d20d3d3310465f50348e5b3694f4f88c6daf736eef3024c4/certifi-2025.4.26.tar.gz", hash = "sha256:0a816057ea3cdefcef70270d2c515e4506bbc954f417fa5ade2021213bb8f0c6", size = 160705, upload-time = "2025-04-26T02:12:29.51Z" }
wheels = [
    { url = "https://files.pythonhosted.org/packages/4a/7e/3db2bd1b1f9e95f7cddca6d6e75e2f2bd9f51b1246e546d88addca0106bd/certifi-2025.4.26-py3-none-any.whl", hash = "sha256:30350364dfe371162649852c63336a15c70c6510c2ad5015b21c2345311805f3", size = 159618, upload-time = "2025-04-26T02:12:27.662Z" },
]

[[package]]
name = "cfgv"
version = "3.4.0"
source = { registry = "https://pypi.org/simple" }
sdist = { url = "https://files.pythonhosted.org/packages/11/74/539e56497d9bd1d484fd863dd69cbbfa653cd2aa27abfe35653494d85e94/cfgv-3.4.0.tar.gz", hash = "sha256:e52591d4c5f5dead8e0f673fb16db7949d2cfb3f7da4582893288f0ded8fe560", size = 7114, upload-time = "2023-08-12T20:38:17.776Z" }
wheels = [
    { url = "https://files.pythonhosted.org/packages/c5/55/51844dd50c4fc7a33b653bfaba4c2456f06955289ca770a5dbd5fd267374/cfgv-3.4.0-py2.py3-none-any.whl", hash = "sha256:b7265b1f29fd3316bfcd2b330d63d024f2bfd8bcb8b0272f8e19a504856c48f9", size = 7249, upload-time = "2023-08-12T20:38:16.269Z" },
]

[[package]]
name = "charset-normalizer"
version = "3.4.2"
source = { registry = "https://pypi.org/simple" }
sdist = { url = "https://files.pythonhosted.org/packages/e4/33/89c2ced2b67d1c2a61c19c6751aa8902d46ce3dacb23600a283619f5a12d/charset_normalizer-3.4.2.tar.gz", hash = "sha256:5baececa9ecba31eff645232d59845c07aa030f0c81ee70184a90d35099a0e63", size = 126367, upload-time = "2025-05-02T08:34:42.01Z" }
wheels = [
    { url = "https://files.pythonhosted.org/packages/05/85/4c40d00dcc6284a1c1ad5de5e0996b06f39d8232f1031cd23c2f5c07ee86/charset_normalizer-3.4.2-cp311-cp311-macosx_10_9_universal2.whl", hash = "sha256:be1e352acbe3c78727a16a455126d9ff83ea2dfdcbc83148d2982305a04714c2", size = 198794, upload-time = "2025-05-02T08:32:11.945Z" },
    { url = "https://files.pythonhosted.org/packages/41/d9/7a6c0b9db952598e97e93cbdfcb91bacd89b9b88c7c983250a77c008703c/charset_normalizer-3.4.2-cp311-cp311-manylinux_2_17_aarch64.manylinux2014_aarch64.whl", hash = "sha256:aa88ca0b1932e93f2d961bf3addbb2db902198dca337d88c89e1559e066e7645", size = 142846, upload-time = "2025-05-02T08:32:13.946Z" },
    { url = "https://files.pythonhosted.org/packages/66/82/a37989cda2ace7e37f36c1a8ed16c58cf48965a79c2142713244bf945c89/charset_normalizer-3.4.2-cp311-cp311-manylinux_2_17_ppc64le.manylinux2014_ppc64le.whl", hash = "sha256:d524ba3f1581b35c03cb42beebab4a13e6cdad7b36246bd22541fa585a56cccd", size = 153350, upload-time = "2025-05-02T08:32:15.873Z" },
    { url = "https://files.pythonhosted.org/packages/df/68/a576b31b694d07b53807269d05ec3f6f1093e9545e8607121995ba7a8313/charset_normalizer-3.4.2-cp311-cp311-manylinux_2_17_s390x.manylinux2014_s390x.whl", hash = "sha256:28a1005facc94196e1fb3e82a3d442a9d9110b8434fc1ded7a24a2983c9888d8", size = 145657, upload-time = "2025-05-02T08:32:17.283Z" },
    { url = "https://files.pythonhosted.org/packages/92/9b/ad67f03d74554bed3aefd56fe836e1623a50780f7c998d00ca128924a499/charset_normalizer-3.4.2-cp311-cp311-manylinux_2_17_x86_64.manylinux2014_x86_64.whl", hash = "sha256:fdb20a30fe1175ecabed17cbf7812f7b804b8a315a25f24678bcdf120a90077f", size = 147260, upload-time = "2025-05-02T08:32:18.807Z" },
    { url = "https://files.pythonhosted.org/packages/a6/e6/8aebae25e328160b20e31a7e9929b1578bbdc7f42e66f46595a432f8539e/charset_normalizer-3.4.2-cp311-cp311-manylinux_2_5_i686.manylinux1_i686.manylinux_2_17_i686.manylinux2014_i686.whl", hash = "sha256:0f5d9ed7f254402c9e7d35d2f5972c9bbea9040e99cd2861bd77dc68263277c7", size = 149164, upload-time = "2025-05-02T08:32:20.333Z" },
    { url = "https://files.pythonhosted.org/packages/8b/f2/b3c2f07dbcc248805f10e67a0262c93308cfa149a4cd3d1fe01f593e5fd2/charset_normalizer-3.4.2-cp311-cp311-musllinux_1_2_aarch64.whl", hash = "sha256:efd387a49825780ff861998cd959767800d54f8308936b21025326de4b5a42b9", size = 144571, upload-time = "2025-05-02T08:32:21.86Z" },
    { url = "https://files.pythonhosted.org/packages/60/5b/c3f3a94bc345bc211622ea59b4bed9ae63c00920e2e8f11824aa5708e8b7/charset_normalizer-3.4.2-cp311-cp311-musllinux_1_2_i686.whl", hash = "sha256:f0aa37f3c979cf2546b73e8222bbfa3dc07a641585340179d768068e3455e544", size = 151952, upload-time = "2025-05-02T08:32:23.434Z" },
    { url = "https://files.pythonhosted.org/packages/e2/4d/ff460c8b474122334c2fa394a3f99a04cf11c646da895f81402ae54f5c42/charset_normalizer-3.4.2-cp311-cp311-musllinux_1_2_ppc64le.whl", hash = "sha256:e70e990b2137b29dc5564715de1e12701815dacc1d056308e2b17e9095372a82", size = 155959, upload-time = "2025-05-02T08:32:24.993Z" },
    { url = "https://files.pythonhosted.org/packages/a2/2b/b964c6a2fda88611a1fe3d4c400d39c66a42d6c169c924818c848f922415/charset_normalizer-3.4.2-cp311-cp311-musllinux_1_2_s390x.whl", hash = "sha256:0c8c57f84ccfc871a48a47321cfa49ae1df56cd1d965a09abe84066f6853b9c0", size = 153030, upload-time = "2025-05-02T08:32:26.435Z" },
    { url = "https://files.pythonhosted.org/packages/59/2e/d3b9811db26a5ebf444bc0fa4f4be5aa6d76fc6e1c0fd537b16c14e849b6/charset_normalizer-3.4.2-cp311-cp311-musllinux_1_2_x86_64.whl", hash = "sha256:6b66f92b17849b85cad91259efc341dce9c1af48e2173bf38a85c6329f1033e5", size = 148015, upload-time = "2025-05-02T08:32:28.376Z" },
    { url = "https://files.pythonhosted.org/packages/90/07/c5fd7c11eafd561bb51220d600a788f1c8d77c5eef37ee49454cc5c35575/charset_normalizer-3.4.2-cp311-cp311-win32.whl", hash = "sha256:daac4765328a919a805fa5e2720f3e94767abd632ae410a9062dff5412bae65a", size = 98106, upload-time = "2025-05-02T08:32:30.281Z" },
    { url = "https://files.pythonhosted.org/packages/a8/05/5e33dbef7e2f773d672b6d79f10ec633d4a71cd96db6673625838a4fd532/charset_normalizer-3.4.2-cp311-cp311-win_amd64.whl", hash = "sha256:e53efc7c7cee4c1e70661e2e112ca46a575f90ed9ae3fef200f2a25e954f4b28", size = 105402, upload-time = "2025-05-02T08:32:32.191Z" },
    { url = "https://files.pythonhosted.org/packages/d7/a4/37f4d6035c89cac7930395a35cc0f1b872e652eaafb76a6075943754f095/charset_normalizer-3.4.2-cp312-cp312-macosx_10_13_universal2.whl", hash = "sha256:0c29de6a1a95f24b9a1aa7aefd27d2487263f00dfd55a77719b530788f75cff7", size = 199936, upload-time = "2025-05-02T08:32:33.712Z" },
    { url = "https://files.pythonhosted.org/packages/ee/8a/1a5e33b73e0d9287274f899d967907cd0bf9c343e651755d9307e0dbf2b3/charset_normalizer-3.4.2-cp312-cp312-manylinux_2_17_aarch64.manylinux2014_aarch64.whl", hash = "sha256:cddf7bd982eaa998934a91f69d182aec997c6c468898efe6679af88283b498d3", size = 143790, upload-time = "2025-05-02T08:32:35.768Z" },
    { url = "https://files.pythonhosted.org/packages/66/52/59521f1d8e6ab1482164fa21409c5ef44da3e9f653c13ba71becdd98dec3/charset_normalizer-3.4.2-cp312-cp312-manylinux_2_17_ppc64le.manylinux2014_ppc64le.whl", hash = "sha256:fcbe676a55d7445b22c10967bceaaf0ee69407fbe0ece4d032b6eb8d4565982a", size = 153924, upload-time = "2025-05-02T08:32:37.284Z" },
    { url = "https://files.pythonhosted.org/packages/86/2d/fb55fdf41964ec782febbf33cb64be480a6b8f16ded2dbe8db27a405c09f/charset_normalizer-3.4.2-cp312-cp312-manylinux_2_17_s390x.manylinux2014_s390x.whl", hash = "sha256:d41c4d287cfc69060fa91cae9683eacffad989f1a10811995fa309df656ec214", size = 146626, upload-time = "2025-05-02T08:32:38.803Z" },
    { url = "https://files.pythonhosted.org/packages/8c/73/6ede2ec59bce19b3edf4209d70004253ec5f4e319f9a2e3f2f15601ed5f7/charset_normalizer-3.4.2-cp312-cp312-manylinux_2_17_x86_64.manylinux2014_x86_64.whl", hash = "sha256:4e594135de17ab3866138f496755f302b72157d115086d100c3f19370839dd3a", size = 148567, upload-time = "2025-05-02T08:32:40.251Z" },
    { url = "https://files.pythonhosted.org/packages/09/14/957d03c6dc343c04904530b6bef4e5efae5ec7d7990a7cbb868e4595ee30/charset_normalizer-3.4.2-cp312-cp312-manylinux_2_5_i686.manylinux1_i686.manylinux_2_17_i686.manylinux2014_i686.whl", hash = "sha256:cf713fe9a71ef6fd5adf7a79670135081cd4431c2943864757f0fa3a65b1fafd", size = 150957, upload-time = "2025-05-02T08:32:41.705Z" },
    { url = "https://files.pythonhosted.org/packages/0d/c8/8174d0e5c10ccebdcb1b53cc959591c4c722a3ad92461a273e86b9f5a302/charset_normalizer-3.4.2-cp312-cp312-musllinux_1_2_aarch64.whl", hash = "sha256:a370b3e078e418187da8c3674eddb9d983ec09445c99a3a263c2011993522981", size = 145408, upload-time = "2025-05-02T08:32:43.709Z" },
    { url = "https://files.pythonhosted.org/packages/58/aa/8904b84bc8084ac19dc52feb4f5952c6df03ffb460a887b42615ee1382e8/charset_normalizer-3.4.2-cp312-cp312-musllinux_1_2_i686.whl", hash = "sha256:a955b438e62efdf7e0b7b52a64dc5c3396e2634baa62471768a64bc2adb73d5c", size = 153399, upload-time = "2025-05-02T08:32:46.197Z" },
    { url = "https://files.pythonhosted.org/packages/c2/26/89ee1f0e264d201cb65cf054aca6038c03b1a0c6b4ae998070392a3ce605/charset_normalizer-3.4.2-cp312-cp312-musllinux_1_2_ppc64le.whl", hash = "sha256:7222ffd5e4de8e57e03ce2cef95a4c43c98fcb72ad86909abdfc2c17d227fc1b", size = 156815, upload-time = "2025-05-02T08:32:48.105Z" },
    { url = "https://files.pythonhosted.org/packages/fd/07/68e95b4b345bad3dbbd3a8681737b4338ff2c9df29856a6d6d23ac4c73cb/charset_normalizer-3.4.2-cp312-cp312-musllinux_1_2_s390x.whl", hash = "sha256:bee093bf902e1d8fc0ac143c88902c3dfc8941f7ea1d6a8dd2bcb786d33db03d", size = 154537, upload-time = "2025-05-02T08:32:49.719Z" },
    { url = "https://files.pythonhosted.org/packages/77/1a/5eefc0ce04affb98af07bc05f3bac9094513c0e23b0562d64af46a06aae4/charset_normalizer-3.4.2-cp312-cp312-musllinux_1_2_x86_64.whl", hash = "sha256:dedb8adb91d11846ee08bec4c8236c8549ac721c245678282dcb06b221aab59f", size = 149565, upload-time = "2025-05-02T08:32:51.404Z" },
    { url = "https://files.pythonhosted.org/packages/37/a0/2410e5e6032a174c95e0806b1a6585eb21e12f445ebe239fac441995226a/charset_normalizer-3.4.2-cp312-cp312-win32.whl", hash = "sha256:db4c7bf0e07fc3b7d89ac2a5880a6a8062056801b83ff56d8464b70f65482b6c", size = 98357, upload-time = "2025-05-02T08:32:53.079Z" },
    { url = "https://files.pythonhosted.org/packages/6c/4f/c02d5c493967af3eda9c771ad4d2bbc8df6f99ddbeb37ceea6e8716a32bc/charset_normalizer-3.4.2-cp312-cp312-win_amd64.whl", hash = "sha256:5a9979887252a82fefd3d3ed2a8e3b937a7a809f65dcb1e068b090e165bbe99e", size = 105776, upload-time = "2025-05-02T08:32:54.573Z" },
    { url = "https://files.pythonhosted.org/packages/ea/12/a93df3366ed32db1d907d7593a94f1fe6293903e3e92967bebd6950ed12c/charset_normalizer-3.4.2-cp313-cp313-macosx_10_13_universal2.whl", hash = "sha256:926ca93accd5d36ccdabd803392ddc3e03e6d4cd1cf17deff3b989ab8e9dbcf0", size = 199622, upload-time = "2025-05-02T08:32:56.363Z" },
    { url = "https://files.pythonhosted.org/packages/04/93/bf204e6f344c39d9937d3c13c8cd5bbfc266472e51fc8c07cb7f64fcd2de/charset_normalizer-3.4.2-cp313-cp313-manylinux_2_17_aarch64.manylinux2014_aarch64.whl", hash = "sha256:eba9904b0f38a143592d9fc0e19e2df0fa2e41c3c3745554761c5f6447eedabf", size = 143435, upload-time = "2025-05-02T08:32:58.551Z" },
    { url = "https://files.pythonhosted.org/packages/22/2a/ea8a2095b0bafa6c5b5a55ffdc2f924455233ee7b91c69b7edfcc9e02284/charset_normalizer-3.4.2-cp313-cp313-manylinux_2_17_ppc64le.manylinux2014_ppc64le.whl", hash = "sha256:3fddb7e2c84ac87ac3a947cb4e66d143ca5863ef48e4a5ecb83bd48619e4634e", size = 153653, upload-time = "2025-05-02T08:33:00.342Z" },
    { url = "https://files.pythonhosted.org/packages/b6/57/1b090ff183d13cef485dfbe272e2fe57622a76694061353c59da52c9a659/charset_normalizer-3.4.2-cp313-cp313-manylinux_2_17_s390x.manylinux2014_s390x.whl", hash = "sha256:98f862da73774290f251b9df8d11161b6cf25b599a66baf087c1ffe340e9bfd1", size = 146231, upload-time = "2025-05-02T08:33:02.081Z" },
    { url = "https://files.pythonhosted.org/packages/e2/28/ffc026b26f441fc67bd21ab7f03b313ab3fe46714a14b516f931abe1a2d8/charset_normalizer-3.4.2-cp313-cp313-manylinux_2_17_x86_64.manylinux2014_x86_64.whl", hash = "sha256:6c9379d65defcab82d07b2a9dfbfc2e95bc8fe0ebb1b176a3190230a3ef0e07c", size = 148243, upload-time = "2025-05-02T08:33:04.063Z" },
    { url = "https://files.pythonhosted.org/packages/c0/0f/9abe9bd191629c33e69e47c6ef45ef99773320e9ad8e9cb08b8ab4a8d4cb/charset_normalizer-3.4.2-cp313-cp313-manylinux_2_5_i686.manylinux1_i686.manylinux_2_17_i686.manylinux2014_i686.whl", hash = "sha256:e635b87f01ebc977342e2697d05b56632f5f879a4f15955dfe8cef2448b51691", size = 150442, upload-time = "2025-05-02T08:33:06.418Z" },
    { url = "https://files.pythonhosted.org/packages/67/7c/a123bbcedca91d5916c056407f89a7f5e8fdfce12ba825d7d6b9954a1a3c/charset_normalizer-3.4.2-cp313-cp313-musllinux_1_2_aarch64.whl", hash = "sha256:1c95a1e2902a8b722868587c0e1184ad5c55631de5afc0eb96bc4b0d738092c0", size = 145147, upload-time = "2025-05-02T08:33:08.183Z" },
    { url = "https://files.pythonhosted.org/packages/ec/fe/1ac556fa4899d967b83e9893788e86b6af4d83e4726511eaaad035e36595/charset_normalizer-3.4.2-cp313-cp313-musllinux_1_2_i686.whl", hash = "sha256:ef8de666d6179b009dce7bcb2ad4c4a779f113f12caf8dc77f0162c29d20490b", size = 153057, upload-time = "2025-05-02T08:33:09.986Z" },
    { url = "https://files.pythonhosted.org/packages/2b/ff/acfc0b0a70b19e3e54febdd5301a98b72fa07635e56f24f60502e954c461/charset_normalizer-3.4.2-cp313-cp313-musllinux_1_2_ppc64le.whl", hash = "sha256:32fc0341d72e0f73f80acb0a2c94216bd704f4f0bce10aedea38f30502b271ff", size = 156454, upload-time = "2025-05-02T08:33:11.814Z" },
    { url = "https://files.pythonhosted.org/packages/92/08/95b458ce9c740d0645feb0e96cea1f5ec946ea9c580a94adfe0b617f3573/charset_normalizer-3.4.2-cp313-cp313-musllinux_1_2_s390x.whl", hash = "sha256:289200a18fa698949d2b39c671c2cc7a24d44096784e76614899a7ccf2574b7b", size = 154174, upload-time = "2025-05-02T08:33:13.707Z" },
    { url = "https://files.pythonhosted.org/packages/78/be/8392efc43487ac051eee6c36d5fbd63032d78f7728cb37aebcc98191f1ff/charset_normalizer-3.4.2-cp313-cp313-musllinux_1_2_x86_64.whl", hash = "sha256:4a476b06fbcf359ad25d34a057b7219281286ae2477cc5ff5e3f70a246971148", size = 149166, upload-time = "2025-05-02T08:33:15.458Z" },
    { url = "https://files.pythonhosted.org/packages/44/96/392abd49b094d30b91d9fbda6a69519e95802250b777841cf3bda8fe136c/charset_normalizer-3.4.2-cp313-cp313-win32.whl", hash = "sha256:aaeeb6a479c7667fbe1099af9617c83aaca22182d6cf8c53966491a0f1b7ffb7", size = 98064, upload-time = "2025-05-02T08:33:17.06Z" },
    { url = "https://files.pythonhosted.org/packages/e9/b0/0200da600134e001d91851ddc797809e2fe0ea72de90e09bec5a2fbdaccb/charset_normalizer-3.4.2-cp313-cp313-win_amd64.whl", hash = "sha256:aa6af9e7d59f9c12b33ae4e9450619cf2488e2bbe9b44030905877f0b2324980", size = 105641, upload-time = "2025-05-02T08:33:18.753Z" },
    { url = "https://files.pythonhosted.org/packages/20/94/c5790835a017658cbfabd07f3bfb549140c3ac458cfc196323996b10095a/charset_normalizer-3.4.2-py3-none-any.whl", hash = "sha256:7f56930ab0abd1c45cd15be65cc741c28b1c9a34876ce8c17a2fa107810c0af0", size = 52626, upload-time = "2025-05-02T08:34:40.053Z" },
]

[[package]]
name = "colorama"
version = "0.4.6"
source = { registry = "https://pypi.org/simple" }
sdist = { url = "https://files.pythonhosted.org/packages/d8/53/6f443c9a4a8358a93a6792e2acffb9d9d5cb0a5cfd8802644b7b1c9a02e4/colorama-0.4.6.tar.gz", hash = "sha256:08695f5cb7ed6e0531a20572697297273c47b8cae5a63ffc6d6ed5c201be6e44", size = 27697, upload-time = "2022-10-25T02:36:22.414Z" }
wheels = [
    { url = "https://files.pythonhosted.org/packages/d1/d6/3965ed04c63042e047cb6a3e6ed1a63a35087b6a609aa3a15ed8ac56c221/colorama-0.4.6-py2.py3-none-any.whl", hash = "sha256:4f1d9991f5acc0ca119f9d443620b77f9d6b33703e51011c16baf57afb285fc6", size = 25335, upload-time = "2022-10-25T02:36:20.889Z" },
]

[[package]]
name = "confluent-kafka"
version = "2.10.0"
source = { registry = "https://pypi.org/simple" }
sdist = { url = "https://files.pythonhosted.org/packages/a0/c5/22087627478d2cc97b864dd1774c1e2d4007acc22b8f78aec5a7a41f6436/confluent_kafka-2.10.0.tar.gz", hash = "sha256:30a346908f3ad49c4bc1cb5557e7a8ce484190f8633aa18f9b87b2620809ac13", size = 193775, upload-time = "2025-04-17T21:18:43.965Z" }
wheels = [
    { url = "https://files.pythonhosted.org/packages/b6/46/8e4a8cde59a2c55c179443b521453d1e14ac4229278d34ff25b0df8fa82c/confluent_kafka-2.10.0-cp311-cp311-macosx_10_9_x86_64.whl", hash = "sha256:1448d6a5e8afd99c81221db2fd7cf33bd2079ce04df8ff5882b208911b0112a7", size = 3531501, upload-time = "2025-04-17T21:16:43.349Z" },
    { url = "https://files.pythonhosted.org/packages/87/42/49b99f0e319d2b4d9b4780065bd98f39f1f5caacce5f222f674e7d97e537/confluent_kafka-2.10.0-cp311-cp311-macosx_11_0_arm64.whl", hash = "sha256:965743d6832d3947c29970eeeedcb3728dfe69b5296fd5578fdb18ce39792318", size = 3055041, upload-time = "2025-04-17T21:16:46.61Z" },
    { url = "https://files.pythonhosted.org/packages/29/fb/9dc751fd1a381c3001cd64942d79ae17c95509991352d0f3441c22d4a94d/confluent_kafka-2.10.0-cp311-cp311-manylinux_2_28_aarch64.whl", hash = "sha256:4e4d4350f66eb3c4cd987f603f08974e461ce732dc63741744e09e0b490a3b1d", size = 15255596, upload-time = "2025-04-17T21:16:52.043Z" },
    { url = "https://files.pythonhosted.org/packages/0b/f7/c436c39fb67a0785c90b9813f55d99834f0496c8d68bbd69fb7024ce465b/confluent_kafka-2.10.0-cp311-cp311-manylinux_2_28_x86_64.whl", hash = "sha256:7eae0c1e49fb42e5085555c4387102034c0fe3194e2572049769ef4c30f733cc", size = 3847982, upload-time = "2025-04-17T21:16:56.624Z" },
    { url = "https://files.pythonhosted.org/packages/2e/db/1f068f8566213717f587e18cbecee79173fc4d0ed1a14ece3a9d9c5a9aae/confluent_kafka-2.10.0-cp311-cp311-win_amd64.whl", hash = "sha256:82800e5cf27e21a7bbccb5aa6f2d9114ab253364526b08b0b97614369bf95612", size = 3977139, upload-time = "2025-04-17T21:16:59.796Z" },
    { url = "https://files.pythonhosted.org/packages/c1/fa/00398f8906da8fbefd8732501cffc5910b1a55af03a292b6720c19258c97/confluent_kafka-2.10.0-cp312-cp312-macosx_10_9_x86_64.whl", hash = "sha256:2268a607d374325e3a8fc779d8639de4344ce4d1ad2b88e8f9d13d97baae4e71", size = 3537479, upload-time = "2025-04-17T21:17:02.417Z" },
    { url = "https://files.pythonhosted.org/packages/03/7b/f940f1cd8c25d61cecc5f6ca044871f90370a80bd0d0a6595852151e4669/confluent_kafka-2.10.0-cp312-cp312-macosx_11_0_arm64.whl", hash = "sha256:a89e9ba5c8e18891b3bbf333001a9e12af43bd5bc3c3353065109582f3f078fc", size = 3060467, upload-time = "2025-04-17T21:17:05.342Z" },
    { url = "https://files.pythonhosted.org/packages/8a/f9/a30b62c78178be818a30fab23e826d3c5cdf60f53e2ebb31fa3e5fdded00/confluent_kafka-2.10.0-cp312-cp312-manylinux_2_28_aarch64.whl", hash = "sha256:7252fee8d7287bae71f1a506967b3782e67ba5b699c4d095d16fabce92a63cfd", size = 15260056, upload-time = "2025-04-17T21:17:10.918Z" },
    { url = "https://files.pythonhosted.org/packages/6e/00/b334804360b6490f5dfa910432ad9dbba7f91baa76168299458d03c50e40/confluent_kafka-2.10.0-cp312-cp312-manylinux_2_28_x86_64.whl", hash = "sha256:ddb9400786eedd8a6c0cbcceaddb8329a2597f4c02dc72389e83859da47d22d6", size = 3852443, upload-time = "2025-04-17T21:17:16.996Z" },
    { url = "https://files.pythonhosted.org/packages/c1/21/8c2b37cdc5ef60dee2ed9ac05dd89eaef822d4dd284b7d7e4678aa18aba6/confluent_kafka-2.10.0-cp312-cp312-win_amd64.whl", hash = "sha256:ef5aad8c04c54fe6ef89dc08a4ba24a80be90b05bbbc3348370c1c51222e0a5e", size = 3977821, upload-time = "2025-04-17T21:17:21.253Z" },
    { url = "https://files.pythonhosted.org/packages/e2/3c/db66f729b129e8e35af92571602f522091f753da8f42a7e217d5bed23ad6/confluent_kafka-2.10.0-cp313-cp313-macosx_13_0_arm64.whl", hash = "sha256:10230c3da4cd047cf488cef405f6e209da4e8403c0e52e45b89b1d878420082b", size = 3064500, upload-time = "2025-04-17T21:17:24.272Z" },
    { url = "https://files.pythonhosted.org/packages/ee/9f/569976c299ec40347588b40e61e8bcd065d958741a63159a4d77ca7859df/confluent_kafka-2.10.0-cp313-cp313-macosx_13_0_x86_64.whl", hash = "sha256:514c4a4dcb522aacdc17fa3e2751ae8670553850c9e22844ac997ec6459b3a48", size = 3540404, upload-time = "2025-04-17T21:17:32.051Z" },
    { url = "https://files.pythonhosted.org/packages/48/ce/b44b68ac417cf8602c5dee1115fb27ac174585039f58527ab07584ae1ce9/confluent_kafka-2.10.0-cp313-cp313-manylinux_2_28_aarch64.whl", hash = "sha256:bf706b1ebb540276791b5c42ac624c93195c34782848b24b2da1467caeef479b", size = 15260481, upload-time = "2025-04-17T21:17:38.697Z" },
    { url = "https://files.pythonhosted.org/packages/ba/2e/bd4edabda58dbe94c235b587205ac222633abd6da9c6677832071f85b66c/confluent_kafka-2.10.0-cp313-cp313-manylinux_2_28_x86_64.whl", hash = "sha256:6b8b057d436d82c1b2d819915d03e2b446bfa55403acd440f9222509ba2147de", size = 3852813, upload-time = "2025-04-17T21:17:43.045Z" },
    { url = "https://files.pythonhosted.org/packages/84/5f/5d68af39ed6f1cdbcc49dd412436894303cc03bb851e3f540a9c23d384ac/confluent_kafka-2.10.0-cp313-cp313-win_amd64.whl", hash = "sha256:649ccde18b4f2ff509a16093a06ca13629e4f4b3146d4ef5a82805c869cf8cbd", size = 4037452, upload-time = "2025-04-17T21:17:45.545Z" },
]

[[package]]
name = "distlib"
version = "0.3.9"
source = { registry = "https://pypi.org/simple" }
sdist = { url = "https://files.pythonhosted.org/packages/0d/dd/1bec4c5ddb504ca60fc29472f3d27e8d4da1257a854e1d96742f15c1d02d/distlib-0.3.9.tar.gz", hash = "sha256:a60f20dea646b8a33f3e7772f74dc0b2d0772d2837ee1342a00645c81edf9403", size = 613923, upload-time = "2024-10-09T18:35:47.551Z" }
wheels = [
    { url = "https://files.pythonhosted.org/packages/91/a1/cf2472db20f7ce4a6be1253a81cfdf85ad9c7885ffbed7047fb72c24cf87/distlib-0.3.9-py2.py3-none-any.whl", hash = "sha256:47f8c22fd27c27e25a65601af709b38e4f0a45ea4fc2e710f65755fa8caaaf87", size = 468973, upload-time = "2024-10-09T18:35:44.272Z" },
]

[[package]]
name = "docutils"
version = "0.21.2"
source = { registry = "https://pypi.org/simple" }
sdist = { url = "https://files.pythonhosted.org/packages/ae/ed/aefcc8cd0ba62a0560c3c18c33925362d46c6075480bfa4df87b28e169a9/docutils-0.21.2.tar.gz", hash = "sha256:3a6b18732edf182daa3cd12775bbb338cf5691468f91eeeb109deff6ebfa986f", size = 2204444, upload-time = "2024-04-23T18:57:18.24Z" }
wheels = [
    { url = "https://files.pythonhosted.org/packages/8f/d7/9322c609343d929e75e7e5e6255e614fcc67572cfd083959cdef3b7aad79/docutils-0.21.2-py3-none-any.whl", hash = "sha256:dafca5b9e384f0e419294eb4d2ff9fa826435bf15f15b7bd45723e8ad76811b2", size = 587408, upload-time = "2024-04-23T18:57:14.835Z" },
]

[[package]]
name = "fastjsonschema"
version = "2.21.1"
source = { registry = "https://pypi.org/simple" }
sdist = { url = "https://files.pythonhosted.org/packages/8b/50/4b769ce1ac4071a1ef6d86b1a3fb56cdc3a37615e8c5519e1af96cdac366/fastjsonschema-2.21.1.tar.gz", hash = "sha256:794d4f0a58f848961ba16af7b9c85a3e88cd360df008c59aac6fc5ae9323b5d4", size = 373939, upload-time = "2024-12-02T10:55:15.133Z" }
wheels = [
    { url = "https://files.pythonhosted.org/packages/90/2b/0817a2b257fe88725c25589d89aec060581aabf668707a8d03b2e9e0cb2a/fastjsonschema-2.21.1-py3-none-any.whl", hash = "sha256:c9e5b7e908310918cf494a434eeb31384dd84a98b57a30bcb1f535015b554667", size = 23924, upload-time = "2024-12-02T10:55:07.599Z" },
]

[[package]]
name = "filelock"
version = "3.18.0"
source = { registry = "https://pypi.org/simple" }
sdist = { url = "https://files.pythonhosted.org/packages/0a/10/c23352565a6544bdc5353e0b15fc1c563352101f30e24bf500207a54df9a/filelock-3.18.0.tar.gz", hash = "sha256:adbc88eabb99d2fec8c9c1b229b171f18afa655400173ddc653d5d01501fb9f2", size = 18075, upload-time = "2025-03-14T07:11:40.47Z" }
wheels = [
    { url = "https://files.pythonhosted.org/packages/4d/36/2a115987e2d8c300a974597416d9de88f2444426de9571f4b59b2cca3acc/filelock-3.18.0-py3-none-any.whl", hash = "sha256:c401f4f8377c4464e6db25fff06205fd89bdd83b65eb0488ed1b160f780e21de", size = 16215, upload-time = "2025-03-14T07:11:39.145Z" },
]

[[package]]
name = "grpc-stubs"
version = "1.53.0.6"
source = { registry = "https://pypi.org/simple" }
dependencies = [
    { name = "grpcio" },
]
sdist = { url = "https://files.pythonhosted.org/packages/16/8d/718393d12346c6ab842a1ad2b1a761c175e919ddce4a28c5dc63e4a5538c/grpc_stubs-1.53.0.6.tar.gz", hash = "sha256:70a0840747bd73c2c82fe819699bbf4fcf6d59bd0ed27a4713a240e0c697e1ff", size = 12954, upload-time = "2025-04-28T11:12:55.407Z" }
wheels = [
    { url = "https://files.pythonhosted.org/packages/38/c6/c64257331aa4b7a049bd70124d97278071e78b5d5de09df6a5eae4610bbe/grpc_stubs-1.53.0.6-py3-none-any.whl", hash = "sha256:3ffc5a6b5bd84ac46f3d84e2434e97936c1262b47b71b462bdedc43caaf227e1", size = 15842, upload-time = "2025-04-28T11:12:53.982Z" },
]

[[package]]
name = "grpcio"
version = "1.71.0"
source = { registry = "https://pypi.org/simple" }
sdist = { url = "https://files.pythonhosted.org/packages/1c/95/aa11fc09a85d91fbc7dd405dcb2a1e0256989d67bf89fa65ae24b3ba105a/grpcio-1.71.0.tar.gz", hash = "sha256:2b85f7820475ad3edec209d3d89a7909ada16caab05d3f2e08a7e8ae3200a55c", size = 12549828, upload-time = "2025-03-10T19:28:49.203Z" }
wheels = [
    { url = "https://files.pythonhosted.org/packages/63/04/a085f3ad4133426f6da8c1becf0749872a49feb625a407a2e864ded3fb12/grpcio-1.71.0-cp311-cp311-linux_armv7l.whl", hash = "sha256:d6aa986318c36508dc1d5001a3ff169a15b99b9f96ef5e98e13522c506b37eef", size = 5210453, upload-time = "2025-03-10T19:24:33.342Z" },
    { url = "https://files.pythonhosted.org/packages/b4/d5/0bc53ed33ba458de95020970e2c22aa8027b26cc84f98bea7fcad5d695d1/grpcio-1.71.0-cp311-cp311-macosx_10_14_universal2.whl", hash = "sha256:d2c170247315f2d7e5798a22358e982ad6eeb68fa20cf7a820bb74c11f0736e7", size = 11347567, upload-time = "2025-03-10T19:24:35.215Z" },
    { url = "https://files.pythonhosted.org/packages/e3/6d/ce334f7e7a58572335ccd61154d808fe681a4c5e951f8a1ff68f5a6e47ce/grpcio-1.71.0-cp311-cp311-manylinux_2_17_aarch64.whl", hash = "sha256:e6f83a583ed0a5b08c5bc7a3fe860bb3c2eac1f03f1f63e0bc2091325605d2b7", size = 5696067, upload-time = "2025-03-10T19:24:37.988Z" },
    { url = "https://files.pythonhosted.org/packages/05/4a/80befd0b8b1dc2b9ac5337e57473354d81be938f87132e147c4a24a581bd/grpcio-1.71.0-cp311-cp311-manylinux_2_17_i686.manylinux2014_i686.whl", hash = "sha256:4be74ddeeb92cc87190e0e376dbc8fc7736dbb6d3d454f2fa1f5be1dee26b9d7", size = 6348377, upload-time = "2025-03-10T19:24:40.361Z" },
    { url = "https://files.pythonhosted.org/packages/c7/67/cbd63c485051eb78663355d9efd1b896cfb50d4a220581ec2cb9a15cd750/grpcio-1.71.0-cp311-cp311-manylinux_2_17_x86_64.manylinux2014_x86_64.whl", hash = "sha256:4dd0dfbe4d5eb1fcfec9490ca13f82b089a309dc3678e2edabc144051270a66e", size = 5940407, upload-time = "2025-03-10T19:24:42.685Z" },
    { url = "https://files.pythonhosted.org/packages/98/4b/7a11aa4326d7faa499f764eaf8a9b5a0eb054ce0988ee7ca34897c2b02ae/grpcio-1.71.0-cp311-cp311-musllinux_1_1_aarch64.whl", hash = "sha256:a2242d6950dc892afdf9e951ed7ff89473aaf744b7d5727ad56bdaace363722b", size = 6030915, upload-time = "2025-03-10T19:24:44.463Z" },
    { url = "https://files.pythonhosted.org/packages/eb/a2/cdae2d0e458b475213a011078b0090f7a1d87f9a68c678b76f6af7c6ac8c/grpcio-1.71.0-cp311-cp311-musllinux_1_1_i686.whl", hash = "sha256:0fa05ee31a20456b13ae49ad2e5d585265f71dd19fbd9ef983c28f926d45d0a7", size = 6648324, upload-time = "2025-03-10T19:24:46.287Z" },
    { url = "https://files.pythonhosted.org/packages/27/df/f345c8daaa8d8574ce9869f9b36ca220c8845923eb3087e8f317eabfc2a8/grpcio-1.71.0-cp311-cp311-musllinux_1_1_x86_64.whl", hash = "sha256:3d081e859fb1ebe176de33fc3adb26c7d46b8812f906042705346b314bde32c3", size = 6197839, upload-time = "2025-03-10T19:24:48.565Z" },
    { url = "https://files.pythonhosted.org/packages/f2/2c/cd488dc52a1d0ae1bad88b0d203bc302efbb88b82691039a6d85241c5781/grpcio-1.71.0-cp311-cp311-win32.whl", hash = "sha256:d6de81c9c00c8a23047136b11794b3584cdc1460ed7cbc10eada50614baa1444", size = 3619978, upload-time = "2025-03-10T19:24:50.518Z" },
    { url = "https://files.pythonhosted.org/packages/ee/3f/cf92e7e62ccb8dbdf977499547dfc27133124d6467d3a7d23775bcecb0f9/grpcio-1.71.0-cp311-cp311-win_amd64.whl", hash = "sha256:24e867651fc67717b6f896d5f0cac0ec863a8b5fb7d6441c2ab428f52c651c6b", size = 4282279, upload-time = "2025-03-10T19:24:52.313Z" },
    { url = "https://files.pythonhosted.org/packages/4c/83/bd4b6a9ba07825bd19c711d8b25874cd5de72c2a3fbf635c3c344ae65bd2/grpcio-1.71.0-cp312-cp312-linux_armv7l.whl", hash = "sha256:0ff35c8d807c1c7531d3002be03221ff9ae15712b53ab46e2a0b4bb271f38537", size = 5184101, upload-time = "2025-03-10T19:24:54.11Z" },
    { url = "https://files.pythonhosted.org/packages/31/ea/2e0d90c0853568bf714693447f5c73272ea95ee8dad107807fde740e595d/grpcio-1.71.0-cp312-cp312-macosx_10_14_universal2.whl", hash = "sha256:b78a99cd1ece4be92ab7c07765a0b038194ded2e0a26fd654591ee136088d8d7", size = 11310927, upload-time = "2025-03-10T19:24:56.1Z" },
    { url = "https://files.pythonhosted.org/packages/ac/bc/07a3fd8af80467390af491d7dc66882db43884128cdb3cc8524915e0023c/grpcio-1.71.0-cp312-cp312-manylinux_2_17_aarch64.whl", hash = "sha256:dc1a1231ed23caac1de9f943d031f1bc38d0f69d2a3b243ea0d664fc1fbd7fec", size = 5654280, upload-time = "2025-03-10T19:24:58.55Z" },
    { url = "https://files.pythonhosted.org/packages/16/af/21f22ea3eed3d0538b6ef7889fce1878a8ba4164497f9e07385733391e2b/grpcio-1.71.0-cp312-cp312-manylinux_2_17_i686.manylinux2014_i686.whl", hash = "sha256:e6beeea5566092c5e3c4896c6d1d307fb46b1d4bdf3e70c8340b190a69198594", size = 6312051, upload-time = "2025-03-10T19:25:00.682Z" },
    { url = "https://files.pythonhosted.org/packages/49/9d/e12ddc726dc8bd1aa6cba67c85ce42a12ba5b9dd75d5042214a59ccf28ce/grpcio-1.71.0-cp312-cp312-manylinux_2_17_x86_64.manylinux2014_x86_64.whl", hash = "sha256:d5170929109450a2c031cfe87d6716f2fae39695ad5335d9106ae88cc32dc84c", size = 5910666, upload-time = "2025-03-10T19:25:03.01Z" },
    { url = "https://files.pythonhosted.org/packages/d9/e9/38713d6d67aedef738b815763c25f092e0454dc58e77b1d2a51c9d5b3325/grpcio-1.71.0-cp312-cp312-musllinux_1_1_aarch64.whl", hash = "sha256:5b08d03ace7aca7b2fadd4baf291139b4a5f058805a8327bfe9aece7253b6d67", size = 6012019, upload-time = "2025-03-10T19:25:05.174Z" },
    { url = "https://files.pythonhosted.org/packages/80/da/4813cd7adbae6467724fa46c952d7aeac5e82e550b1c62ed2aeb78d444ae/grpcio-1.71.0-cp312-cp312-musllinux_1_1_i686.whl", hash = "sha256:f903017db76bf9cc2b2d8bdd37bf04b505bbccad6be8a81e1542206875d0e9db", size = 6637043, upload-time = "2025-03-10T19:25:06.987Z" },
    { url = "https://files.pythonhosted.org/packages/52/ca/c0d767082e39dccb7985c73ab4cf1d23ce8613387149e9978c70c3bf3b07/grpcio-1.71.0-cp312-cp312-musllinux_1_1_x86_64.whl", hash = "sha256:469f42a0b410883185eab4689060a20488a1a0a00f8bbb3cbc1061197b4c5a79", size = 6186143, upload-time = "2025-03-10T19:25:08.877Z" },
    { url = "https://files.pythonhosted.org/packages/00/61/7b2c8ec13303f8fe36832c13d91ad4d4ba57204b1c723ada709c346b2271/grpcio-1.71.0-cp312-cp312-win32.whl", hash = "sha256:ad9f30838550695b5eb302add33f21f7301b882937460dd24f24b3cc5a95067a", size = 3604083, upload-time = "2025-03-10T19:25:10.736Z" },
    { url = "https://files.pythonhosted.org/packages/fd/7c/1e429c5fb26122055d10ff9a1d754790fb067d83c633ff69eddcf8e3614b/grpcio-1.71.0-cp312-cp312-win_amd64.whl", hash = "sha256:652350609332de6dac4ece254e5d7e1ff834e203d6afb769601f286886f6f3a8", size = 4272191, upload-time = "2025-03-10T19:25:13.12Z" },
    { url = "https://files.pythonhosted.org/packages/04/dd/b00cbb45400d06b26126dcfdbdb34bb6c4f28c3ebbd7aea8228679103ef6/grpcio-1.71.0-cp313-cp313-linux_armv7l.whl", hash = "sha256:cebc1b34ba40a312ab480ccdb396ff3c529377a2fce72c45a741f7215bfe8379", size = 5184138, upload-time = "2025-03-10T19:25:15.101Z" },
    { url = "https://files.pythonhosted.org/packages/ed/0a/4651215983d590ef53aac40ba0e29dda941a02b097892c44fa3357e706e5/grpcio-1.71.0-cp313-cp313-macosx_10_14_universal2.whl", hash = "sha256:85da336e3649a3d2171e82f696b5cad2c6231fdd5bad52616476235681bee5b3", size = 11310747, upload-time = "2025-03-10T19:25:17.201Z" },
    { url = "https://files.pythonhosted.org/packages/57/a3/149615b247f321e13f60aa512d3509d4215173bdb982c9098d78484de216/grpcio-1.71.0-cp313-cp313-manylinux_2_17_aarch64.whl", hash = "sha256:f9a412f55bb6e8f3bb000e020dbc1e709627dcb3a56f6431fa7076b4c1aab0db", size = 5653991, upload-time = "2025-03-10T19:25:20.39Z" },
    { url = "https://files.pythonhosted.org/packages/ca/56/29432a3e8d951b5e4e520a40cd93bebaa824a14033ea8e65b0ece1da6167/grpcio-1.71.0-cp313-cp313-manylinux_2_17_i686.manylinux2014_i686.whl", hash = "sha256:47be9584729534660416f6d2a3108aaeac1122f6b5bdbf9fd823e11fe6fbaa29", size = 6312781, upload-time = "2025-03-10T19:25:22.823Z" },
    { url = "https://files.pythonhosted.org/packages/a3/f8/286e81a62964ceb6ac10b10925261d4871a762d2a763fbf354115f9afc98/grpcio-1.71.0-cp313-cp313-manylinux_2_17_x86_64.manylinux2014_x86_64.whl", hash = "sha256:7c9c80ac6091c916db81131d50926a93ab162a7e97e4428ffc186b6e80d6dda4", size = 5910479, upload-time = "2025-03-10T19:25:24.828Z" },
    { url = "https://files.pythonhosted.org/packages/35/67/d1febb49ec0f599b9e6d4d0d44c2d4afdbed9c3e80deb7587ec788fcf252/grpcio-1.71.0-cp313-cp313-musllinux_1_1_aarch64.whl", hash = "sha256:789d5e2a3a15419374b7b45cd680b1e83bbc1e52b9086e49308e2c0b5bbae6e3", size = 6013262, upload-time = "2025-03-10T19:25:26.987Z" },
    { url = "https://files.pythonhosted.org/packages/a1/04/f9ceda11755f0104a075ad7163fc0d96e2e3a9fe25ef38adfc74c5790daf/grpcio-1.71.0-cp313-cp313-musllinux_1_1_i686.whl", hash = "sha256:1be857615e26a86d7363e8a163fade914595c81fec962b3d514a4b1e8760467b", size = 6643356, upload-time = "2025-03-10T19:25:29.606Z" },
    { url = "https://files.pythonhosted.org/packages/fb/ce/236dbc3dc77cf9a9242adcf1f62538734ad64727fabf39e1346ad4bd5c75/grpcio-1.71.0-cp313-cp313-musllinux_1_1_x86_64.whl", hash = "sha256:a76d39b5fafd79ed604c4be0a869ec3581a172a707e2a8d7a4858cb05a5a7637", size = 6186564, upload-time = "2025-03-10T19:25:31.537Z" },
    { url = "https://files.pythonhosted.org/packages/10/fd/b3348fce9dd4280e221f513dd54024e765b21c348bc475516672da4218e9/grpcio-1.71.0-cp313-cp313-win32.whl", hash = "sha256:74258dce215cb1995083daa17b379a1a5a87d275387b7ffe137f1d5131e2cfbb", size = 3601890, upload-time = "2025-03-10T19:25:33.421Z" },
    { url = "https://files.pythonhosted.org/packages/be/f8/db5d5f3fc7e296166286c2a397836b8b042f7ad1e11028d82b061701f0f7/grpcio-1.71.0-cp313-cp313-win_amd64.whl", hash = "sha256:22c3bc8d488c039a199f7a003a38cb7635db6656fa96437a8accde8322ce2366", size = 4273308, upload-time = "2025-03-10T19:25:35.79Z" },
]

[[package]]
name = "identify"
version = "2.6.12"
source = { registry = "https://pypi.org/simple" }
sdist = { url = "https://files.pythonhosted.org/packages/a2/88/d193a27416618628a5eea64e3223acd800b40749a96ffb322a9b55a49ed1/identify-2.6.12.tar.gz", hash = "sha256:d8de45749f1efb108badef65ee8386f0f7bb19a7f26185f74de6367bffbaf0e6", size = 99254, upload-time = "2025-05-23T20:37:53.3Z" }
wheels = [
    { url = "https://files.pythonhosted.org/packages/7a/cd/18f8da995b658420625f7ef13f037be53ae04ec5ad33f9b718240dcfd48c/identify-2.6.12-py2.py3-none-any.whl", hash = "sha256:ad9672d5a72e0d2ff7c5c8809b62dfa60458626352fb0eb7b55e69bdc45334a2", size = 99145, upload-time = "2025-05-23T20:37:51.495Z" },
]

[[package]]
name = "idna"
version = "3.10"
source = { registry = "https://pypi.org/simple" }
sdist = { url = "https://files.pythonhosted.org/packages/f1/70/7703c29685631f5a7590aa73f1f1d3fa9a380e654b86af429e0934a32f7d/idna-3.10.tar.gz", hash = "sha256:12f65c9b470abda6dc35cf8e63cc574b1c52b11df2c86030af0ac09b01b13ea9", size = 190490, upload-time = "2024-09-15T18:07:39.745Z" }
wheels = [
    { url = "https://files.pythonhosted.org/packages/76/c6/c88e154df9c4e1a2a66ccf0005a88dfb2650c1dffb6f5ce603dfbd452ce3/idna-3.10-py3-none-any.whl", hash = "sha256:946d195a0d259cbba61165e88e65941f16e9b36ea6ddb97f00452bae8b1287d3", size = 70442, upload-time = "2024-09-15T18:07:37.964Z" },
]

[[package]]
name = "imagesize"
version = "1.4.1"
source = { registry = "https://pypi.org/simple" }
sdist = { url = "https://files.pythonhosted.org/packages/a7/84/62473fb57d61e31fef6e36d64a179c8781605429fd927b5dd608c997be31/imagesize-1.4.1.tar.gz", hash = "sha256:69150444affb9cb0d5cc5a92b3676f0b2fb7cd9ae39e947a5e11a36b4497cd4a", size = 1280026, upload-time = "2022-07-01T12:21:05.687Z" }
wheels = [
    { url = "https://files.pythonhosted.org/packages/ff/62/85c4c919272577931d407be5ba5d71c20f0b616d31a0befe0ae45bb79abd/imagesize-1.4.1-py2.py3-none-any.whl", hash = "sha256:0d8d18d08f840c19d0ee7ca1fd82490fdc3729b7ac93f49870406ddde8ef8d8b", size = 8769, upload-time = "2022-07-01T12:21:02.467Z" },
]

[[package]]
name = "iniconfig"
version = "2.1.0"
source = { registry = "https://pypi.org/simple" }
sdist = { url = "https://files.pythonhosted.org/packages/f2/97/ebf4da567aa6827c909642694d71c9fcf53e5b504f2d96afea02718862f3/iniconfig-2.1.0.tar.gz", hash = "sha256:3abbd2e30b36733fee78f9c7f7308f2d0050e88f0087fd25c2645f63c773e1c7", size = 4793, upload-time = "2025-03-19T20:09:59.721Z" }
wheels = [
    { url = "https://files.pythonhosted.org/packages/2c/e1/e6716421ea10d38022b952c159d5161ca1193197fb744506875fbb87ea7b/iniconfig-2.1.0-py3-none-any.whl", hash = "sha256:9deba5723312380e77435581c6bf4935c94cbfab9b1ed33ef8d238ea168eb760", size = 6050, upload-time = "2025-03-19T20:10:01.071Z" },
]

[[package]]
name = "jinja2"
version = "3.1.6"
source = { registry = "https://pypi.org/simple" }
dependencies = [
    { name = "markupsafe" },
]
sdist = { url = "https://files.pythonhosted.org/packages/df/bf/f7da0350254c0ed7c72f3e33cef02e048281fec7ecec5f032d4aac52226b/jinja2-3.1.6.tar.gz", hash = "sha256:0137fb05990d35f1275a587e9aee6d56da821fc83491a0fb838183be43f66d6d", size = 245115, upload-time = "2025-03-05T20:05:02.478Z" }
wheels = [
    { url = "https://files.pythonhosted.org/packages/62/a1/3d680cbfd5f4b8f15abc1d571870c5fc3e594bb582bc3b64ea099db13e56/jinja2-3.1.6-py3-none-any.whl", hash = "sha256:85ece4451f492d0c13c5dd7c13a64681a86afae63a5f347908daf103ce6d2f67", size = 134899, upload-time = "2025-03-05T20:05:00.369Z" },
]

[[package]]
name = "jsonschema"
version = "4.24.0"
source = { registry = "https://pypi.org/simple" }
dependencies = [
    { name = "attrs" },
    { name = "jsonschema-specifications" },
    { name = "referencing" },
    { name = "rpds-py" },
]
sdist = { url = "https://files.pythonhosted.org/packages/bf/d3/1cf5326b923a53515d8f3a2cd442e6d7e94fcc444716e879ea70a0ce3177/jsonschema-4.24.0.tar.gz", hash = "sha256:0b4e8069eb12aedfa881333004bccaec24ecef5a8a6a4b6df142b2cc9599d196", size = 353480, upload-time = "2025-05-26T18:48:10.459Z" }
wheels = [
    { url = "https://files.pythonhosted.org/packages/a2/3d/023389198f69c722d039351050738d6755376c8fd343e91dc493ea485905/jsonschema-4.24.0-py3-none-any.whl", hash = "sha256:a462455f19f5faf404a7902952b6f0e3ce868f3ee09a359b05eca6673bd8412d", size = 88709, upload-time = "2025-05-26T18:48:08.417Z" },
]

[[package]]
name = "jsonschema-specifications"
version = "2025.4.1"
source = { registry = "https://pypi.org/simple" }
dependencies = [
    { name = "referencing" },
]
sdist = { url = "https://files.pythonhosted.org/packages/bf/ce/46fbd9c8119cfc3581ee5643ea49464d168028cfb5caff5fc0596d0cf914/jsonschema_specifications-2025.4.1.tar.gz", hash = "sha256:630159c9f4dbea161a6a2205c3011cc4f18ff381b189fff48bb39b9bf26ae608", size = 15513, upload-time = "2025-04-23T12:34:07.418Z" }
wheels = [
    { url = "https://files.pythonhosted.org/packages/01/0e/b27cdbaccf30b890c40ed1da9fd4a3593a5cf94dae54fb34f8a4b74fcd3f/jsonschema_specifications-2025.4.1-py3-none-any.whl", hash = "sha256:4653bffbd6584f7de83a67e0d620ef16900b390ddc7939d56684d6c81e33f1af", size = 18437, upload-time = "2025-04-23T12:34:05.422Z" },
]

[[package]]
name = "markupsafe"
version = "3.0.2"
source = { registry = "https://pypi.org/simple" }
sdist = { url = "https://files.pythonhosted.org/packages/b2/97/5d42485e71dfc078108a86d6de8fa46db44a1a9295e89c5d6d4a06e23a62/markupsafe-3.0.2.tar.gz", hash = "sha256:ee55d3edf80167e48ea11a923c7386f4669df67d7994554387f84e7d8b0a2bf0", size = 20537, upload-time = "2024-10-18T15:21:54.129Z" }
wheels = [
    { url = "https://files.pythonhosted.org/packages/6b/28/bbf83e3f76936960b850435576dd5e67034e200469571be53f69174a2dfd/MarkupSafe-3.0.2-cp311-cp311-macosx_10_9_universal2.whl", hash = "sha256:9025b4018f3a1314059769c7bf15441064b2207cb3f065e6ea1e7359cb46db9d", size = 14353, upload-time = "2024-10-18T15:21:02.187Z" },
    { url = "https://files.pythonhosted.org/packages/6c/30/316d194b093cde57d448a4c3209f22e3046c5bb2fb0820b118292b334be7/MarkupSafe-3.0.2-cp311-cp311-macosx_11_0_arm64.whl", hash = "sha256:93335ca3812df2f366e80509ae119189886b0f3c2b81325d39efdb84a1e2ae93", size = 12392, upload-time = "2024-10-18T15:21:02.941Z" },
    { url = "https://files.pythonhosted.org/packages/f2/96/9cdafba8445d3a53cae530aaf83c38ec64c4d5427d975c974084af5bc5d2/MarkupSafe-3.0.2-cp311-cp311-manylinux_2_17_aarch64.manylinux2014_aarch64.whl", hash = "sha256:2cb8438c3cbb25e220c2ab33bb226559e7afb3baec11c4f218ffa7308603c832", size = 23984, upload-time = "2024-10-18T15:21:03.953Z" },
    { url = "https://files.pythonhosted.org/packages/f1/a4/aefb044a2cd8d7334c8a47d3fb2c9f328ac48cb349468cc31c20b539305f/MarkupSafe-3.0.2-cp311-cp311-manylinux_2_17_x86_64.manylinux2014_x86_64.whl", hash = "sha256:a123e330ef0853c6e822384873bef7507557d8e4a082961e1defa947aa59ba84", size = 23120, upload-time = "2024-10-18T15:21:06.495Z" },
    { url = "https://files.pythonhosted.org/packages/8d/21/5e4851379f88f3fad1de30361db501300d4f07bcad047d3cb0449fc51f8c/MarkupSafe-3.0.2-cp311-cp311-manylinux_2_5_i686.manylinux1_i686.manylinux_2_17_i686.manylinux2014_i686.whl", hash = "sha256:1e084f686b92e5b83186b07e8a17fc09e38fff551f3602b249881fec658d3eca", size = 23032, upload-time = "2024-10-18T15:21:07.295Z" },
    { url = "https://files.pythonhosted.org/packages/00/7b/e92c64e079b2d0d7ddf69899c98842f3f9a60a1ae72657c89ce2655c999d/MarkupSafe-3.0.2-cp311-cp311-musllinux_1_2_aarch64.whl", hash = "sha256:d8213e09c917a951de9d09ecee036d5c7d36cb6cb7dbaece4c71a60d79fb9798", size = 24057, upload-time = "2024-10-18T15:21:08.073Z" },
    { url = "https://files.pythonhosted.org/packages/f9/ac/46f960ca323037caa0a10662ef97d0a4728e890334fc156b9f9e52bcc4ca/MarkupSafe-3.0.2-cp311-cp311-musllinux_1_2_i686.whl", hash = "sha256:5b02fb34468b6aaa40dfc198d813a641e3a63b98c2b05a16b9f80b7ec314185e", size = 23359, upload-time = "2024-10-18T15:21:09.318Z" },
    { url = "https://files.pythonhosted.org/packages/69/84/83439e16197337b8b14b6a5b9c2105fff81d42c2a7c5b58ac7b62ee2c3b1/MarkupSafe-3.0.2-cp311-cp311-musllinux_1_2_x86_64.whl", hash = "sha256:0bff5e0ae4ef2e1ae4fdf2dfd5b76c75e5c2fa4132d05fc1b0dabcd20c7e28c4", size = 23306, upload-time = "2024-10-18T15:21:10.185Z" },
    { url = "https://files.pythonhosted.org/packages/9a/34/a15aa69f01e2181ed8d2b685c0d2f6655d5cca2c4db0ddea775e631918cd/MarkupSafe-3.0.2-cp311-cp311-win32.whl", hash = "sha256:6c89876f41da747c8d3677a2b540fb32ef5715f97b66eeb0c6b66f5e3ef6f59d", size = 15094, upload-time = "2024-10-18T15:21:11.005Z" },
    { url = "https://files.pythonhosted.org/packages/da/b8/3a3bd761922d416f3dc5d00bfbed11f66b1ab89a0c2b6e887240a30b0f6b/MarkupSafe-3.0.2-cp311-cp311-win_amd64.whl", hash = "sha256:70a87b411535ccad5ef2f1df5136506a10775d267e197e4cf531ced10537bd6b", size = 15521, upload-time = "2024-10-18T15:21:12.911Z" },
    { url = "https://files.pythonhosted.org/packages/22/09/d1f21434c97fc42f09d290cbb6350d44eb12f09cc62c9476effdb33a18aa/MarkupSafe-3.0.2-cp312-cp312-macosx_10_13_universal2.whl", hash = "sha256:9778bd8ab0a994ebf6f84c2b949e65736d5575320a17ae8984a77fab08db94cf", size = 14274, upload-time = "2024-10-18T15:21:13.777Z" },
    { url = "https://files.pythonhosted.org/packages/6b/b0/18f76bba336fa5aecf79d45dcd6c806c280ec44538b3c13671d49099fdd0/MarkupSafe-3.0.2-cp312-cp312-macosx_11_0_arm64.whl", hash = "sha256:846ade7b71e3536c4e56b386c2a47adf5741d2d8b94ec9dc3e92e5e1ee1e2225", size = 12348, upload-time = "2024-10-18T15:21:14.822Z" },
    { url = "https://files.pythonhosted.org/packages/e0/25/dd5c0f6ac1311e9b40f4af06c78efde0f3b5cbf02502f8ef9501294c425b/MarkupSafe-3.0.2-cp312-cp312-manylinux_2_17_aarch64.manylinux2014_aarch64.whl", hash = "sha256:1c99d261bd2d5f6b59325c92c73df481e05e57f19837bdca8413b9eac4bd8028", size = 24149, upload-time = "2024-10-18T15:21:15.642Z" },
    { url = "https://files.pythonhosted.org/packages/f3/f0/89e7aadfb3749d0f52234a0c8c7867877876e0a20b60e2188e9850794c17/MarkupSafe-3.0.2-cp312-cp312-manylinux_2_17_x86_64.manylinux2014_x86_64.whl", hash = "sha256:e17c96c14e19278594aa4841ec148115f9c7615a47382ecb6b82bd8fea3ab0c8", size = 23118, upload-time = "2024-10-18T15:21:17.133Z" },
    { url = "https://files.pythonhosted.org/packages/d5/da/f2eeb64c723f5e3777bc081da884b414671982008c47dcc1873d81f625b6/MarkupSafe-3.0.2-cp312-cp312-manylinux_2_5_i686.manylinux1_i686.manylinux_2_17_i686.manylinux2014_i686.whl", hash = "sha256:88416bd1e65dcea10bc7569faacb2c20ce071dd1f87539ca2ab364bf6231393c", size = 22993, upload-time = "2024-10-18T15:21:18.064Z" },
    { url = "https://files.pythonhosted.org/packages/da/0e/1f32af846df486dce7c227fe0f2398dc7e2e51d4a370508281f3c1c5cddc/MarkupSafe-3.0.2-cp312-cp312-musllinux_1_2_aarch64.whl", hash = "sha256:2181e67807fc2fa785d0592dc2d6206c019b9502410671cc905d132a92866557", size = 24178, upload-time = "2024-10-18T15:21:18.859Z" },
    { url = "https://files.pythonhosted.org/packages/c4/f6/bb3ca0532de8086cbff5f06d137064c8410d10779c4c127e0e47d17c0b71/MarkupSafe-3.0.2-cp312-cp312-musllinux_1_2_i686.whl", hash = "sha256:52305740fe773d09cffb16f8ed0427942901f00adedac82ec8b67752f58a1b22", size = 23319, upload-time = "2024-10-18T15:21:19.671Z" },
    { url = "https://files.pythonhosted.org/packages/a2/82/8be4c96ffee03c5b4a034e60a31294daf481e12c7c43ab8e34a1453ee48b/MarkupSafe-3.0.2-cp312-cp312-musllinux_1_2_x86_64.whl", hash = "sha256:ad10d3ded218f1039f11a75f8091880239651b52e9bb592ca27de44eed242a48", size = 23352, upload-time = "2024-10-18T15:21:20.971Z" },
    { url = "https://files.pythonhosted.org/packages/51/ae/97827349d3fcffee7e184bdf7f41cd6b88d9919c80f0263ba7acd1bbcb18/MarkupSafe-3.0.2-cp312-cp312-win32.whl", hash = "sha256:0f4ca02bea9a23221c0182836703cbf8930c5e9454bacce27e767509fa286a30", size = 15097, upload-time = "2024-10-18T15:21:22.646Z" },
    { url = "https://files.pythonhosted.org/packages/c1/80/a61f99dc3a936413c3ee4e1eecac96c0da5ed07ad56fd975f1a9da5bc630/MarkupSafe-3.0.2-cp312-cp312-win_amd64.whl", hash = "sha256:8e06879fc22a25ca47312fbe7c8264eb0b662f6db27cb2d3bbbc74b1df4b9b87", size = 15601, upload-time = "2024-10-18T15:21:23.499Z" },
    { url = "https://files.pythonhosted.org/packages/83/0e/67eb10a7ecc77a0c2bbe2b0235765b98d164d81600746914bebada795e97/MarkupSafe-3.0.2-cp313-cp313-macosx_10_13_universal2.whl", hash = "sha256:ba9527cdd4c926ed0760bc301f6728ef34d841f405abf9d4f959c478421e4efd", size = 14274, upload-time = "2024-10-18T15:21:24.577Z" },
    { url = "https://files.pythonhosted.org/packages/2b/6d/9409f3684d3335375d04e5f05744dfe7e9f120062c9857df4ab490a1031a/MarkupSafe-3.0.2-cp313-cp313-macosx_11_0_arm64.whl", hash = "sha256:f8b3d067f2e40fe93e1ccdd6b2e1d16c43140e76f02fb1319a05cf2b79d99430", size = 12352, upload-time = "2024-10-18T15:21:25.382Z" },
    { url = "https://files.pythonhosted.org/packages/d2/f5/6eadfcd3885ea85fe2a7c128315cc1bb7241e1987443d78c8fe712d03091/MarkupSafe-3.0.2-cp313-cp313-manylinux_2_17_aarch64.manylinux2014_aarch64.whl", hash = "sha256:569511d3b58c8791ab4c2e1285575265991e6d8f8700c7be0e88f86cb0672094", size = 24122, upload-time = "2024-10-18T15:21:26.199Z" },
    { url = "https://files.pythonhosted.org/packages/0c/91/96cf928db8236f1bfab6ce15ad070dfdd02ed88261c2afafd4b43575e9e9/MarkupSafe-3.0.2-cp313-cp313-manylinux_2_17_x86_64.manylinux2014_x86_64.whl", hash = "sha256:15ab75ef81add55874e7ab7055e9c397312385bd9ced94920f2802310c930396", size = 23085, upload-time = "2024-10-18T15:21:27.029Z" },
    { url = "https://files.pythonhosted.org/packages/c2/cf/c9d56af24d56ea04daae7ac0940232d31d5a8354f2b457c6d856b2057d69/MarkupSafe-3.0.2-cp313-cp313-manylinux_2_5_i686.manylinux1_i686.manylinux_2_17_i686.manylinux2014_i686.whl", hash = "sha256:f3818cb119498c0678015754eba762e0d61e5b52d34c8b13d770f0719f7b1d79", size = 22978, upload-time = "2024-10-18T15:21:27.846Z" },
    { url = "https://files.pythonhosted.org/packages/2a/9f/8619835cd6a711d6272d62abb78c033bda638fdc54c4e7f4272cf1c0962b/MarkupSafe-3.0.2-cp313-cp313-musllinux_1_2_aarch64.whl", hash = "sha256:cdb82a876c47801bb54a690c5ae105a46b392ac6099881cdfb9f6e95e4014c6a", size = 24208, upload-time = "2024-10-18T15:21:28.744Z" },
    { url = "https://files.pythonhosted.org/packages/f9/bf/176950a1792b2cd2102b8ffeb5133e1ed984547b75db47c25a67d3359f77/MarkupSafe-3.0.2-cp313-cp313-musllinux_1_2_i686.whl", hash = "sha256:cabc348d87e913db6ab4aa100f01b08f481097838bdddf7c7a84b7575b7309ca", size = 23357, upload-time = "2024-10-18T15:21:29.545Z" },
    { url = "https://files.pythonhosted.org/packages/ce/4f/9a02c1d335caabe5c4efb90e1b6e8ee944aa245c1aaaab8e8a618987d816/MarkupSafe-3.0.2-cp313-cp313-musllinux_1_2_x86_64.whl", hash = "sha256:444dcda765c8a838eaae23112db52f1efaf750daddb2d9ca300bcae1039adc5c", size = 23344, upload-time = "2024-10-18T15:21:30.366Z" },
    { url = "https://files.pythonhosted.org/packages/ee/55/c271b57db36f748f0e04a759ace9f8f759ccf22b4960c270c78a394f58be/MarkupSafe-3.0.2-cp313-cp313-win32.whl", hash = "sha256:bcf3e58998965654fdaff38e58584d8937aa3096ab5354d493c77d1fdd66d7a1", size = 15101, upload-time = "2024-10-18T15:21:31.207Z" },
    { url = "https://files.pythonhosted.org/packages/29/88/07df22d2dd4df40aba9f3e402e6dc1b8ee86297dddbad4872bd5e7b0094f/MarkupSafe-3.0.2-cp313-cp313-win_amd64.whl", hash = "sha256:e6a2a455bd412959b57a172ce6328d2dd1f01cb2135efda2e4576e8a23fa3b0f", size = 15603, upload-time = "2024-10-18T15:21:32.032Z" },
    { url = "https://files.pythonhosted.org/packages/62/6a/8b89d24db2d32d433dffcd6a8779159da109842434f1dd2f6e71f32f738c/MarkupSafe-3.0.2-cp313-cp313t-macosx_10_13_universal2.whl", hash = "sha256:b5a6b3ada725cea8a5e634536b1b01c30bcdcd7f9c6fff4151548d5bf6b3a36c", size = 14510, upload-time = "2024-10-18T15:21:33.625Z" },
    { url = "https://files.pythonhosted.org/packages/7a/06/a10f955f70a2e5a9bf78d11a161029d278eeacbd35ef806c3fd17b13060d/MarkupSafe-3.0.2-cp313-cp313t-macosx_11_0_arm64.whl", hash = "sha256:a904af0a6162c73e3edcb969eeeb53a63ceeb5d8cf642fade7d39e7963a22ddb", size = 12486, upload-time = "2024-10-18T15:21:34.611Z" },
    { url = "https://files.pythonhosted.org/packages/34/cf/65d4a571869a1a9078198ca28f39fba5fbb910f952f9dbc5220afff9f5e6/MarkupSafe-3.0.2-cp313-cp313t-manylinux_2_17_aarch64.manylinux2014_aarch64.whl", hash = "sha256:4aa4e5faecf353ed117801a068ebab7b7e09ffb6e1d5e412dc852e0da018126c", size = 25480, upload-time = "2024-10-18T15:21:35.398Z" },
    { url = "https://files.pythonhosted.org/packages/0c/e3/90e9651924c430b885468b56b3d597cabf6d72be4b24a0acd1fa0e12af67/MarkupSafe-3.0.2-cp313-cp313t-manylinux_2_17_x86_64.manylinux2014_x86_64.whl", hash = "sha256:c0ef13eaeee5b615fb07c9a7dadb38eac06a0608b41570d8ade51c56539e509d", size = 23914, upload-time = "2024-10-18T15:21:36.231Z" },
    { url = "https://files.pythonhosted.org/packages/66/8c/6c7cf61f95d63bb866db39085150df1f2a5bd3335298f14a66b48e92659c/MarkupSafe-3.0.2-cp313-cp313t-manylinux_2_5_i686.manylinux1_i686.manylinux_2_17_i686.manylinux2014_i686.whl", hash = "sha256:d16a81a06776313e817c951135cf7340a3e91e8c1ff2fac444cfd75fffa04afe", size = 23796, upload-time = "2024-10-18T15:21:37.073Z" },
    { url = "https://files.pythonhosted.org/packages/bb/35/cbe9238ec3f47ac9a7c8b3df7a808e7cb50fe149dc7039f5f454b3fba218/MarkupSafe-3.0.2-cp313-cp313t-musllinux_1_2_aarch64.whl", hash = "sha256:6381026f158fdb7c72a168278597a5e3a5222e83ea18f543112b2662a9b699c5", size = 25473, upload-time = "2024-10-18T15:21:37.932Z" },
    { url = "https://files.pythonhosted.org/packages/e6/32/7621a4382488aa283cc05e8984a9c219abad3bca087be9ec77e89939ded9/MarkupSafe-3.0.2-cp313-cp313t-musllinux_1_2_i686.whl", hash = "sha256:3d79d162e7be8f996986c064d1c7c817f6df3a77fe3d6859f6f9e7be4b8c213a", size = 24114, upload-time = "2024-10-18T15:21:39.799Z" },
    { url = "https://files.pythonhosted.org/packages/0d/80/0985960e4b89922cb5a0bac0ed39c5b96cbc1a536a99f30e8c220a996ed9/MarkupSafe-3.0.2-cp313-cp313t-musllinux_1_2_x86_64.whl", hash = "sha256:131a3c7689c85f5ad20f9f6fb1b866f402c445b220c19fe4308c0b147ccd2ad9", size = 24098, upload-time = "2024-10-18T15:21:40.813Z" },
    { url = "https://files.pythonhosted.org/packages/82/78/fedb03c7d5380df2427038ec8d973587e90561b2d90cd472ce9254cf348b/MarkupSafe-3.0.2-cp313-cp313t-win32.whl", hash = "sha256:ba8062ed2cf21c07a9e295d5b8a2a5ce678b913b45fdf68c32d95d6c1291e0b6", size = 15208, upload-time = "2024-10-18T15:21:41.814Z" },
    { url = "https://files.pythonhosted.org/packages/4f/65/6079a46068dfceaeabb5dcad6d674f5f5c61a6fa5673746f42a9f4c233b3/MarkupSafe-3.0.2-cp313-cp313t-win_amd64.whl", hash = "sha256:e444a31f8db13eb18ada366ab3cf45fd4b31e4db1236a4448f68778c1d1a5a2f", size = 15739, upload-time = "2024-10-18T15:21:42.784Z" },
]

[[package]]
name = "maturin"
version = "1.8.6"
source = { registry = "https://pypi.org/simple" }
sdist = { url = "https://files.pythonhosted.org/packages/34/bc/c7df50a359c3a31490785c77d1ddd5fc83cc8cc07a4eddd289dbae53545a/maturin-1.8.6.tar.gz", hash = "sha256:0e0dc2e0bfaa2e1bd238e0236cf8a2b7e2250ccaa29c1aa8d0e61fa664b0289d", size = 203320, upload-time = "2025-05-13T13:56:11.033Z" }
wheels = [
    { url = "https://files.pythonhosted.org/packages/d3/f1/e493add40aebdab88ac1aefb41b9c84ac288fb00025bc96b9213ee02c958/maturin-1.8.6-py3-none-linux_armv6l.whl", hash = "sha256:1bf4c743dd2b24448e82b8c96251597818956ddf848e1d16b59356512c7e58d8", size = 7831195, upload-time = "2025-05-13T13:55:42.634Z" },
    { url = "https://files.pythonhosted.org/packages/f0/1c/588afdb7bf79c4f15e33e9af6d7f3b12ec662bc63a22919e3bf39afa2a1e/maturin-1.8.6-py3-none-macosx_10_12_x86_64.macosx_11_0_arm64.macosx_10_12_universal2.whl", hash = "sha256:4ea89cf76048bc760e12b36b608fc3f5ef4f7359c0895e9afe737be34041d948", size = 15276471, upload-time = "2025-05-13T13:55:46.196Z" },
    { url = "https://files.pythonhosted.org/packages/62/0b/4ce97f7f3a42068fbb42ba47d8b072e098c060fc1f64d8523e5588c57543/maturin-1.8.6-py3-none-macosx_10_12_x86_64.whl", hash = "sha256:4dd2e2f005ca63ac7ef0dddf2d65324ee480277a11544dcc4e7e436af68034dd", size = 7966129, upload-time = "2025-05-13T13:55:48.633Z" },
    { url = "https://files.pythonhosted.org/packages/84/bf/4eae9d12920c580baf9d47ee63fec3ae0233e90a3aa8987bd7909cdc36a0/maturin-1.8.6-py3-none-manylinux_2_12_i686.manylinux2010_i686.musllinux_1_1_i686.whl", hash = "sha256:b0637604774e2c50ab48a0e9023fe2f071837ecbc817c04ec28e1cfcc25224c2", size = 7835935, upload-time = "2025-05-13T13:55:51.235Z" },
    { url = "https://files.pythonhosted.org/packages/f9/aa/8090f8b3f5f7ec46bc95deb0f5b29bf52c98156ef594f2e65d20bf94cea1/maturin-1.8.6-py3-none-manylinux_2_12_x86_64.manylinux2010_x86_64.musllinux_1_1_x86_64.whl", hash = "sha256:bec5948c6475954c8089b17fae349966258756bb2ca05e54099e476a08070795", size = 8282553, upload-time = "2025-05-13T13:55:53.266Z" },
    { url = "https://files.pythonhosted.org/packages/bc/50/4348da6cc16c006dab4e6cd479cf00dc0afa80db289a115a314df9909ee6/maturin-1.8.6-py3-none-manylinux_2_17_aarch64.manylinux2014_aarch64.musllinux_1_1_aarch64.whl", hash = "sha256:62a65f70ebaadd6eb6083f5548413744f2ef12400445778e08d41d4facf15bbe", size = 7618339, upload-time = "2025-05-13T13:55:55.706Z" },
    { url = "https://files.pythonhosted.org/packages/ce/77/16458e29487d068c8cdb7f06a4403393568a10b44993fe2ec9c3b29fdccd/maturin-1.8.6-py3-none-manylinux_2_17_armv7l.manylinux2014_armv7l.musllinux_1_1_armv7l.whl", hash = "sha256:5c0ff7ad43883920032b63c94c76dcdd5758710d7b72b68db69e7826c40534ac", size = 7686748, upload-time = "2025-05-13T13:55:57.97Z" },
    { url = "https://files.pythonhosted.org/packages/0c/c1/a52f3c1171c053810606c7c7fae5ce4637446ef9df44f281862d2bef3750/maturin-1.8.6-py3-none-manylinux_2_17_ppc64le.manylinux2014_ppc64le.musllinux_1_1_ppc64le.whl", hash = "sha256:ca30fdb158a24cf312f3e53072a6e987182c103fa613efea2d28b5f52707d04a", size = 9767394, upload-time = "2025-05-13T13:56:00.694Z" },
    { url = "https://files.pythonhosted.org/packages/e2/ab/abae74f36a0f200384eda985ebeb9ee5dcbb19bfe1558c3335ef6f297094/maturin-1.8.6-py3-none-manylinux_2_17_s390x.manylinux2014_s390x.whl", hash = "sha256:b1e786ec9b5f7315c7e3fcc62b0715f9d99ffe477b06d0d62655a71e6a51a67b", size = 10995574, upload-time = "2025-05-13T13:56:03.101Z" },
    { url = "https://files.pythonhosted.org/packages/8e/1c/c478578a62c1e34b5b0641a474de78cb56d6c4aad0ba88f90dfa9f2a15f7/maturin-1.8.6-py3-none-win32.whl", hash = "sha256:dade5edfaf508439ff6bbc7be4f207e04c0999c47d9ef7e1bae16258e76b1518", size = 7027171, upload-time = "2025-05-13T13:56:05.472Z" },
    { url = "https://files.pythonhosted.org/packages/c9/89/2c57d29f25e06696cb3c5b3770ba0b40dfe87f91a879ecbcdc92e071a26b/maturin-1.8.6-py3-none-win_amd64.whl", hash = "sha256:6bc9281b90cd37e2a7985f2e5d6e3d35a1d64cf6e4d04ce5ed25603d162995b9", size = 7947998, upload-time = "2025-05-13T13:56:07.428Z" },
    { url = "https://files.pythonhosted.org/packages/9d/f5/3ee1c6aa4e277323bef38ea0ec07262a9b88711d1a29cb5bb08ce3807a6f/maturin-1.8.6-py3-none-win_arm64.whl", hash = "sha256:24f66624db69b895b134a8f1592efdf04cd223c9b3b65243ad32080477936d14", size = 6684974, upload-time = "2025-05-13T13:56:09.415Z" },
]

[[package]]
name = "msgpack"
version = "1.1.0"
source = { registry = "https://pypi.org/simple" }
sdist = { url = "https://files.pythonhosted.org/packages/cb/d0/7555686ae7ff5731205df1012ede15dd9d927f6227ea151e901c7406af4f/msgpack-1.1.0.tar.gz", hash = "sha256:dd432ccc2c72b914e4cb77afce64aab761c1137cc698be3984eee260bcb2896e", size = 167260, upload-time = "2024-09-10T04:25:52.197Z" }
wheels = [
    { url = "https://files.pythonhosted.org/packages/b7/5e/a4c7154ba65d93be91f2f1e55f90e76c5f91ccadc7efc4341e6f04c8647f/msgpack-1.1.0-cp311-cp311-macosx_10_9_universal2.whl", hash = "sha256:3d364a55082fb2a7416f6c63ae383fbd903adb5a6cf78c5b96cc6316dc1cedc7", size = 150803, upload-time = "2024-09-10T04:24:40.911Z" },
    { url = "https://files.pythonhosted.org/packages/60/c2/687684164698f1d51c41778c838d854965dd284a4b9d3a44beba9265c931/msgpack-1.1.0-cp311-cp311-macosx_10_9_x86_64.whl", hash = "sha256:79ec007767b9b56860e0372085f8504db5d06bd6a327a335449508bbee9648fa", size = 84343, upload-time = "2024-09-10T04:24:50.283Z" },
    { url = "https://files.pythonhosted.org/packages/42/ae/d3adea9bb4a1342763556078b5765e666f8fdf242e00f3f6657380920972/msgpack-1.1.0-cp311-cp311-macosx_11_0_arm64.whl", hash = "sha256:6ad622bf7756d5a497d5b6836e7fc3752e2dd6f4c648e24b1803f6048596f701", size = 81408, upload-time = "2024-09-10T04:25:12.774Z" },
    { url = "https://files.pythonhosted.org/packages/dc/17/6313325a6ff40ce9c3207293aee3ba50104aed6c2c1559d20d09e5c1ff54/msgpack-1.1.0-cp311-cp311-manylinux_2_17_aarch64.manylinux2014_aarch64.whl", hash = "sha256:8e59bca908d9ca0de3dc8684f21ebf9a690fe47b6be93236eb40b99af28b6ea6", size = 396096, upload-time = "2024-09-10T04:24:37.245Z" },
    { url = "https://files.pythonhosted.org/packages/a8/a1/ad7b84b91ab5a324e707f4c9761633e357820b011a01e34ce658c1dda7cc/msgpack-1.1.0-cp311-cp311-manylinux_2_17_x86_64.manylinux2014_x86_64.whl", hash = "sha256:5e1da8f11a3dd397f0a32c76165cf0c4eb95b31013a94f6ecc0b280c05c91b59", size = 403671, upload-time = "2024-09-10T04:25:10.201Z" },
    { url = "https://files.pythonhosted.org/packages/bb/0b/fd5b7c0b308bbf1831df0ca04ec76fe2f5bf6319833646b0a4bd5e9dc76d/msgpack-1.1.0-cp311-cp311-manylinux_2_5_i686.manylinux1_i686.manylinux_2_17_i686.manylinux2014_i686.whl", hash = "sha256:452aff037287acb1d70a804ffd022b21fa2bb7c46bee884dbc864cc9024128a0", size = 387414, upload-time = "2024-09-10T04:25:27.552Z" },
    { url = "https://files.pythonhosted.org/packages/f0/03/ff8233b7c6e9929a1f5da3c7860eccd847e2523ca2de0d8ef4878d354cfa/msgpack-1.1.0-cp311-cp311-musllinux_1_2_aarch64.whl", hash = "sha256:8da4bf6d54ceed70e8861f833f83ce0814a2b72102e890cbdfe4b34764cdd66e", size = 383759, upload-time = "2024-09-10T04:25:03.366Z" },
    { url = "https://files.pythonhosted.org/packages/1f/1b/eb82e1fed5a16dddd9bc75f0854b6e2fe86c0259c4353666d7fab37d39f4/msgpack-1.1.0-cp311-cp311-musllinux_1_2_i686.whl", hash = "sha256:41c991beebf175faf352fb940bf2af9ad1fb77fd25f38d9142053914947cdbf6", size = 394405, upload-time = "2024-09-10T04:25:07.348Z" },
    { url = "https://files.pythonhosted.org/packages/90/2e/962c6004e373d54ecf33d695fb1402f99b51832631e37c49273cc564ffc5/msgpack-1.1.0-cp311-cp311-musllinux_1_2_x86_64.whl", hash = "sha256:a52a1f3a5af7ba1c9ace055b659189f6c669cf3657095b50f9602af3a3ba0fe5", size = 396041, upload-time = "2024-09-10T04:25:48.311Z" },
    { url = "https://files.pythonhosted.org/packages/f8/20/6e03342f629474414860c48aeffcc2f7f50ddaf351d95f20c3f1c67399a8/msgpack-1.1.0-cp311-cp311-win32.whl", hash = "sha256:58638690ebd0a06427c5fe1a227bb6b8b9fdc2bd07701bec13c2335c82131a88", size = 68538, upload-time = "2024-09-10T04:24:29.953Z" },
    { url = "https://files.pythonhosted.org/packages/aa/c4/5a582fc9a87991a3e6f6800e9bb2f3c82972912235eb9539954f3e9997c7/msgpack-1.1.0-cp311-cp311-win_amd64.whl", hash = "sha256:fd2906780f25c8ed5d7b323379f6138524ba793428db5d0e9d226d3fa6aa1788", size = 74871, upload-time = "2024-09-10T04:25:44.823Z" },
    { url = "https://files.pythonhosted.org/packages/e1/d6/716b7ca1dbde63290d2973d22bbef1b5032ca634c3ff4384a958ec3f093a/msgpack-1.1.0-cp312-cp312-macosx_10_9_universal2.whl", hash = "sha256:d46cf9e3705ea9485687aa4001a76e44748b609d260af21c4ceea7f2212a501d", size = 152421, upload-time = "2024-09-10T04:25:49.63Z" },
    { url = "https://files.pythonhosted.org/packages/70/da/5312b067f6773429cec2f8f08b021c06af416bba340c912c2ec778539ed6/msgpack-1.1.0-cp312-cp312-macosx_10_9_x86_64.whl", hash = "sha256:5dbad74103df937e1325cc4bfeaf57713be0b4f15e1c2da43ccdd836393e2ea2", size = 85277, upload-time = "2024-09-10T04:24:48.562Z" },
    { url = "https://files.pythonhosted.org/packages/28/51/da7f3ae4462e8bb98af0d5bdf2707f1b8c65a0d4f496e46b6afb06cbc286/msgpack-1.1.0-cp312-cp312-macosx_11_0_arm64.whl", hash = "sha256:58dfc47f8b102da61e8949708b3eafc3504509a5728f8b4ddef84bd9e16ad420", size = 82222, upload-time = "2024-09-10T04:25:36.49Z" },
    { url = "https://files.pythonhosted.org/packages/33/af/dc95c4b2a49cff17ce47611ca9ba218198806cad7796c0b01d1e332c86bb/msgpack-1.1.0-cp312-cp312-manylinux_2_17_aarch64.manylinux2014_aarch64.whl", hash = "sha256:4676e5be1b472909b2ee6356ff425ebedf5142427842aa06b4dfd5117d1ca8a2", size = 392971, upload-time = "2024-09-10T04:24:58.129Z" },
    { url = "https://files.pythonhosted.org/packages/f1/54/65af8de681fa8255402c80eda2a501ba467921d5a7a028c9c22a2c2eedb5/msgpack-1.1.0-cp312-cp312-manylinux_2_17_x86_64.manylinux2014_x86_64.whl", hash = "sha256:17fb65dd0bec285907f68b15734a993ad3fc94332b5bb21b0435846228de1f39", size = 401403, upload-time = "2024-09-10T04:25:40.428Z" },
    { url = "https://files.pythonhosted.org/packages/97/8c/e333690777bd33919ab7024269dc3c41c76ef5137b211d776fbb404bfead/msgpack-1.1.0-cp312-cp312-manylinux_2_5_i686.manylinux1_i686.manylinux_2_17_i686.manylinux2014_i686.whl", hash = "sha256:a51abd48c6d8ac89e0cfd4fe177c61481aca2d5e7ba42044fd218cfd8ea9899f", size = 385356, upload-time = "2024-09-10T04:25:31.406Z" },
    { url = "https://files.pythonhosted.org/packages/57/52/406795ba478dc1c890559dd4e89280fa86506608a28ccf3a72fbf45df9f5/msgpack-1.1.0-cp312-cp312-musllinux_1_2_aarch64.whl", hash = "sha256:2137773500afa5494a61b1208619e3871f75f27b03bcfca7b3a7023284140247", size = 383028, upload-time = "2024-09-10T04:25:17.08Z" },
    { url = "https://files.pythonhosted.org/packages/e7/69/053b6549bf90a3acadcd8232eae03e2fefc87f066a5b9fbb37e2e608859f/msgpack-1.1.0-cp312-cp312-musllinux_1_2_i686.whl", hash = "sha256:398b713459fea610861c8a7b62a6fec1882759f308ae0795b5413ff6a160cf3c", size = 391100, upload-time = "2024-09-10T04:25:08.993Z" },
    { url = "https://files.pythonhosted.org/packages/23/f0/d4101d4da054f04274995ddc4086c2715d9b93111eb9ed49686c0f7ccc8a/msgpack-1.1.0-cp312-cp312-musllinux_1_2_x86_64.whl", hash = "sha256:06f5fd2f6bb2a7914922d935d3b8bb4a7fff3a9a91cfce6d06c13bc42bec975b", size = 394254, upload-time = "2024-09-10T04:25:06.048Z" },
    { url = "https://files.pythonhosted.org/packages/1c/12/cf07458f35d0d775ff3a2dc5559fa2e1fcd06c46f1ef510e594ebefdca01/msgpack-1.1.0-cp312-cp312-win32.whl", hash = "sha256:ad33e8400e4ec17ba782f7b9cf868977d867ed784a1f5f2ab46e7ba53b6e1e1b", size = 69085, upload-time = "2024-09-10T04:25:01.494Z" },
    { url = "https://files.pythonhosted.org/packages/73/80/2708a4641f7d553a63bc934a3eb7214806b5b39d200133ca7f7afb0a53e8/msgpack-1.1.0-cp312-cp312-win_amd64.whl", hash = "sha256:115a7af8ee9e8cddc10f87636767857e7e3717b7a2e97379dc2054712693e90f", size = 75347, upload-time = "2024-09-10T04:25:33.106Z" },
    { url = "https://files.pythonhosted.org/packages/c8/b0/380f5f639543a4ac413e969109978feb1f3c66e931068f91ab6ab0f8be00/msgpack-1.1.0-cp313-cp313-macosx_10_13_universal2.whl", hash = "sha256:071603e2f0771c45ad9bc65719291c568d4edf120b44eb36324dcb02a13bfddf", size = 151142, upload-time = "2024-09-10T04:24:59.656Z" },
    { url = "https://files.pythonhosted.org/packages/c8/ee/be57e9702400a6cb2606883d55b05784fada898dfc7fd12608ab1fdb054e/msgpack-1.1.0-cp313-cp313-macosx_10_13_x86_64.whl", hash = "sha256:0f92a83b84e7c0749e3f12821949d79485971f087604178026085f60ce109330", size = 84523, upload-time = "2024-09-10T04:25:37.924Z" },
    { url = "https://files.pythonhosted.org/packages/7e/3a/2919f63acca3c119565449681ad08a2f84b2171ddfcff1dba6959db2cceb/msgpack-1.1.0-cp313-cp313-macosx_11_0_arm64.whl", hash = "sha256:4a1964df7b81285d00a84da4e70cb1383f2e665e0f1f2a7027e683956d04b734", size = 81556, upload-time = "2024-09-10T04:24:28.296Z" },
    { url = "https://files.pythonhosted.org/packages/7c/43/a11113d9e5c1498c145a8925768ea2d5fce7cbab15c99cda655aa09947ed/msgpack-1.1.0-cp313-cp313-manylinux_2_17_aarch64.manylinux2014_aarch64.whl", hash = "sha256:59caf6a4ed0d164055ccff8fe31eddc0ebc07cf7326a2aaa0dbf7a4001cd823e", size = 392105, upload-time = "2024-09-10T04:25:20.153Z" },
    { url = "https://files.pythonhosted.org/packages/2d/7b/2c1d74ca6c94f70a1add74a8393a0138172207dc5de6fc6269483519d048/msgpack-1.1.0-cp313-cp313-manylinux_2_17_x86_64.manylinux2014_x86_64.whl", hash = "sha256:0907e1a7119b337971a689153665764adc34e89175f9a34793307d9def08e6ca", size = 399979, upload-time = "2024-09-10T04:25:41.75Z" },
    { url = "https://files.pythonhosted.org/packages/82/8c/cf64ae518c7b8efc763ca1f1348a96f0e37150061e777a8ea5430b413a74/msgpack-1.1.0-cp313-cp313-manylinux_2_5_i686.manylinux1_i686.manylinux_2_17_i686.manylinux2014_i686.whl", hash = "sha256:65553c9b6da8166e819a6aa90ad15288599b340f91d18f60b2061f402b9a4915", size = 383816, upload-time = "2024-09-10T04:24:45.826Z" },
    { url = "https://files.pythonhosted.org/packages/69/86/a847ef7a0f5ef3fa94ae20f52a4cacf596a4e4a010197fbcc27744eb9a83/msgpack-1.1.0-cp313-cp313-musllinux_1_2_aarch64.whl", hash = "sha256:7a946a8992941fea80ed4beae6bff74ffd7ee129a90b4dd5cf9c476a30e9708d", size = 380973, upload-time = "2024-09-10T04:25:04.689Z" },
    { url = "https://files.pythonhosted.org/packages/aa/90/c74cf6e1126faa93185d3b830ee97246ecc4fe12cf9d2d31318ee4246994/msgpack-1.1.0-cp313-cp313-musllinux_1_2_i686.whl", hash = "sha256:4b51405e36e075193bc051315dbf29168d6141ae2500ba8cd80a522964e31434", size = 387435, upload-time = "2024-09-10T04:24:17.879Z" },
    { url = "https://files.pythonhosted.org/packages/7a/40/631c238f1f338eb09f4acb0f34ab5862c4e9d7eda11c1b685471a4c5ea37/msgpack-1.1.0-cp313-cp313-musllinux_1_2_x86_64.whl", hash = "sha256:b4c01941fd2ff87c2a934ee6055bda4ed353a7846b8d4f341c428109e9fcde8c", size = 399082, upload-time = "2024-09-10T04:25:18.398Z" },
    { url = "https://files.pythonhosted.org/packages/e9/1b/fa8a952be252a1555ed39f97c06778e3aeb9123aa4cccc0fd2acd0b4e315/msgpack-1.1.0-cp313-cp313-win32.whl", hash = "sha256:7c9a35ce2c2573bada929e0b7b3576de647b0defbd25f5139dcdaba0ae35a4cc", size = 69037, upload-time = "2024-09-10T04:24:52.798Z" },
    { url = "https://files.pythonhosted.org/packages/b6/bc/8bd826dd03e022153bfa1766dcdec4976d6c818865ed54223d71f07862b3/msgpack-1.1.0-cp313-cp313-win_amd64.whl", hash = "sha256:bce7d9e614a04d0883af0b3d4d501171fbfca038f12c77fa838d9f198147a23f", size = 75140, upload-time = "2024-09-10T04:24:31.288Z" },
]

[[package]]
name = "mypy"
version = "1.16.0"
source = { registry = "https://pypi.org/simple" }
dependencies = [
    { name = "mypy-extensions" },
    { name = "pathspec" },
    { name = "typing-extensions" },
]
sdist = { url = "https://files.pythonhosted.org/packages/d4/38/13c2f1abae94d5ea0354e146b95a1be9b2137a0d506728e0da037c4276f6/mypy-1.16.0.tar.gz", hash = "sha256:84b94283f817e2aa6350a14b4a8fb2a35a53c286f97c9d30f53b63620e7af8ab", size = 3323139, upload-time = "2025-05-29T13:46:12.532Z" }
wheels = [
    { url = "https://files.pythonhosted.org/packages/24/c4/ff2f79db7075c274fe85b5fff8797d29c6b61b8854c39e3b7feb556aa377/mypy-1.16.0-cp311-cp311-macosx_10_9_x86_64.whl", hash = "sha256:9f826aaa7ff8443bac6a494cf743f591488ea940dd360e7dd330e30dd772a5ab", size = 10884498, upload-time = "2025-05-29T13:18:54.066Z" },
    { url = "https://files.pythonhosted.org/packages/02/07/12198e83006235f10f6a7808917376b5d6240a2fd5dce740fe5d2ebf3247/mypy-1.16.0-cp311-cp311-macosx_11_0_arm64.whl", hash = "sha256:82d056e6faa508501af333a6af192c700b33e15865bda49611e3d7d8358ebea2", size = 10011755, upload-time = "2025-05-29T13:34:00.851Z" },
    { url = "https://files.pythonhosted.org/packages/f1/9b/5fd5801a72b5d6fb6ec0105ea1d0e01ab2d4971893076e558d4b6d6b5f80/mypy-1.16.0-cp311-cp311-manylinux_2_17_aarch64.manylinux2014_aarch64.manylinux_2_28_aarch64.whl", hash = "sha256:089bedc02307c2548eb51f426e085546db1fa7dd87fbb7c9fa561575cf6eb1ff", size = 11800138, upload-time = "2025-05-29T13:32:55.082Z" },
    { url = "https://files.pythonhosted.org/packages/2e/81/a117441ea5dfc3746431e51d78a4aca569c677aa225bca2cc05a7c239b61/mypy-1.16.0-cp311-cp311-manylinux_2_17_x86_64.manylinux2014_x86_64.manylinux_2_28_x86_64.whl", hash = "sha256:6a2322896003ba66bbd1318c10d3afdfe24e78ef12ea10e2acd985e9d684a666", size = 12533156, upload-time = "2025-05-29T13:19:12.963Z" },
    { url = "https://files.pythonhosted.org/packages/3f/38/88ec57c6c86014d3f06251e00f397b5a7daa6888884d0abf187e4f5f587f/mypy-1.16.0-cp311-cp311-musllinux_1_2_x86_64.whl", hash = "sha256:021a68568082c5b36e977d54e8f1de978baf401a33884ffcea09bd8e88a98f4c", size = 12742426, upload-time = "2025-05-29T13:20:22.72Z" },
    { url = "https://files.pythonhosted.org/packages/bd/53/7e9d528433d56e6f6f77ccf24af6ce570986c2d98a5839e4c2009ef47283/mypy-1.16.0-cp311-cp311-win_amd64.whl", hash = "sha256:54066fed302d83bf5128632d05b4ec68412e1f03ef2c300434057d66866cea4b", size = 9478319, upload-time = "2025-05-29T13:21:17.582Z" },
    { url = "https://files.pythonhosted.org/packages/70/cf/158e5055e60ca2be23aec54a3010f89dcffd788732634b344fc9cb1e85a0/mypy-1.16.0-cp312-cp312-macosx_10_13_x86_64.whl", hash = "sha256:c5436d11e89a3ad16ce8afe752f0f373ae9620841c50883dc96f8b8805620b13", size = 11062927, upload-time = "2025-05-29T13:35:52.328Z" },
    { url = "https://files.pythonhosted.org/packages/94/34/cfff7a56be1609f5d10ef386342ce3494158e4d506516890142007e6472c/mypy-1.16.0-cp312-cp312-macosx_11_0_arm64.whl", hash = "sha256:f2622af30bf01d8fc36466231bdd203d120d7a599a6d88fb22bdcb9dbff84090", size = 10083082, upload-time = "2025-05-29T13:35:33.378Z" },
    { url = "https://files.pythonhosted.org/packages/b3/7f/7242062ec6288c33d8ad89574df87c3903d394870e5e6ba1699317a65075/mypy-1.16.0-cp312-cp312-manylinux_2_17_aarch64.manylinux2014_aarch64.manylinux_2_28_aarch64.whl", hash = "sha256:d045d33c284e10a038f5e29faca055b90eee87da3fc63b8889085744ebabb5a1", size = 11828306, upload-time = "2025-05-29T13:21:02.164Z" },
    { url = "https://files.pythonhosted.org/packages/6f/5f/b392f7b4f659f5b619ce5994c5c43caab3d80df2296ae54fa888b3d17f5a/mypy-1.16.0-cp312-cp312-manylinux_2_17_x86_64.manylinux2014_x86_64.manylinux_2_28_x86_64.whl", hash = "sha256:b4968f14f44c62e2ec4a038c8797a87315be8df7740dc3ee8d3bfe1c6bf5dba8", size = 12702764, upload-time = "2025-05-29T13:20:42.826Z" },
    { url = "https://files.pythonhosted.org/packages/9b/c0/7646ef3a00fa39ac9bc0938626d9ff29d19d733011be929cfea59d82d136/mypy-1.16.0-cp312-cp312-musllinux_1_2_x86_64.whl", hash = "sha256:eb14a4a871bb8efb1e4a50360d4e3c8d6c601e7a31028a2c79f9bb659b63d730", size = 12896233, upload-time = "2025-05-29T13:18:37.446Z" },
    { url = "https://files.pythonhosted.org/packages/6d/38/52f4b808b3fef7f0ef840ee8ff6ce5b5d77381e65425758d515cdd4f5bb5/mypy-1.16.0-cp312-cp312-win_amd64.whl", hash = "sha256:bd4e1ebe126152a7bbaa4daedd781c90c8f9643c79b9748caa270ad542f12bec", size = 9565547, upload-time = "2025-05-29T13:20:02.836Z" },
    { url = "https://files.pythonhosted.org/packages/97/9c/ca03bdbefbaa03b264b9318a98950a9c683e06472226b55472f96ebbc53d/mypy-1.16.0-cp313-cp313-macosx_10_13_x86_64.whl", hash = "sha256:a9e056237c89f1587a3be1a3a70a06a698d25e2479b9a2f57325ddaaffc3567b", size = 11059753, upload-time = "2025-05-29T13:18:18.167Z" },
    { url = "https://files.pythonhosted.org/packages/36/92/79a969b8302cfe316027c88f7dc6fee70129490a370b3f6eb11d777749d0/mypy-1.16.0-cp313-cp313-macosx_11_0_arm64.whl", hash = "sha256:0b07e107affb9ee6ce1f342c07f51552d126c32cd62955f59a7db94a51ad12c0", size = 10073338, upload-time = "2025-05-29T13:19:48.079Z" },
    { url = "https://files.pythonhosted.org/packages/14/9b/a943f09319167da0552d5cd722104096a9c99270719b1afeea60d11610aa/mypy-1.16.0-cp313-cp313-manylinux_2_17_aarch64.manylinux2014_aarch64.manylinux_2_28_aarch64.whl", hash = "sha256:c6fb60cbd85dc65d4d63d37cb5c86f4e3a301ec605f606ae3a9173e5cf34997b", size = 11827764, upload-time = "2025-05-29T13:46:04.47Z" },
    { url = "https://files.pythonhosted.org/packages/ec/64/ff75e71c65a0cb6ee737287c7913ea155845a556c64144c65b811afdb9c7/mypy-1.16.0-cp313-cp313-manylinux_2_17_x86_64.manylinux2014_x86_64.manylinux_2_28_x86_64.whl", hash = "sha256:a7e32297a437cc915599e0578fa6bc68ae6a8dc059c9e009c628e1c47f91495d", size = 12701356, upload-time = "2025-05-29T13:35:13.553Z" },
    { url = "https://files.pythonhosted.org/packages/0a/ad/0e93c18987a1182c350f7a5fab70550852f9fabe30ecb63bfbe51b602074/mypy-1.16.0-cp313-cp313-musllinux_1_2_x86_64.whl", hash = "sha256:afe420c9380ccec31e744e8baff0d406c846683681025db3531b32db56962d52", size = 12900745, upload-time = "2025-05-29T13:17:24.409Z" },
    { url = "https://files.pythonhosted.org/packages/28/5d/036c278d7a013e97e33f08c047fe5583ab4f1fc47c9a49f985f1cdd2a2d7/mypy-1.16.0-cp313-cp313-win_amd64.whl", hash = "sha256:55f9076c6ce55dd3f8cd0c6fff26a008ca8e5131b89d5ba6d86bd3f47e736eeb", size = 9572200, upload-time = "2025-05-29T13:33:44.92Z" },
    { url = "https://files.pythonhosted.org/packages/99/a3/6ed10530dec8e0fdc890d81361260c9ef1f5e5c217ad8c9b21ecb2b8366b/mypy-1.16.0-py3-none-any.whl", hash = "sha256:29e1499864a3888bca5c1542f2d7232c6e586295183320caa95758fc84034031", size = 2265773, upload-time = "2025-05-29T13:35:18.762Z" },
]

[[package]]
name = "mypy-extensions"
version = "1.1.0"
source = { registry = "https://pypi.org/simple" }
sdist = { url = "https://files.pythonhosted.org/packages/a2/6e/371856a3fb9d31ca8dac321cda606860fa4548858c0cc45d9d1d4ca2628b/mypy_extensions-1.1.0.tar.gz", hash = "sha256:52e68efc3284861e772bbcd66823fde5ae21fd2fdb51c62a211403730b916558", size = 6343, upload-time = "2025-04-22T14:54:24.164Z" }
wheels = [
    { url = "https://files.pythonhosted.org/packages/79/7b/2c79738432f5c924bef5071f933bcc9efd0473bac3b4aa584a6f7c1c8df8/mypy_extensions-1.1.0-py3-none-any.whl", hash = "sha256:1be4cccdb0f2482337c4743e60421de3a356cd97508abadd57d47403e94f5505", size = 4963, upload-time = "2025-04-22T14:54:22.983Z" },
]

[[package]]
name = "nodeenv"
version = "1.9.1"
source = { registry = "https://pypi.org/simple" }
sdist = { url = "https://files.pythonhosted.org/packages/43/16/fc88b08840de0e0a72a2f9d8c6bae36be573e475a6326ae854bcc549fc45/nodeenv-1.9.1.tar.gz", hash = "sha256:6ec12890a2dab7946721edbfbcd91f3319c6ccc9aec47be7c7e6b7011ee6645f", size = 47437, upload-time = "2024-06-04T18:44:11.171Z" }
wheels = [
    { url = "https://files.pythonhosted.org/packages/d2/1d/1b658dbd2b9fa9c4c9f32accbfc0205d532c8c6194dc0f2a4c0428e7128a/nodeenv-1.9.1-py2.py3-none-any.whl", hash = "sha256:ba11c9782d29c27c70ffbdda2d7415098754709be8a7056d79a737cd901155c9", size = 22314, upload-time = "2024-06-04T18:44:08.352Z" },
]

[[package]]
name = "packaging"
version = "25.0"
source = { registry = "https://pypi.org/simple" }
sdist = { url = "https://files.pythonhosted.org/packages/a1/d4/1fc4078c65507b51b96ca8f8c3ba19e6a61c8253c72794544580a7b6c24d/packaging-25.0.tar.gz", hash = "sha256:d443872c98d677bf60f6a1f2f8c1cb748e8fe762d2bf9d3148b5599295b0fc4f", size = 165727, upload-time = "2025-04-19T11:48:59.673Z" }
wheels = [
    { url = "https://files.pythonhosted.org/packages/20/12/38679034af332785aac8774540895e234f4d07f7545804097de4b666afd8/packaging-25.0-py3-none-any.whl", hash = "sha256:29572ef2b1f17581046b3a2227d5c611fb25ec70ca1ba8554b24b0e69331a484", size = 66469, upload-time = "2025-04-19T11:48:57.875Z" },
]

[[package]]
name = "pathspec"
version = "0.12.1"
source = { registry = "https://pypi.org/simple" }
sdist = { url = "https://files.pythonhosted.org/packages/ca/bc/f35b8446f4531a7cb215605d100cd88b7ac6f44ab3fc94870c120ab3adbf/pathspec-0.12.1.tar.gz", hash = "sha256:a482d51503a1ab33b1c67a6c3813a26953dbdc71c31dacaef9a838c4e29f5712", size = 51043, upload-time = "2023-12-10T22:30:45Z" }
wheels = [
    { url = "https://files.pythonhosted.org/packages/cc/20/ff623b09d963f88bfde16306a54e12ee5ea43e9b597108672ff3a408aad6/pathspec-0.12.1-py3-none-any.whl", hash = "sha256:a0d503e138a4c123b27490a4f7beda6a01c6f288df0e4a8b79c7eb0dc7b4cc08", size = 31191, upload-time = "2023-12-10T22:30:43.14Z" },
]

[[package]]
name = "platformdirs"
version = "4.3.8"
source = { registry = "https://pypi.org/simple" }
sdist = { url = "https://files.pythonhosted.org/packages/fe/8b/3c73abc9c759ecd3f1f7ceff6685840859e8070c4d947c93fae71f6a0bf2/platformdirs-4.3.8.tar.gz", hash = "sha256:3d512d96e16bcb959a814c9f348431070822a6496326a4be0911c40b5a74c2bc", size = 21362, upload-time = "2025-05-07T22:47:42.121Z" }
wheels = [
    { url = "https://files.pythonhosted.org/packages/fe/39/979e8e21520d4e47a0bbe349e2713c0aac6f3d853d0e5b34d76206c439aa/platformdirs-4.3.8-py3-none-any.whl", hash = "sha256:ff7059bb7eb1179e2685604f4aaf157cfd9535242bd23742eadc3c13542139b4", size = 18567, upload-time = "2025-05-07T22:47:40.376Z" },
]

[[package]]
name = "pluggy"
version = "1.6.0"
source = { registry = "https://pypi.org/simple" }
sdist = { url = "https://files.pythonhosted.org/packages/f9/e2/3e91f31a7d2b083fe6ef3fa267035b518369d9511ffab804f839851d2779/pluggy-1.6.0.tar.gz", hash = "sha256:7dcc130b76258d33b90f61b658791dede3486c3e6bfb003ee5c9bfb396dd22f3", size = 69412, upload-time = "2025-05-15T12:30:07.975Z" }
wheels = [
    { url = "https://files.pythonhosted.org/packages/54/20/4d324d65cc6d9205fabedc306948156824eb9f0ee1633355a8f7ec5c66bf/pluggy-1.6.0-py3-none-any.whl", hash = "sha256:e920276dd6813095e9377c0bc5566d94c932c33b27a3e3945d8389c374dd4746", size = 20538, upload-time = "2025-05-15T12:30:06.134Z" },
]

[[package]]
name = "pre-commit"
version = "4.2.0"
source = { registry = "https://pypi.org/simple" }
dependencies = [
    { name = "cfgv" },
    { name = "identify" },
    { name = "nodeenv" },
    { name = "pyyaml" },
    { name = "virtualenv" },
]
sdist = { url = "https://files.pythonhosted.org/packages/08/39/679ca9b26c7bb2999ff122d50faa301e49af82ca9c066ec061cfbc0c6784/pre_commit-4.2.0.tar.gz", hash = "sha256:601283b9757afd87d40c4c4a9b2b5de9637a8ea02eaff7adc2d0fb4e04841146", size = 193424, upload-time = "2025-03-18T21:35:20.987Z" }
wheels = [
    { url = "https://files.pythonhosted.org/packages/88/74/a88bf1b1efeae488a0c0b7bdf71429c313722d1fc0f377537fbe554e6180/pre_commit-4.2.0-py2.py3-none-any.whl", hash = "sha256:a009ca7205f1eb497d10b845e52c838a98b6cdd2102a6c8e4540e94ee75c58bd", size = 220707, upload-time = "2025-03-18T21:35:19.343Z" },
]

[[package]]
name = "protobuf"
version = "5.29.5"
source = { registry = "https://pypi.org/simple" }
sdist = { url = "https://files.pythonhosted.org/packages/43/29/d09e70352e4e88c9c7a198d5645d7277811448d76c23b00345670f7c8a38/protobuf-5.29.5.tar.gz", hash = "sha256:bc1463bafd4b0929216c35f437a8e28731a2b7fe3d98bb77a600efced5a15c84", size = 425226, upload-time = "2025-05-28T23:51:59.82Z" }
wheels = [
    { url = "https://files.pythonhosted.org/packages/5f/11/6e40e9fc5bba02988a214c07cf324595789ca7820160bfd1f8be96e48539/protobuf-5.29.5-cp310-abi3-win32.whl", hash = "sha256:3f1c6468a2cfd102ff4703976138844f78ebd1fb45f49011afc5139e9e283079", size = 422963, upload-time = "2025-05-28T23:51:41.204Z" },
    { url = "https://files.pythonhosted.org/packages/81/7f/73cefb093e1a2a7c3ffd839e6f9fcafb7a427d300c7f8aef9c64405d8ac6/protobuf-5.29.5-cp310-abi3-win_amd64.whl", hash = "sha256:3f76e3a3675b4a4d867b52e4a5f5b78a2ef9565549d4037e06cf7b0942b1d3fc", size = 434818, upload-time = "2025-05-28T23:51:44.297Z" },
    { url = "https://files.pythonhosted.org/packages/dd/73/10e1661c21f139f2c6ad9b23040ff36fee624310dc28fba20d33fdae124c/protobuf-5.29.5-cp38-abi3-macosx_10_9_universal2.whl", hash = "sha256:e38c5add5a311f2a6eb0340716ef9b039c1dfa428b28f25a7838ac329204a671", size = 418091, upload-time = "2025-05-28T23:51:45.907Z" },
    { url = "https://files.pythonhosted.org/packages/6c/04/98f6f8cf5b07ab1294c13f34b4e69b3722bb609c5b701d6c169828f9f8aa/protobuf-5.29.5-cp38-abi3-manylinux2014_aarch64.whl", hash = "sha256:fa18533a299d7ab6c55a238bf8629311439995f2e7eca5caaff08663606e9015", size = 319824, upload-time = "2025-05-28T23:51:47.545Z" },
    { url = "https://files.pythonhosted.org/packages/85/e4/07c80521879c2d15f321465ac24c70efe2381378c00bf5e56a0f4fbac8cd/protobuf-5.29.5-cp38-abi3-manylinux2014_x86_64.whl", hash = "sha256:63848923da3325e1bf7e9003d680ce6e14b07e55d0473253a690c3a8b8fd6e61", size = 319942, upload-time = "2025-05-28T23:51:49.11Z" },
    { url = "https://files.pythonhosted.org/packages/7e/cc/7e77861000a0691aeea8f4566e5d3aa716f2b1dece4a24439437e41d3d25/protobuf-5.29.5-py3-none-any.whl", hash = "sha256:6cf42630262c59b2d8de33954443d94b746c952b01434fc58a417fdbd2e84bd5", size = 172823, upload-time = "2025-05-28T23:51:58.157Z" },
]

[[package]]
name = "pygments"
version = "2.19.1"
source = { registry = "https://pypi.org/simple" }
sdist = { url = "https://files.pythonhosted.org/packages/7c/2d/c3338d48ea6cc0feb8446d8e6937e1408088a72a39937982cc6111d17f84/pygments-2.19.1.tar.gz", hash = "sha256:61c16d2a8576dc0649d9f39e089b5f02bcd27fba10d8fb4dcc28173f7a45151f", size = 4968581, upload-time = "2025-01-06T17:26:30.443Z" }
wheels = [
    { url = "https://files.pythonhosted.org/packages/8a/0b/9fcc47d19c48b59121088dd6da2488a49d5f72dacf8262e2790a1d2c7d15/pygments-2.19.1-py3-none-any.whl", hash = "sha256:9ea1544ad55cecf4b8242fab6dd35a93bbce657034b0611ee383099054ab6d8c", size = 1225293, upload-time = "2025-01-06T17:26:25.553Z" },
]

[[package]]
name = "pytest"
version = "8.3.5"
source = { registry = "https://pypi.org/simple" }
dependencies = [
    { name = "colorama", marker = "sys_platform == 'win32'" },
    { name = "iniconfig" },
    { name = "packaging" },
    { name = "pluggy" },
]
sdist = { url = "https://files.pythonhosted.org/packages/ae/3c/c9d525a414d506893f0cd8a8d0de7706446213181570cdbd766691164e40/pytest-8.3.5.tar.gz", hash = "sha256:f4efe70cc14e511565ac476b57c279e12a855b11f48f212af1080ef2263d3845", size = 1450891, upload-time = "2025-03-02T12:54:54.503Z" }
wheels = [
    { url = "https://files.pythonhosted.org/packages/30/3d/64ad57c803f1fa1e963a7946b6e0fea4a70df53c1a7fed304586539c2bac/pytest-8.3.5-py3-none-any.whl", hash = "sha256:c69214aa47deac29fad6c2a4f590b9c4a9fdb16a403176fe154b79c0b4d4d820", size = 343634, upload-time = "2025-03-02T12:54:52.069Z" },
]

[[package]]
name = "python-rapidjson"
version = "1.8"
source = { registry = "https://pypi.org/simple" }
sdist = { url = "https://files.pythonhosted.org/packages/0d/85/393d6bd7965402e92a77f1040935c5fc6403a0c7fa7018b03c6f4ba488c7/python-rapidjson-1.8.tar.gz", hash = "sha256:170c2ff97d01735f67afd0e1cb0aaa690cb69ae6016e020c6afd5e0ab9b39899", size = 222766, upload-time = "2022-07-07T05:21:55.004Z" }

[[package]]
name = "pyyaml"
version = "6.0.2"
source = { registry = "https://pypi.org/simple" }
sdist = { url = "https://files.pythonhosted.org/packages/54/ed/79a089b6be93607fa5cdaedf301d7dfb23af5f25c398d5ead2525b063e17/pyyaml-6.0.2.tar.gz", hash = "sha256:d584d9ec91ad65861cc08d42e834324ef890a082e591037abe114850ff7bbc3e", size = 130631, upload-time = "2024-08-06T20:33:50.674Z" }
wheels = [
    { url = "https://files.pythonhosted.org/packages/f8/aa/7af4e81f7acba21a4c6be026da38fd2b872ca46226673c89a758ebdc4fd2/PyYAML-6.0.2-cp311-cp311-macosx_10_9_x86_64.whl", hash = "sha256:cc1c1159b3d456576af7a3e4d1ba7e6924cb39de8f67111c735f6fc832082774", size = 184612, upload-time = "2024-08-06T20:32:03.408Z" },
    { url = "https://files.pythonhosted.org/packages/8b/62/b9faa998fd185f65c1371643678e4d58254add437edb764a08c5a98fb986/PyYAML-6.0.2-cp311-cp311-macosx_11_0_arm64.whl", hash = "sha256:1e2120ef853f59c7419231f3bf4e7021f1b936f6ebd222406c3b60212205d2ee", size = 172040, upload-time = "2024-08-06T20:32:04.926Z" },
    { url = "https://files.pythonhosted.org/packages/ad/0c/c804f5f922a9a6563bab712d8dcc70251e8af811fce4524d57c2c0fd49a4/PyYAML-6.0.2-cp311-cp311-manylinux_2_17_aarch64.manylinux2014_aarch64.whl", hash = "sha256:5d225db5a45f21e78dd9358e58a98702a0302f2659a3c6cd320564b75b86f47c", size = 736829, upload-time = "2024-08-06T20:32:06.459Z" },
    { url = "https://files.pythonhosted.org/packages/51/16/6af8d6a6b210c8e54f1406a6b9481febf9c64a3109c541567e35a49aa2e7/PyYAML-6.0.2-cp311-cp311-manylinux_2_17_s390x.manylinux2014_s390x.whl", hash = "sha256:5ac9328ec4831237bec75defaf839f7d4564be1e6b25ac710bd1a96321cc8317", size = 764167, upload-time = "2024-08-06T20:32:08.338Z" },
    { url = "https://files.pythonhosted.org/packages/75/e4/2c27590dfc9992f73aabbeb9241ae20220bd9452df27483b6e56d3975cc5/PyYAML-6.0.2-cp311-cp311-manylinux_2_17_x86_64.manylinux2014_x86_64.whl", hash = "sha256:3ad2a3decf9aaba3d29c8f537ac4b243e36bef957511b4766cb0057d32b0be85", size = 762952, upload-time = "2024-08-06T20:32:14.124Z" },
    { url = "https://files.pythonhosted.org/packages/9b/97/ecc1abf4a823f5ac61941a9c00fe501b02ac3ab0e373c3857f7d4b83e2b6/PyYAML-6.0.2-cp311-cp311-musllinux_1_1_aarch64.whl", hash = "sha256:ff3824dc5261f50c9b0dfb3be22b4567a6f938ccce4587b38952d85fd9e9afe4", size = 735301, upload-time = "2024-08-06T20:32:16.17Z" },
    { url = "https://files.pythonhosted.org/packages/45/73/0f49dacd6e82c9430e46f4a027baa4ca205e8b0a9dce1397f44edc23559d/PyYAML-6.0.2-cp311-cp311-musllinux_1_1_x86_64.whl", hash = "sha256:797b4f722ffa07cc8d62053e4cff1486fa6dc094105d13fea7b1de7d8bf71c9e", size = 756638, upload-time = "2024-08-06T20:32:18.555Z" },
    { url = "https://files.pythonhosted.org/packages/22/5f/956f0f9fc65223a58fbc14459bf34b4cc48dec52e00535c79b8db361aabd/PyYAML-6.0.2-cp311-cp311-win32.whl", hash = "sha256:11d8f3dd2b9c1207dcaf2ee0bbbfd5991f571186ec9cc78427ba5bd32afae4b5", size = 143850, upload-time = "2024-08-06T20:32:19.889Z" },
    { url = "https://files.pythonhosted.org/packages/ed/23/8da0bbe2ab9dcdd11f4f4557ccaf95c10b9811b13ecced089d43ce59c3c8/PyYAML-6.0.2-cp311-cp311-win_amd64.whl", hash = "sha256:e10ce637b18caea04431ce14fabcf5c64a1c61ec9c56b071a4b7ca131ca52d44", size = 161980, upload-time = "2024-08-06T20:32:21.273Z" },
    { url = "https://files.pythonhosted.org/packages/86/0c/c581167fc46d6d6d7ddcfb8c843a4de25bdd27e4466938109ca68492292c/PyYAML-6.0.2-cp312-cp312-macosx_10_9_x86_64.whl", hash = "sha256:c70c95198c015b85feafc136515252a261a84561b7b1d51e3384e0655ddf25ab", size = 183873, upload-time = "2024-08-06T20:32:25.131Z" },
    { url = "https://files.pythonhosted.org/packages/a8/0c/38374f5bb272c051e2a69281d71cba6fdb983413e6758b84482905e29a5d/PyYAML-6.0.2-cp312-cp312-macosx_11_0_arm64.whl", hash = "sha256:ce826d6ef20b1bc864f0a68340c8b3287705cae2f8b4b1d932177dcc76721725", size = 173302, upload-time = "2024-08-06T20:32:26.511Z" },
    { url = "https://files.pythonhosted.org/packages/c3/93/9916574aa8c00aa06bbac729972eb1071d002b8e158bd0e83a3b9a20a1f7/PyYAML-6.0.2-cp312-cp312-manylinux_2_17_aarch64.manylinux2014_aarch64.whl", hash = "sha256:1f71ea527786de97d1a0cc0eacd1defc0985dcf6b3f17bb77dcfc8c34bec4dc5", size = 739154, upload-time = "2024-08-06T20:32:28.363Z" },
    { url = "https://files.pythonhosted.org/packages/95/0f/b8938f1cbd09739c6da569d172531567dbcc9789e0029aa070856f123984/PyYAML-6.0.2-cp312-cp312-manylinux_2_17_s390x.manylinux2014_s390x.whl", hash = "sha256:9b22676e8097e9e22e36d6b7bda33190d0d400f345f23d4065d48f4ca7ae0425", size = 766223, upload-time = "2024-08-06T20:32:30.058Z" },
    { url = "https://files.pythonhosted.org/packages/b9/2b/614b4752f2e127db5cc206abc23a8c19678e92b23c3db30fc86ab731d3bd/PyYAML-6.0.2-cp312-cp312-manylinux_2_17_x86_64.manylinux2014_x86_64.whl", hash = "sha256:80bab7bfc629882493af4aa31a4cfa43a4c57c83813253626916b8c7ada83476", size = 767542, upload-time = "2024-08-06T20:32:31.881Z" },
    { url = "https://files.pythonhosted.org/packages/d4/00/dd137d5bcc7efea1836d6264f049359861cf548469d18da90cd8216cf05f/PyYAML-6.0.2-cp312-cp312-musllinux_1_1_aarch64.whl", hash = "sha256:0833f8694549e586547b576dcfaba4a6b55b9e96098b36cdc7ebefe667dfed48", size = 731164, upload-time = "2024-08-06T20:32:37.083Z" },
    { url = "https://files.pythonhosted.org/packages/c9/1f/4f998c900485e5c0ef43838363ba4a9723ac0ad73a9dc42068b12aaba4e4/PyYAML-6.0.2-cp312-cp312-musllinux_1_1_x86_64.whl", hash = "sha256:8b9c7197f7cb2738065c481a0461e50ad02f18c78cd75775628afb4d7137fb3b", size = 756611, upload-time = "2024-08-06T20:32:38.898Z" },
    { url = "https://files.pythonhosted.org/packages/df/d1/f5a275fdb252768b7a11ec63585bc38d0e87c9e05668a139fea92b80634c/PyYAML-6.0.2-cp312-cp312-win32.whl", hash = "sha256:ef6107725bd54b262d6dedcc2af448a266975032bc85ef0172c5f059da6325b4", size = 140591, upload-time = "2024-08-06T20:32:40.241Z" },
    { url = "https://files.pythonhosted.org/packages/0c/e8/4f648c598b17c3d06e8753d7d13d57542b30d56e6c2dedf9c331ae56312e/PyYAML-6.0.2-cp312-cp312-win_amd64.whl", hash = "sha256:7e7401d0de89a9a855c839bc697c079a4af81cf878373abd7dc625847d25cbd8", size = 156338, upload-time = "2024-08-06T20:32:41.93Z" },
    { url = "https://files.pythonhosted.org/packages/ef/e3/3af305b830494fa85d95f6d95ef7fa73f2ee1cc8ef5b495c7c3269fb835f/PyYAML-6.0.2-cp313-cp313-macosx_10_13_x86_64.whl", hash = "sha256:efdca5630322a10774e8e98e1af481aad470dd62c3170801852d752aa7a783ba", size = 181309, upload-time = "2024-08-06T20:32:43.4Z" },
    { url = "https://files.pythonhosted.org/packages/45/9f/3b1c20a0b7a3200524eb0076cc027a970d320bd3a6592873c85c92a08731/PyYAML-6.0.2-cp313-cp313-macosx_11_0_arm64.whl", hash = "sha256:50187695423ffe49e2deacb8cd10510bc361faac997de9efef88badc3bb9e2d1", size = 171679, upload-time = "2024-08-06T20:32:44.801Z" },
    { url = "https://files.pythonhosted.org/packages/7c/9a/337322f27005c33bcb656c655fa78325b730324c78620e8328ae28b64d0c/PyYAML-6.0.2-cp313-cp313-manylinux_2_17_aarch64.manylinux2014_aarch64.whl", hash = "sha256:0ffe8360bab4910ef1b9e87fb812d8bc0a308b0d0eef8c8f44e0254ab3b07133", size = 733428, upload-time = "2024-08-06T20:32:46.432Z" },
    { url = "https://files.pythonhosted.org/packages/a3/69/864fbe19e6c18ea3cc196cbe5d392175b4cf3d5d0ac1403ec3f2d237ebb5/PyYAML-6.0.2-cp313-cp313-manylinux_2_17_s390x.manylinux2014_s390x.whl", hash = "sha256:17e311b6c678207928d649faa7cb0d7b4c26a0ba73d41e99c4fff6b6c3276484", size = 763361, upload-time = "2024-08-06T20:32:51.188Z" },
    { url = "https://files.pythonhosted.org/packages/04/24/b7721e4845c2f162d26f50521b825fb061bc0a5afcf9a386840f23ea19fa/PyYAML-6.0.2-cp313-cp313-manylinux_2_17_x86_64.manylinux2014_x86_64.whl", hash = "sha256:70b189594dbe54f75ab3a1acec5f1e3faa7e8cf2f1e08d9b561cb41b845f69d5", size = 759523, upload-time = "2024-08-06T20:32:53.019Z" },
    { url = "https://files.pythonhosted.org/packages/2b/b2/e3234f59ba06559c6ff63c4e10baea10e5e7df868092bf9ab40e5b9c56b6/PyYAML-6.0.2-cp313-cp313-musllinux_1_1_aarch64.whl", hash = "sha256:41e4e3953a79407c794916fa277a82531dd93aad34e29c2a514c2c0c5fe971cc", size = 726660, upload-time = "2024-08-06T20:32:54.708Z" },
    { url = "https://files.pythonhosted.org/packages/fe/0f/25911a9f080464c59fab9027482f822b86bf0608957a5fcc6eaac85aa515/PyYAML-6.0.2-cp313-cp313-musllinux_1_1_x86_64.whl", hash = "sha256:68ccc6023a3400877818152ad9a1033e3db8625d899c72eacb5a668902e4d652", size = 751597, upload-time = "2024-08-06T20:32:56.985Z" },
    { url = "https://files.pythonhosted.org/packages/14/0d/e2c3b43bbce3cf6bd97c840b46088a3031085179e596d4929729d8d68270/PyYAML-6.0.2-cp313-cp313-win32.whl", hash = "sha256:bc2fa7c6b47d6bc618dd7fb02ef6fdedb1090ec036abab80d4681424b84c1183", size = 140527, upload-time = "2024-08-06T20:33:03.001Z" },
    { url = "https://files.pythonhosted.org/packages/fa/de/02b54f42487e3d3c6efb3f89428677074ca7bf43aae402517bc7cca949f3/PyYAML-6.0.2-cp313-cp313-win_amd64.whl", hash = "sha256:8388ee1976c416731879ac16da0aff3f63b286ffdd57cdeb95f3f2e085687563", size = 156446, upload-time = "2024-08-06T20:33:04.33Z" },
]

[[package]]
name = "referencing"
version = "0.36.2"
source = { registry = "https://pypi.org/simple" }
dependencies = [
    { name = "attrs" },
    { name = "rpds-py" },
    { name = "typing-extensions", marker = "python_full_version < '3.13'" },
]
sdist = { url = "https://files.pythonhosted.org/packages/2f/db/98b5c277be99dd18bfd91dd04e1b759cad18d1a338188c936e92f921c7e2/referencing-0.36.2.tar.gz", hash = "sha256:df2e89862cd09deabbdba16944cc3f10feb6b3e6f18e902f7cc25609a34775aa", size = 74744, upload-time = "2025-01-25T08:48:16.138Z" }
wheels = [
    { url = "https://files.pythonhosted.org/packages/c1/b1/3baf80dc6d2b7bc27a95a67752d0208e410351e3feb4eb78de5f77454d8d/referencing-0.36.2-py3-none-any.whl", hash = "sha256:e8699adbbf8b5c7de96d8ffa0eb5c158b3beafce084968e2ea8bb08c6794dcd0", size = 26775, upload-time = "2025-01-25T08:48:14.241Z" },
]

[[package]]
name = "requests"
version = "2.32.3"
source = { registry = "https://pypi.org/simple" }
dependencies = [
    { name = "certifi" },
    { name = "charset-normalizer" },
    { name = "idna" },
    { name = "urllib3" },
]
sdist = { url = "https://files.pythonhosted.org/packages/63/70/2bf7780ad2d390a8d301ad0b550f1581eadbd9a20f896afe06353c2a2913/requests-2.32.3.tar.gz", hash = "sha256:55365417734eb18255590a9ff9eb97e9e1da868d4ccd6402399eaf68af20a760", size = 131218, upload-time = "2024-05-29T15:37:49.536Z" }
wheels = [
    { url = "https://files.pythonhosted.org/packages/f9/9b/335f9764261e915ed497fcdeb11df5dfd6f7bf257d4a6a2a686d80da4d54/requests-2.32.3-py3-none-any.whl", hash = "sha256:70761cfe03c773ceb22aa2f671b4757976145175cdfca038c02654d061d6dcc6", size = 64928, upload-time = "2024-05-29T15:37:47.027Z" },
]

[[package]]
name = "responses"
version = "0.25.7"
source = { registry = "https://pypi.org/simple" }
dependencies = [
    { name = "pyyaml" },
    { name = "requests" },
    { name = "urllib3" },
]
sdist = { url = "https://files.pythonhosted.org/packages/81/7e/2345ac3299bd62bd7163216702bbc88976c099cfceba5b889f2a457727a1/responses-0.25.7.tar.gz", hash = "sha256:8ebae11405d7a5df79ab6fd54277f6f2bc29b2d002d0dd2d5c632594d1ddcedb", size = 79203, upload-time = "2025-03-11T15:36:16.624Z" }
wheels = [
    { url = "https://files.pythonhosted.org/packages/e4/fc/1d20b64fa90e81e4fa0a34c9b0240a6cfb1326b7e06d18a5432a9917c316/responses-0.25.7-py3-none-any.whl", hash = "sha256:92ca17416c90fe6b35921f52179bff29332076bb32694c0df02dcac2c6bc043c", size = 34732, upload-time = "2025-03-11T15:36:14.589Z" },
]

[[package]]
name = "roman-numerals-py"
version = "3.1.0"
source = { registry = "https://pypi.org/simple" }
sdist = { url = "https://files.pythonhosted.org/packages/30/76/48fd56d17c5bdbdf65609abbc67288728a98ed4c02919428d4f52d23b24b/roman_numerals_py-3.1.0.tar.gz", hash = "sha256:be4bf804f083a4ce001b5eb7e3c0862479d10f94c936f6c4e5f250aa5ff5bd2d", size = 9017, upload-time = "2025-02-22T07:34:54.333Z" }
wheels = [
    { url = "https://files.pythonhosted.org/packages/53/97/d2cbbaa10c9b826af0e10fdf836e1bf344d9f0abb873ebc34d1f49642d3f/roman_numerals_py-3.1.0-py3-none-any.whl", hash = "sha256:9da2ad2fb670bcf24e81070ceb3be72f6c11c440d73bd579fbeca1e9f330954c", size = 7742, upload-time = "2025-02-22T07:34:52.422Z" },
]

[[package]]
name = "rpds-py"
version = "0.25.1"
source = { registry = "https://pypi.org/simple" }
sdist = { url = "https://files.pythonhosted.org/packages/8c/a6/60184b7fc00dd3ca80ac635dd5b8577d444c57e8e8742cecabfacb829921/rpds_py-0.25.1.tar.gz", hash = "sha256:8960b6dac09b62dac26e75d7e2c4a22efb835d827a7278c34f72b2b84fa160e3", size = 27304, upload-time = "2025-05-21T12:46:12.502Z" }
wheels = [
    { url = "https://files.pythonhosted.org/packages/95/e1/df13fe3ddbbea43567e07437f097863b20c99318ae1f58a0fe389f763738/rpds_py-0.25.1-cp311-cp311-macosx_10_12_x86_64.whl", hash = "sha256:5f048bbf18b1f9120685c6d6bb70cc1a52c8cc11bdd04e643d28d3be0baf666d", size = 373341, upload-time = "2025-05-21T12:43:02.978Z" },
    { url = "https://files.pythonhosted.org/packages/7a/58/deef4d30fcbcbfef3b6d82d17c64490d5c94585a2310544ce8e2d3024f83/rpds_py-0.25.1-cp311-cp311-macosx_11_0_arm64.whl", hash = "sha256:4fbb0dbba559959fcb5d0735a0f87cdbca9e95dac87982e9b95c0f8f7ad10255", size = 359111, upload-time = "2025-05-21T12:43:05.128Z" },
    { url = "https://files.pythonhosted.org/packages/bb/7e/39f1f4431b03e96ebaf159e29a0f82a77259d8f38b2dd474721eb3a8ac9b/rpds_py-0.25.1-cp311-cp311-manylinux_2_17_aarch64.manylinux2014_aarch64.whl", hash = "sha256:d4ca54b9cf9d80b4016a67a0193ebe0bcf29f6b0a96f09db942087e294d3d4c2", size = 386112, upload-time = "2025-05-21T12:43:07.13Z" },
    { url = "https://files.pythonhosted.org/packages/db/e7/847068a48d63aec2ae695a1646089620b3b03f8ccf9f02c122ebaf778f3c/rpds_py-0.25.1-cp311-cp311-manylinux_2_17_armv7l.manylinux2014_armv7l.whl", hash = "sha256:1ee3e26eb83d39b886d2cb6e06ea701bba82ef30a0de044d34626ede51ec98b0", size = 400362, upload-time = "2025-05-21T12:43:08.693Z" },
    { url = "https://files.pythonhosted.org/packages/3b/3d/9441d5db4343d0cee759a7ab4d67420a476cebb032081763de934719727b/rpds_py-0.25.1-cp311-cp311-manylinux_2_17_ppc64le.manylinux2014_ppc64le.whl", hash = "sha256:89706d0683c73a26f76a5315d893c051324d771196ae8b13e6ffa1ffaf5e574f", size = 522214, upload-time = "2025-05-21T12:43:10.694Z" },
    { url = "https://files.pythonhosted.org/packages/a2/ec/2cc5b30d95f9f1a432c79c7a2f65d85e52812a8f6cbf8768724571710786/rpds_py-0.25.1-cp311-cp311-manylinux_2_17_s390x.manylinux2014_s390x.whl", hash = "sha256:c2013ee878c76269c7b557a9a9c042335d732e89d482606990b70a839635feb7", size = 411491, upload-time = "2025-05-21T12:43:12.739Z" },
    { url = "https://files.pythonhosted.org/packages/dc/6c/44695c1f035077a017dd472b6a3253553780837af2fac9b6ac25f6a5cb4d/rpds_py-0.25.1-cp311-cp311-manylinux_2_17_x86_64.manylinux2014_x86_64.whl", hash = "sha256:45e484db65e5380804afbec784522de84fa95e6bb92ef1bd3325d33d13efaebd", size = 386978, upload-time = "2025-05-21T12:43:14.25Z" },
    { url = "https://files.pythonhosted.org/packages/b1/74/b4357090bb1096db5392157b4e7ed8bb2417dc7799200fcbaee633a032c9/rpds_py-0.25.1-cp311-cp311-manylinux_2_5_i686.manylinux1_i686.whl", hash = "sha256:48d64155d02127c249695abb87d39f0faf410733428d499867606be138161d65", size = 420662, upload-time = "2025-05-21T12:43:15.8Z" },
    { url = "https://files.pythonhosted.org/packages/26/dd/8cadbebf47b96e59dfe8b35868e5c38a42272699324e95ed522da09d3a40/rpds_py-0.25.1-cp311-cp311-musllinux_1_2_aarch64.whl", hash = "sha256:048893e902132fd6548a2e661fb38bf4896a89eea95ac5816cf443524a85556f", size = 563385, upload-time = "2025-05-21T12:43:17.78Z" },
    { url = "https://files.pythonhosted.org/packages/c3/ea/92960bb7f0e7a57a5ab233662f12152085c7dc0d5468534c65991a3d48c9/rpds_py-0.25.1-cp311-cp311-musllinux_1_2_i686.whl", hash = "sha256:0317177b1e8691ab5879f4f33f4b6dc55ad3b344399e23df2e499de7b10a548d", size = 592047, upload-time = "2025-05-21T12:43:19.457Z" },
    { url = "https://files.pythonhosted.org/packages/61/ad/71aabc93df0d05dabcb4b0c749277881f8e74548582d96aa1bf24379493a/rpds_py-0.25.1-cp311-cp311-musllinux_1_2_x86_64.whl", hash = "sha256:bffcf57826d77a4151962bf1701374e0fc87f536e56ec46f1abdd6a903354042", size = 557863, upload-time = "2025-05-21T12:43:21.69Z" },
    { url = "https://files.pythonhosted.org/packages/93/0f/89df0067c41f122b90b76f3660028a466eb287cbe38efec3ea70e637ca78/rpds_py-0.25.1-cp311-cp311-win32.whl", hash = "sha256:cda776f1967cb304816173b30994faaf2fd5bcb37e73118a47964a02c348e1bc", size = 219627, upload-time = "2025-05-21T12:43:23.311Z" },
    { url = "https://files.pythonhosted.org/packages/7c/8d/93b1a4c1baa903d0229374d9e7aa3466d751f1d65e268c52e6039c6e338e/rpds_py-0.25.1-cp311-cp311-win_amd64.whl", hash = "sha256:dc3c1ff0abc91444cd20ec643d0f805df9a3661fcacf9c95000329f3ddf268a4", size = 231603, upload-time = "2025-05-21T12:43:25.145Z" },
    { url = "https://files.pythonhosted.org/packages/cb/11/392605e5247bead2f23e6888e77229fbd714ac241ebbebb39a1e822c8815/rpds_py-0.25.1-cp311-cp311-win_arm64.whl", hash = "sha256:5a3ddb74b0985c4387719fc536faced33cadf2172769540c62e2a94b7b9be1c4", size = 223967, upload-time = "2025-05-21T12:43:26.566Z" },
    { url = "https://files.pythonhosted.org/packages/7f/81/28ab0408391b1dc57393653b6a0cf2014cc282cc2909e4615e63e58262be/rpds_py-0.25.1-cp312-cp312-macosx_10_12_x86_64.whl", hash = "sha256:b5ffe453cde61f73fea9430223c81d29e2fbf412a6073951102146c84e19e34c", size = 364647, upload-time = "2025-05-21T12:43:28.559Z" },
    { url = "https://files.pythonhosted.org/packages/2c/9a/7797f04cad0d5e56310e1238434f71fc6939d0bc517192a18bb99a72a95f/rpds_py-0.25.1-cp312-cp312-macosx_11_0_arm64.whl", hash = "sha256:115874ae5e2fdcfc16b2aedc95b5eef4aebe91b28e7e21951eda8a5dc0d3461b", size = 350454, upload-time = "2025-05-21T12:43:30.615Z" },
    { url = "https://files.pythonhosted.org/packages/69/3c/93d2ef941b04898011e5d6eaa56a1acf46a3b4c9f4b3ad1bbcbafa0bee1f/rpds_py-0.25.1-cp312-cp312-manylinux_2_17_aarch64.manylinux2014_aarch64.whl", hash = "sha256:a714bf6e5e81b0e570d01f56e0c89c6375101b8463999ead3a93a5d2a4af91fa", size = 389665, upload-time = "2025-05-21T12:43:32.629Z" },
    { url = "https://files.pythonhosted.org/packages/c1/57/ad0e31e928751dde8903a11102559628d24173428a0f85e25e187defb2c1/rpds_py-0.25.1-cp312-cp312-manylinux_2_17_armv7l.manylinux2014_armv7l.whl", hash = "sha256:35634369325906bcd01577da4c19e3b9541a15e99f31e91a02d010816b49bfda", size = 403873, upload-time = "2025-05-21T12:43:34.576Z" },
    { url = "https://files.pythonhosted.org/packages/16/ad/c0c652fa9bba778b4f54980a02962748479dc09632e1fd34e5282cf2556c/rpds_py-0.25.1-cp312-cp312-manylinux_2_17_ppc64le.manylinux2014_ppc64le.whl", hash = "sha256:d4cb2b3ddc16710548801c6fcc0cfcdeeff9dafbc983f77265877793f2660309", size = 525866, upload-time = "2025-05-21T12:43:36.123Z" },
    { url = "https://files.pythonhosted.org/packages/2a/39/3e1839bc527e6fcf48d5fec4770070f872cdee6c6fbc9b259932f4e88a38/rpds_py-0.25.1-cp312-cp312-manylinux_2_17_s390x.manylinux2014_s390x.whl", hash = "sha256:9ceca1cf097ed77e1a51f1dbc8d174d10cb5931c188a4505ff9f3e119dfe519b", size = 416886, upload-time = "2025-05-21T12:43:38.034Z" },
    { url = "https://files.pythonhosted.org/packages/7a/95/dd6b91cd4560da41df9d7030a038298a67d24f8ca38e150562644c829c48/rpds_py-0.25.1-cp312-cp312-manylinux_2_17_x86_64.manylinux2014_x86_64.whl", hash = "sha256:2c2cd1a4b0c2b8c5e31ffff50d09f39906fe351389ba143c195566056c13a7ea", size = 390666, upload-time = "2025-05-21T12:43:40.065Z" },
    { url = "https://files.pythonhosted.org/packages/64/48/1be88a820e7494ce0a15c2d390ccb7c52212370badabf128e6a7bb4cb802/rpds_py-0.25.1-cp312-cp312-manylinux_2_5_i686.manylinux1_i686.whl", hash = "sha256:1de336a4b164c9188cb23f3703adb74a7623ab32d20090d0e9bf499a2203ad65", size = 425109, upload-time = "2025-05-21T12:43:42.263Z" },
    { url = "https://files.pythonhosted.org/packages/cf/07/3e2a17927ef6d7720b9949ec1b37d1e963b829ad0387f7af18d923d5cfa5/rpds_py-0.25.1-cp312-cp312-musllinux_1_2_aarch64.whl", hash = "sha256:9fca84a15333e925dd59ce01da0ffe2ffe0d6e5d29a9eeba2148916d1824948c", size = 567244, upload-time = "2025-05-21T12:43:43.846Z" },
    { url = "https://files.pythonhosted.org/packages/d2/e5/76cf010998deccc4f95305d827847e2eae9c568099c06b405cf96384762b/rpds_py-0.25.1-cp312-cp312-musllinux_1_2_i686.whl", hash = "sha256:88ec04afe0c59fa64e2f6ea0dd9657e04fc83e38de90f6de201954b4d4eb59bd", size = 596023, upload-time = "2025-05-21T12:43:45.932Z" },
    { url = "https://files.pythonhosted.org/packages/52/9a/df55efd84403736ba37a5a6377b70aad0fd1cb469a9109ee8a1e21299a1c/rpds_py-0.25.1-cp312-cp312-musllinux_1_2_x86_64.whl", hash = "sha256:a8bd2f19e312ce3e1d2c635618e8a8d8132892bb746a7cf74780a489f0f6cdcb", size = 561634, upload-time = "2025-05-21T12:43:48.263Z" },
    { url = "https://files.pythonhosted.org/packages/ab/aa/dc3620dd8db84454aaf9374bd318f1aa02578bba5e567f5bf6b79492aca4/rpds_py-0.25.1-cp312-cp312-win32.whl", hash = "sha256:e5e2f7280d8d0d3ef06f3ec1b4fd598d386cc6f0721e54f09109a8132182fbfe", size = 222713, upload-time = "2025-05-21T12:43:49.897Z" },
    { url = "https://files.pythonhosted.org/packages/a3/7f/7cef485269a50ed5b4e9bae145f512d2a111ca638ae70cc101f661b4defd/rpds_py-0.25.1-cp312-cp312-win_amd64.whl", hash = "sha256:db58483f71c5db67d643857404da360dce3573031586034b7d59f245144cc192", size = 235280, upload-time = "2025-05-21T12:43:51.893Z" },
    { url = "https://files.pythonhosted.org/packages/99/f2/c2d64f6564f32af913bf5f3f7ae41c7c263c5ae4c4e8f1a17af8af66cd46/rpds_py-0.25.1-cp312-cp312-win_arm64.whl", hash = "sha256:6d50841c425d16faf3206ddbba44c21aa3310a0cebc3c1cdfc3e3f4f9f6f5728", size = 225399, upload-time = "2025-05-21T12:43:53.351Z" },
    { url = "https://files.pythonhosted.org/packages/2b/da/323848a2b62abe6a0fec16ebe199dc6889c5d0a332458da8985b2980dffe/rpds_py-0.25.1-cp313-cp313-macosx_10_12_x86_64.whl", hash = "sha256:659d87430a8c8c704d52d094f5ba6fa72ef13b4d385b7e542a08fc240cb4a559", size = 364498, upload-time = "2025-05-21T12:43:54.841Z" },
    { url = "https://files.pythonhosted.org/packages/1f/b4/4d3820f731c80fd0cd823b3e95b9963fec681ae45ba35b5281a42382c67d/rpds_py-0.25.1-cp313-cp313-macosx_11_0_arm64.whl", hash = "sha256:68f6f060f0bbdfb0245267da014d3a6da9be127fe3e8cc4a68c6f833f8a23bb1", size = 350083, upload-time = "2025-05-21T12:43:56.428Z" },
    { url = "https://files.pythonhosted.org/packages/d5/b1/3a8ee1c9d480e8493619a437dec685d005f706b69253286f50f498cbdbcf/rpds_py-0.25.1-cp313-cp313-manylinux_2_17_aarch64.manylinux2014_aarch64.whl", hash = "sha256:083a9513a33e0b92cf6e7a6366036c6bb43ea595332c1ab5c8ae329e4bcc0a9c", size = 389023, upload-time = "2025-05-21T12:43:57.995Z" },
    { url = "https://files.pythonhosted.org/packages/3b/31/17293edcfc934dc62c3bf74a0cb449ecd549531f956b72287203e6880b87/rpds_py-0.25.1-cp313-cp313-manylinux_2_17_armv7l.manylinux2014_armv7l.whl", hash = "sha256:816568614ecb22b18a010c7a12559c19f6fe993526af88e95a76d5a60b8b75fb", size = 403283, upload-time = "2025-05-21T12:43:59.546Z" },
    { url = "https://files.pythonhosted.org/packages/d1/ca/e0f0bc1a75a8925024f343258c8ecbd8828f8997ea2ac71e02f67b6f5299/rpds_py-0.25.1-cp313-cp313-manylinux_2_17_ppc64le.manylinux2014_ppc64le.whl", hash = "sha256:3c6564c0947a7f52e4792983f8e6cf9bac140438ebf81f527a21d944f2fd0a40", size = 524634, upload-time = "2025-05-21T12:44:01.087Z" },
    { url = "https://files.pythonhosted.org/packages/3e/03/5d0be919037178fff33a6672ffc0afa04ea1cfcb61afd4119d1b5280ff0f/rpds_py-0.25.1-cp313-cp313-manylinux_2_17_s390x.manylinux2014_s390x.whl", hash = "sha256:5c4a128527fe415d73cf1f70a9a688d06130d5810be69f3b553bf7b45e8acf79", size = 416233, upload-time = "2025-05-21T12:44:02.604Z" },
    { url = "https://files.pythonhosted.org/packages/05/7c/8abb70f9017a231c6c961a8941403ed6557664c0913e1bf413cbdc039e75/rpds_py-0.25.1-cp313-cp313-manylinux_2_17_x86_64.manylinux2014_x86_64.whl", hash = "sha256:a49e1d7a4978ed554f095430b89ecc23f42014a50ac385eb0c4d163ce213c325", size = 390375, upload-time = "2025-05-21T12:44:04.162Z" },
    { url = "https://files.pythonhosted.org/packages/7a/ac/a87f339f0e066b9535074a9f403b9313fd3892d4a164d5d5f5875ac9f29f/rpds_py-0.25.1-cp313-cp313-manylinux_2_5_i686.manylinux1_i686.whl", hash = "sha256:d74ec9bc0e2feb81d3f16946b005748119c0f52a153f6db6a29e8cd68636f295", size = 424537, upload-time = "2025-05-21T12:44:06.175Z" },
    { url = "https://files.pythonhosted.org/packages/1f/8f/8d5c1567eaf8c8afe98a838dd24de5013ce6e8f53a01bd47fe8bb06b5533/rpds_py-0.25.1-cp313-cp313-musllinux_1_2_aarch64.whl", hash = "sha256:3af5b4cc10fa41e5bc64e5c198a1b2d2864337f8fcbb9a67e747e34002ce812b", size = 566425, upload-time = "2025-05-21T12:44:08.242Z" },
    { url = "https://files.pythonhosted.org/packages/95/33/03016a6be5663b389c8ab0bbbcca68d9e96af14faeff0a04affcb587e776/rpds_py-0.25.1-cp313-cp313-musllinux_1_2_i686.whl", hash = "sha256:79dc317a5f1c51fd9c6a0c4f48209c6b8526d0524a6904fc1076476e79b00f98", size = 595197, upload-time = "2025-05-21T12:44:10.449Z" },
    { url = "https://files.pythonhosted.org/packages/33/8d/da9f4d3e208c82fda311bff0cf0a19579afceb77cf456e46c559a1c075ba/rpds_py-0.25.1-cp313-cp313-musllinux_1_2_x86_64.whl", hash = "sha256:1521031351865e0181bc585147624d66b3b00a84109b57fcb7a779c3ec3772cd", size = 561244, upload-time = "2025-05-21T12:44:12.387Z" },
    { url = "https://files.pythonhosted.org/packages/e2/b3/39d5dcf7c5f742ecd6dbc88f6f84ae54184b92f5f387a4053be2107b17f1/rpds_py-0.25.1-cp313-cp313-win32.whl", hash = "sha256:5d473be2b13600b93a5675d78f59e63b51b1ba2d0476893415dfbb5477e65b31", size = 222254, upload-time = "2025-05-21T12:44:14.261Z" },
    { url = "https://files.pythonhosted.org/packages/5f/19/2d6772c8eeb8302c5f834e6d0dfd83935a884e7c5ce16340c7eaf89ce925/rpds_py-0.25.1-cp313-cp313-win_amd64.whl", hash = "sha256:a7b74e92a3b212390bdce1d93da9f6488c3878c1d434c5e751cbc202c5e09500", size = 234741, upload-time = "2025-05-21T12:44:16.236Z" },
    { url = "https://files.pythonhosted.org/packages/5b/5a/145ada26cfaf86018d0eb304fe55eafdd4f0b6b84530246bb4a7c4fb5c4b/rpds_py-0.25.1-cp313-cp313-win_arm64.whl", hash = "sha256:dd326a81afe332ede08eb39ab75b301d5676802cdffd3a8f287a5f0b694dc3f5", size = 224830, upload-time = "2025-05-21T12:44:17.749Z" },
    { url = "https://files.pythonhosted.org/packages/4b/ca/d435844829c384fd2c22754ff65889c5c556a675d2ed9eb0e148435c6690/rpds_py-0.25.1-cp313-cp313t-macosx_10_12_x86_64.whl", hash = "sha256:a58d1ed49a94d4183483a3ce0af22f20318d4a1434acee255d683ad90bf78129", size = 359668, upload-time = "2025-05-21T12:44:19.322Z" },
    { url = "https://files.pythonhosted.org/packages/1f/01/b056f21db3a09f89410d493d2f6614d87bb162499f98b649d1dbd2a81988/rpds_py-0.25.1-cp313-cp313t-macosx_11_0_arm64.whl", hash = "sha256:f251bf23deb8332823aef1da169d5d89fa84c89f67bdfb566c49dea1fccfd50d", size = 345649, upload-time = "2025-05-21T12:44:20.962Z" },
    { url = "https://files.pythonhosted.org/packages/e0/0f/e0d00dc991e3d40e03ca36383b44995126c36b3eafa0ccbbd19664709c88/rpds_py-0.25.1-cp313-cp313t-manylinux_2_17_aarch64.manylinux2014_aarch64.whl", hash = "sha256:8dbd586bfa270c1103ece2109314dd423df1fa3d9719928b5d09e4840cec0d72", size = 384776, upload-time = "2025-05-21T12:44:22.516Z" },
    { url = "https://files.pythonhosted.org/packages/9f/a2/59374837f105f2ca79bde3c3cd1065b2f8c01678900924949f6392eab66d/rpds_py-0.25.1-cp313-cp313t-manylinux_2_17_armv7l.manylinux2014_armv7l.whl", hash = "sha256:6d273f136e912aa101a9274c3145dcbddbe4bac560e77e6d5b3c9f6e0ed06d34", size = 395131, upload-time = "2025-05-21T12:44:24.147Z" },
    { url = "https://files.pythonhosted.org/packages/9c/dc/48e8d84887627a0fe0bac53f0b4631e90976fd5d35fff8be66b8e4f3916b/rpds_py-0.25.1-cp313-cp313t-manylinux_2_17_ppc64le.manylinux2014_ppc64le.whl", hash = "sha256:666fa7b1bd0a3810a7f18f6d3a25ccd8866291fbbc3c9b912b917a6715874bb9", size = 520942, upload-time = "2025-05-21T12:44:25.915Z" },
    { url = "https://files.pythonhosted.org/packages/7c/f5/ee056966aeae401913d37befeeab57a4a43a4f00099e0a20297f17b8f00c/rpds_py-0.25.1-cp313-cp313t-manylinux_2_17_s390x.manylinux2014_s390x.whl", hash = "sha256:921954d7fbf3fccc7de8f717799304b14b6d9a45bbeec5a8d7408ccbf531faf5", size = 411330, upload-time = "2025-05-21T12:44:27.638Z" },
    { url = "https://files.pythonhosted.org/packages/ab/74/b2cffb46a097cefe5d17f94ede7a174184b9d158a0aeb195f39f2c0361e8/rpds_py-0.25.1-cp313-cp313t-manylinux_2_17_x86_64.manylinux2014_x86_64.whl", hash = "sha256:f3d86373ff19ca0441ebeb696ef64cb58b8b5cbacffcda5a0ec2f3911732a194", size = 387339, upload-time = "2025-05-21T12:44:29.292Z" },
    { url = "https://files.pythonhosted.org/packages/7f/9a/0ff0b375dcb5161c2b7054e7d0b7575f1680127505945f5cabaac890bc07/rpds_py-0.25.1-cp313-cp313t-manylinux_2_5_i686.manylinux1_i686.whl", hash = "sha256:c8980cde3bb8575e7c956a530f2c217c1d6aac453474bf3ea0f9c89868b531b6", size = 418077, upload-time = "2025-05-21T12:44:30.877Z" },
    { url = "https://files.pythonhosted.org/packages/0d/a1/fda629bf20d6b698ae84c7c840cfb0e9e4200f664fc96e1f456f00e4ad6e/rpds_py-0.25.1-cp313-cp313t-musllinux_1_2_aarch64.whl", hash = "sha256:8eb8c84ecea987a2523e057c0d950bcb3f789696c0499290b8d7b3107a719d78", size = 562441, upload-time = "2025-05-21T12:44:32.541Z" },
    { url = "https://files.pythonhosted.org/packages/20/15/ce4b5257f654132f326f4acd87268e1006cc071e2c59794c5bdf4bebbb51/rpds_py-0.25.1-cp313-cp313t-musllinux_1_2_i686.whl", hash = "sha256:e43a005671a9ed5a650f3bc39e4dbccd6d4326b24fb5ea8be5f3a43a6f576c72", size = 590750, upload-time = "2025-05-21T12:44:34.557Z" },
    { url = "https://files.pythonhosted.org/packages/fb/ab/e04bf58a8d375aeedb5268edcc835c6a660ebf79d4384d8e0889439448b0/rpds_py-0.25.1-cp313-cp313t-musllinux_1_2_x86_64.whl", hash = "sha256:58f77c60956501a4a627749a6dcb78dac522f249dd96b5c9f1c6af29bfacfb66", size = 558891, upload-time = "2025-05-21T12:44:37.358Z" },
    { url = "https://files.pythonhosted.org/packages/90/82/cb8c6028a6ef6cd2b7991e2e4ced01c854b6236ecf51e81b64b569c43d73/rpds_py-0.25.1-cp313-cp313t-win32.whl", hash = "sha256:2cb9e5b5e26fc02c8a4345048cd9998c2aca7c2712bd1b36da0c72ee969a3523", size = 218718, upload-time = "2025-05-21T12:44:38.969Z" },
    { url = "https://files.pythonhosted.org/packages/b6/97/5a4b59697111c89477d20ba8a44df9ca16b41e737fa569d5ae8bff99e650/rpds_py-0.25.1-cp313-cp313t-win_amd64.whl", hash = "sha256:401ca1c4a20cc0510d3435d89c069fe0a9ae2ee6495135ac46bdd49ec0495763", size = 232218, upload-time = "2025-05-21T12:44:40.512Z" },
    { url = "https://files.pythonhosted.org/packages/49/74/48f3df0715a585cbf5d34919c9c757a4c92c1a9eba059f2d334e72471f70/rpds_py-0.25.1-pp311-pypy311_pp73-macosx_10_12_x86_64.whl", hash = "sha256:ee86d81551ec68a5c25373c5643d343150cc54672b5e9a0cafc93c1870a53954", size = 374208, upload-time = "2025-05-21T12:45:26.306Z" },
    { url = "https://files.pythonhosted.org/packages/55/b0/9b01bb11ce01ec03d05e627249cc2c06039d6aa24ea5a22a39c312167c10/rpds_py-0.25.1-pp311-pypy311_pp73-macosx_11_0_arm64.whl", hash = "sha256:89c24300cd4a8e4a51e55c31a8ff3918e6651b241ee8876a42cc2b2a078533ba", size = 359262, upload-time = "2025-05-21T12:45:28.322Z" },
    { url = "https://files.pythonhosted.org/packages/a9/eb/5395621618f723ebd5116c53282052943a726dba111b49cd2071f785b665/rpds_py-0.25.1-pp311-pypy311_pp73-manylinux_2_17_aarch64.manylinux2014_aarch64.whl", hash = "sha256:771c16060ff4e79584dc48902a91ba79fd93eade3aa3a12d6d2a4aadaf7d542b", size = 387366, upload-time = "2025-05-21T12:45:30.42Z" },
    { url = "https://files.pythonhosted.org/packages/68/73/3d51442bdb246db619d75039a50ea1cf8b5b4ee250c3e5cd5c3af5981cd4/rpds_py-0.25.1-pp311-pypy311_pp73-manylinux_2_17_armv7l.manylinux2014_armv7l.whl", hash = "sha256:785ffacd0ee61c3e60bdfde93baa6d7c10d86f15655bd706c89da08068dc5038", size = 400759, upload-time = "2025-05-21T12:45:32.516Z" },
    { url = "https://files.pythonhosted.org/packages/b7/4c/3a32d5955d7e6cb117314597bc0f2224efc798428318b13073efe306512a/rpds_py-0.25.1-pp311-pypy311_pp73-manylinux_2_17_ppc64le.manylinux2014_ppc64le.whl", hash = "sha256:2a40046a529cc15cef88ac5ab589f83f739e2d332cb4d7399072242400ed68c9", size = 523128, upload-time = "2025-05-21T12:45:34.396Z" },
    { url = "https://files.pythonhosted.org/packages/be/95/1ffccd3b0bb901ae60b1dd4b1be2ab98bb4eb834cd9b15199888f5702f7b/rpds_py-0.25.1-pp311-pypy311_pp73-manylinux_2_17_s390x.manylinux2014_s390x.whl", hash = "sha256:85fc223d9c76cabe5d0bff82214459189720dc135db45f9f66aa7cffbf9ff6c1", size = 411597, upload-time = "2025-05-21T12:45:36.164Z" },
    { url = "https://files.pythonhosted.org/packages/ef/6d/6e6cd310180689db8b0d2de7f7d1eabf3fb013f239e156ae0d5a1a85c27f/rpds_py-0.25.1-pp311-pypy311_pp73-manylinux_2_17_x86_64.manylinux2014_x86_64.whl", hash = "sha256:b0be9965f93c222fb9b4cc254235b3b2b215796c03ef5ee64f995b1b69af0762", size = 388053, upload-time = "2025-05-21T12:45:38.45Z" },
    { url = "https://files.pythonhosted.org/packages/4a/87/ec4186b1fe6365ced6fa470960e68fc7804bafbe7c0cf5a36237aa240efa/rpds_py-0.25.1-pp311-pypy311_pp73-manylinux_2_5_i686.manylinux1_i686.whl", hash = "sha256:8378fa4a940f3fb509c081e06cb7f7f2adae8cf46ef258b0e0ed7519facd573e", size = 421821, upload-time = "2025-05-21T12:45:40.732Z" },
    { url = "https://files.pythonhosted.org/packages/7a/60/84f821f6bf4e0e710acc5039d91f8f594fae0d93fc368704920d8971680d/rpds_py-0.25.1-pp311-pypy311_pp73-musllinux_1_2_aarch64.whl", hash = "sha256:33358883a4490287e67a2c391dfaea4d9359860281db3292b6886bf0be3d8692", size = 564534, upload-time = "2025-05-21T12:45:42.672Z" },
    { url = "https://files.pythonhosted.org/packages/41/3a/bc654eb15d3b38f9330fe0f545016ba154d89cdabc6177b0295910cd0ebe/rpds_py-0.25.1-pp311-pypy311_pp73-musllinux_1_2_i686.whl", hash = "sha256:1d1fadd539298e70cac2f2cb36f5b8a65f742b9b9f1014dd4ea1f7785e2470bf", size = 592674, upload-time = "2025-05-21T12:45:44.533Z" },
    { url = "https://files.pythonhosted.org/packages/2e/ba/31239736f29e4dfc7a58a45955c5db852864c306131fd6320aea214d5437/rpds_py-0.25.1-pp311-pypy311_pp73-musllinux_1_2_x86_64.whl", hash = "sha256:9a46c2fb2545e21181445515960006e85d22025bd2fe6db23e76daec6eb689fe", size = 558781, upload-time = "2025-05-21T12:45:46.281Z" },
]

[[package]]
name = "sentry-arroyo"
version = "2.22.0"
source = { registry = "https://pypi.org/simple" }
dependencies = [
    { name = "confluent-kafka" },
]
sdist = { url = "https://files.pythonhosted.org/packages/16/be/564767345b6b3f7a70bfd240658d0d92c55293f212733f6098a429391130/sentry_arroyo-2.22.0.tar.gz", hash = "sha256:5bea65e0e6c90e8f23517def0c14214cd8dba28c6b23622e840721c074575b21", size = 84777, upload-time = "2025-04-15T13:01:19.926Z" }
wheels = [
    { url = "https://files.pythonhosted.org/packages/1a/4f/eb94ee4894543c22cf7e2afc325a81a18172b5b6c0ff6977dd9982814386/sentry_arroyo-2.22.0-py3-none-any.whl", hash = "sha256:c96a9dc29e9b333d2e5c18a1415768778a0f4cd73a22bd1c27ebccb1b191d32e", size = 110875, upload-time = "2025-04-15T13:01:18.399Z" },
]

[[package]]
name = "sentry-kafka-schemas"
version = "1.3.7"
source = { registry = "https://pypi.org/simple" }
dependencies = [
    { name = "fastjsonschema" },
    { name = "msgpack" },
    { name = "python-rapidjson" },
    { name = "pyyaml" },
    { name = "sentry-protos" },
    { name = "typing-extensions" },
]
sdist = { url = "https://files.pythonhosted.org/packages/32/bf/1239888c402bd9e169a04ed07ed7bbdc969af37f5164273f949b0d5e44f9/sentry-kafka-schemas-1.3.7.tar.gz", hash = "sha256:e2d7df00c3255f0ca33c6653098f343f074f787e7b31a682d57650c22cd361af", size = 143982, upload-time = "2025-05-27T23:02:46.881Z" }
wheels = [
    { url = "https://files.pythonhosted.org/packages/71/c7/04eb7629939caef445eb035eb1bc3b268c434a3426e49ab4c2ef141edb3b/sentry_kafka_schemas-1.3.7-py2.py3-none-any.whl", hash = "sha256:0bdb7d6efad95a0dc7ca52c69a7f57383765e76ceed009082402d81429a900f6", size = 274581, upload-time = "2025-05-27T23:02:45.033Z" },
]

[[package]]
name = "sentry-protos"
version = "0.2.0"
source = { registry = "https://pypi.org/simple" }
dependencies = [
    { name = "grpc-stubs" },
    { name = "grpcio" },
    { name = "protobuf" },
]
sdist = { url = "https://files.pythonhosted.org/packages/35/13/502a1d076d33fda45e5ed9a5e80545fe0dc61505a6fffab5aa3c6b5cde77/sentry_protos-0.2.0.tar.gz", hash = "sha256:abb2bd423e83cc9c2bfad699e8ec6469c7b748e9314a4a569f2d0c43a6074c1a", size = 123151, upload-time = "2025-05-07T21:22:14.218Z" }
wheels = [
    { url = "https://files.pythonhosted.org/packages/92/bc/b796340d5de2345ca675f22dc7971ce76c04d2830d7a1a2708f96c37db3f/sentry_protos-0.2.0-py3-none-any.whl", hash = "sha256:e2d1a0cfc8c25be6173f56a455b84fd622e0db65300e7aa3e5b7261f620c1de6", size = 196231, upload-time = "2025-05-07T21:22:12.425Z" },
]

[[package]]
name = "sentry-streams"
<<<<<<< HEAD
version = "0.0.22"
=======
version = "0.0.21"
>>>>>>> ba6f4080
source = { editable = "." }
dependencies = [
    { name = "jsonschema" },
    { name = "pyyaml" },
    { name = "requests" },
    { name = "sentry-arroyo" },
    { name = "sentry-kafka-schemas" },
]

[package.dev-dependencies]
dev = [
    { name = "maturin" },
    { name = "mypy" },
    { name = "pre-commit" },
    { name = "pytest" },
    { name = "responses" },
    { name = "types-jsonschema" },
    { name = "types-pyyaml" },
    { name = "types-requests" },
]
docs = [
    { name = "sphinx" },
    { name = "sphinx-rtd-theme" },
    { name = "sphinxcontrib-mermaid" },
]

[package.metadata]
requires-dist = [
    { name = "jsonschema", specifier = ">=4.23.0" },
    { name = "pyyaml", specifier = ">=6.0.2" },
    { name = "requests", specifier = ">=2.32.3" },
    { name = "sentry-arroyo", specifier = ">=2.18.2" },
    { name = "sentry-kafka-schemas", specifier = ">=1.2.0" },
]

[package.metadata.requires-dev]
dev = [
    { name = "maturin", specifier = ">=1.5.1" },
    { name = "mypy", specifier = ">=1.14.1" },
    { name = "pre-commit", specifier = ">=4.1.0" },
    { name = "pytest", specifier = ">=8.3.4" },
    { name = "responses", specifier = ">=0.25.6" },
    { name = "types-jsonschema", specifier = ">=4.23.0" },
    { name = "types-pyyaml", specifier = ">=6.0.12" },
    { name = "types-requests", specifier = ">=2.32.0" },
]
docs = [
    { name = "sphinx", specifier = ">=7.2.6" },
    { name = "sphinx-rtd-theme", specifier = ">=1.3.0" },
    { name = "sphinxcontrib-mermaid", specifier = ">=1.0.0" },
]

[[package]]
name = "snowballstemmer"
version = "3.0.1"
source = { registry = "https://pypi.org/simple" }
sdist = { url = "https://files.pythonhosted.org/packages/75/a7/9810d872919697c9d01295633f5d574fb416d47e535f258272ca1f01f447/snowballstemmer-3.0.1.tar.gz", hash = "sha256:6d5eeeec8e9f84d4d56b847692bacf79bc2c8e90c7f80ca4444ff8b6f2e52895", size = 105575, upload-time = "2025-05-09T16:34:51.843Z" }
wheels = [
    { url = "https://files.pythonhosted.org/packages/c8/78/3565d011c61f5a43488987ee32b6f3f656e7f107ac2782dd57bdd7d91d9a/snowballstemmer-3.0.1-py3-none-any.whl", hash = "sha256:6cd7b3897da8d6c9ffb968a6781fa6532dce9c3618a4b127d920dab764a19064", size = 103274, upload-time = "2025-05-09T16:34:50.371Z" },
]

[[package]]
name = "sphinx"
version = "8.2.3"
source = { registry = "https://pypi.org/simple" }
dependencies = [
    { name = "alabaster" },
    { name = "babel" },
    { name = "colorama", marker = "sys_platform == 'win32'" },
    { name = "docutils" },
    { name = "imagesize" },
    { name = "jinja2" },
    { name = "packaging" },
    { name = "pygments" },
    { name = "requests" },
    { name = "roman-numerals-py" },
    { name = "snowballstemmer" },
    { name = "sphinxcontrib-applehelp" },
    { name = "sphinxcontrib-devhelp" },
    { name = "sphinxcontrib-htmlhelp" },
    { name = "sphinxcontrib-jsmath" },
    { name = "sphinxcontrib-qthelp" },
    { name = "sphinxcontrib-serializinghtml" },
]
sdist = { url = "https://files.pythonhosted.org/packages/38/ad/4360e50ed56cb483667b8e6dadf2d3fda62359593faabbe749a27c4eaca6/sphinx-8.2.3.tar.gz", hash = "sha256:398ad29dee7f63a75888314e9424d40f52ce5a6a87ae88e7071e80af296ec348", size = 8321876, upload-time = "2025-03-02T22:31:59.658Z" }
wheels = [
    { url = "https://files.pythonhosted.org/packages/31/53/136e9eca6e0b9dc0e1962e2c908fbea2e5ac000c2a2fbd9a35797958c48b/sphinx-8.2.3-py3-none-any.whl", hash = "sha256:4405915165f13521d875a8c29c8970800a0141c14cc5416a38feca4ea5d9b9c3", size = 3589741, upload-time = "2025-03-02T22:31:56.836Z" },
]

[[package]]
name = "sphinx-rtd-theme"
version = "3.0.2"
source = { registry = "https://pypi.org/simple" }
dependencies = [
    { name = "docutils" },
    { name = "sphinx" },
    { name = "sphinxcontrib-jquery" },
]
sdist = { url = "https://files.pythonhosted.org/packages/91/44/c97faec644d29a5ceddd3020ae2edffa69e7d00054a8c7a6021e82f20335/sphinx_rtd_theme-3.0.2.tar.gz", hash = "sha256:b7457bc25dda723b20b086a670b9953c859eab60a2a03ee8eb2bb23e176e5f85", size = 7620463, upload-time = "2024-11-13T11:06:04.545Z" }
wheels = [
    { url = "https://files.pythonhosted.org/packages/85/77/46e3bac77b82b4df5bb5b61f2de98637724f246b4966cfc34bc5895d852a/sphinx_rtd_theme-3.0.2-py2.py3-none-any.whl", hash = "sha256:422ccc750c3a3a311de4ae327e82affdaf59eb695ba4936538552f3b00f4ee13", size = 7655561, upload-time = "2024-11-13T11:06:02.094Z" },
]

[[package]]
name = "sphinxcontrib-applehelp"
version = "2.0.0"
source = { registry = "https://pypi.org/simple" }
sdist = { url = "https://files.pythonhosted.org/packages/ba/6e/b837e84a1a704953c62ef8776d45c3e8d759876b4a84fe14eba2859106fe/sphinxcontrib_applehelp-2.0.0.tar.gz", hash = "sha256:2f29ef331735ce958efa4734873f084941970894c6090408b079c61b2e1c06d1", size = 20053, upload-time = "2024-07-29T01:09:00.465Z" }
wheels = [
    { url = "https://files.pythonhosted.org/packages/5d/85/9ebeae2f76e9e77b952f4b274c27238156eae7979c5421fba91a28f4970d/sphinxcontrib_applehelp-2.0.0-py3-none-any.whl", hash = "sha256:4cd3f0ec4ac5dd9c17ec65e9ab272c9b867ea77425228e68ecf08d6b28ddbdb5", size = 119300, upload-time = "2024-07-29T01:08:58.99Z" },
]

[[package]]
name = "sphinxcontrib-devhelp"
version = "2.0.0"
source = { registry = "https://pypi.org/simple" }
sdist = { url = "https://files.pythonhosted.org/packages/f6/d2/5beee64d3e4e747f316bae86b55943f51e82bb86ecd325883ef65741e7da/sphinxcontrib_devhelp-2.0.0.tar.gz", hash = "sha256:411f5d96d445d1d73bb5d52133377b4248ec79db5c793ce7dbe59e074b4dd1ad", size = 12967, upload-time = "2024-07-29T01:09:23.417Z" }
wheels = [
    { url = "https://files.pythonhosted.org/packages/35/7a/987e583882f985fe4d7323774889ec58049171828b58c2217e7f79cdf44e/sphinxcontrib_devhelp-2.0.0-py3-none-any.whl", hash = "sha256:aefb8b83854e4b0998877524d1029fd3e6879210422ee3780459e28a1f03a8a2", size = 82530, upload-time = "2024-07-29T01:09:21.945Z" },
]

[[package]]
name = "sphinxcontrib-htmlhelp"
version = "2.1.0"
source = { registry = "https://pypi.org/simple" }
sdist = { url = "https://files.pythonhosted.org/packages/43/93/983afd9aa001e5201eab16b5a444ed5b9b0a7a010541e0ddfbbfd0b2470c/sphinxcontrib_htmlhelp-2.1.0.tar.gz", hash = "sha256:c9e2916ace8aad64cc13a0d233ee22317f2b9025b9cf3295249fa985cc7082e9", size = 22617, upload-time = "2024-07-29T01:09:37.889Z" }
wheels = [
    { url = "https://files.pythonhosted.org/packages/0a/7b/18a8c0bcec9182c05a0b3ec2a776bba4ead82750a55ff798e8d406dae604/sphinxcontrib_htmlhelp-2.1.0-py3-none-any.whl", hash = "sha256:166759820b47002d22914d64a075ce08f4c46818e17cfc9470a9786b759b19f8", size = 98705, upload-time = "2024-07-29T01:09:36.407Z" },
]

[[package]]
name = "sphinxcontrib-jquery"
version = "4.1"
source = { registry = "https://pypi.org/simple" }
dependencies = [
    { name = "sphinx" },
]
sdist = { url = "https://files.pythonhosted.org/packages/de/f3/aa67467e051df70a6330fe7770894b3e4f09436dea6881ae0b4f3d87cad8/sphinxcontrib-jquery-4.1.tar.gz", hash = "sha256:1620739f04e36a2c779f1a131a2dfd49b2fd07351bf1968ced074365933abc7a", size = 122331, upload-time = "2023-03-14T15:01:01.944Z" }
wheels = [
    { url = "https://files.pythonhosted.org/packages/76/85/749bd22d1a68db7291c89e2ebca53f4306c3f205853cf31e9de279034c3c/sphinxcontrib_jquery-4.1-py2.py3-none-any.whl", hash = "sha256:f936030d7d0147dd026a4f2b5a57343d233f1fc7b363f68b3d4f1cb0993878ae", size = 121104, upload-time = "2023-03-14T15:01:00.356Z" },
]

[[package]]
name = "sphinxcontrib-jsmath"
version = "1.0.1"
source = { registry = "https://pypi.org/simple" }
sdist = { url = "https://files.pythonhosted.org/packages/b2/e8/9ed3830aeed71f17c026a07a5097edcf44b692850ef215b161b8ad875729/sphinxcontrib-jsmath-1.0.1.tar.gz", hash = "sha256:a9925e4a4587247ed2191a22df5f6970656cb8ca2bd6284309578f2153e0c4b8", size = 5787, upload-time = "2019-01-21T16:10:16.347Z" }
wheels = [
    { url = "https://files.pythonhosted.org/packages/c2/42/4c8646762ee83602e3fb3fbe774c2fac12f317deb0b5dbeeedd2d3ba4b77/sphinxcontrib_jsmath-1.0.1-py2.py3-none-any.whl", hash = "sha256:2ec2eaebfb78f3f2078e73666b1415417a116cc848b72e5172e596c871103178", size = 5071, upload-time = "2019-01-21T16:10:14.333Z" },
]

[[package]]
name = "sphinxcontrib-mermaid"
version = "1.0.0"
source = { registry = "https://pypi.org/simple" }
dependencies = [
    { name = "pyyaml" },
    { name = "sphinx" },
]
sdist = { url = "https://files.pythonhosted.org/packages/97/69/bf039237ad260073e8c02f820b3e00dc34f3a2de20aff7861e6b19d2f8c5/sphinxcontrib_mermaid-1.0.0.tar.gz", hash = "sha256:2e8ab67d3e1e2816663f9347d026a8dee4a858acdd4ad32dd1c808893db88146", size = 15153, upload-time = "2024-10-12T16:33:03.863Z" }
wheels = [
    { url = "https://files.pythonhosted.org/packages/cd/c8/784b9ac6ea08aa594c1a4becbd0dbe77186785362e31fd633b8c6ae0197a/sphinxcontrib_mermaid-1.0.0-py3-none-any.whl", hash = "sha256:60b72710ea02087f212028feb09711225fbc2e343a10d34822fe787510e1caa3", size = 9597, upload-time = "2024-10-12T16:33:02.303Z" },
]

[[package]]
name = "sphinxcontrib-qthelp"
version = "2.0.0"
source = { registry = "https://pypi.org/simple" }
sdist = { url = "https://files.pythonhosted.org/packages/68/bc/9104308fc285eb3e0b31b67688235db556cd5b0ef31d96f30e45f2e51cae/sphinxcontrib_qthelp-2.0.0.tar.gz", hash = "sha256:4fe7d0ac8fc171045be623aba3e2a8f613f8682731f9153bb2e40ece16b9bbab", size = 17165, upload-time = "2024-07-29T01:09:56.435Z" }
wheels = [
    { url = "https://files.pythonhosted.org/packages/27/83/859ecdd180cacc13b1f7e857abf8582a64552ea7a061057a6c716e790fce/sphinxcontrib_qthelp-2.0.0-py3-none-any.whl", hash = "sha256:b18a828cdba941ccd6ee8445dbe72ffa3ef8cbe7505d8cd1fa0d42d3f2d5f3eb", size = 88743, upload-time = "2024-07-29T01:09:54.885Z" },
]

[[package]]
name = "sphinxcontrib-serializinghtml"
version = "2.0.0"
source = { registry = "https://pypi.org/simple" }
sdist = { url = "https://files.pythonhosted.org/packages/3b/44/6716b257b0aa6bfd51a1b31665d1c205fb12cb5ad56de752dfa15657de2f/sphinxcontrib_serializinghtml-2.0.0.tar.gz", hash = "sha256:e9d912827f872c029017a53f0ef2180b327c3f7fd23c87229f7a8e8b70031d4d", size = 16080, upload-time = "2024-07-29T01:10:09.332Z" }
wheels = [
    { url = "https://files.pythonhosted.org/packages/52/a7/d2782e4e3f77c8450f727ba74a8f12756d5ba823d81b941f1b04da9d033a/sphinxcontrib_serializinghtml-2.0.0-py3-none-any.whl", hash = "sha256:6e2cb0eef194e10c27ec0023bfeb25badbbb5868244cf5bc5bdc04e4464bf331", size = 92072, upload-time = "2024-07-29T01:10:08.203Z" },
]

[[package]]
name = "types-jsonschema"
version = "4.24.0.20250528"
source = { registry = "https://pypi.org/simple" }
dependencies = [
    { name = "referencing" },
]
sdist = { url = "https://files.pythonhosted.org/packages/ff/a0/a78769197ca769500565cd2708e12ed5fbc9452da1853effd7d8ad292f0a/types_jsonschema-4.24.0.20250528.tar.gz", hash = "sha256:7e28c64e0ae7980eeb158105b20663fc6a6b8f81d5f86ea6614aa0014417bd1e", size = 15128, upload-time = "2025-05-28T03:07:17.25Z" }
wheels = [
    { url = "https://files.pythonhosted.org/packages/67/47/945ecdc1b6741159fca8169565444c1aba0ed7487efe7d408c86151ad50c/types_jsonschema-4.24.0.20250528-py3-none-any.whl", hash = "sha256:6a906b5ff73ac11c8d1e0b6c30a9693e1e4e1ab56c56c932b3a7e081b86d187b", size = 15280, upload-time = "2025-05-28T03:07:15.987Z" },
]

[[package]]
name = "types-pyyaml"
version = "6.0.12.20250516"
source = { registry = "https://pypi.org/simple" }
sdist = { url = "https://files.pythonhosted.org/packages/4e/22/59e2aeb48ceeee1f7cd4537db9568df80d62bdb44a7f9e743502ea8aab9c/types_pyyaml-6.0.12.20250516.tar.gz", hash = "sha256:9f21a70216fc0fa1b216a8176db5f9e0af6eb35d2f2932acb87689d03a5bf6ba", size = 17378, upload-time = "2025-05-16T03:08:04.897Z" }
wheels = [
    { url = "https://files.pythonhosted.org/packages/99/5f/e0af6f7f6a260d9af67e1db4f54d732abad514252a7a378a6c4d17dd1036/types_pyyaml-6.0.12.20250516-py3-none-any.whl", hash = "sha256:8478208feaeb53a34cb5d970c56a7cd76b72659442e733e268a94dc72b2d0530", size = 20312, upload-time = "2025-05-16T03:08:04.019Z" },
]

[[package]]
name = "types-requests"
version = "2.32.0.20250515"
source = { registry = "https://pypi.org/simple" }
dependencies = [
    { name = "urllib3" },
]
sdist = { url = "https://files.pythonhosted.org/packages/06/c1/cdc4f9b8cfd9130fbe6276db574f114541f4231fcc6fb29648289e6e3390/types_requests-2.32.0.20250515.tar.gz", hash = "sha256:09c8b63c11318cb2460813871aaa48b671002e59fda67ca909e9883777787581", size = 23012, upload-time = "2025-05-15T03:04:31.817Z" }
wheels = [
    { url = "https://files.pythonhosted.org/packages/fe/0f/68a997c73a129287785f418c1ebb6004f81e46b53b3caba88c0e03fcd04a/types_requests-2.32.0.20250515-py3-none-any.whl", hash = "sha256:f8eba93b3a892beee32643ff836993f15a785816acca21ea0ffa006f05ef0fb2", size = 20635, upload-time = "2025-05-15T03:04:30.5Z" },
]

[[package]]
name = "typing-extensions"
version = "4.13.2"
source = { registry = "https://pypi.org/simple" }
sdist = { url = "https://files.pythonhosted.org/packages/f6/37/23083fcd6e35492953e8d2aaaa68b860eb422b34627b13f2ce3eb6106061/typing_extensions-4.13.2.tar.gz", hash = "sha256:e6c81219bd689f51865d9e372991c540bda33a0379d5573cddb9a3a23f7caaef", size = 106967, upload-time = "2025-04-10T14:19:05.416Z" }
wheels = [
    { url = "https://files.pythonhosted.org/packages/8b/54/b1ae86c0973cc6f0210b53d508ca3641fb6d0c56823f288d108bc7ab3cc8/typing_extensions-4.13.2-py3-none-any.whl", hash = "sha256:a439e7c04b49fec3e5d3e2beaa21755cadbbdc391694e28ccdd36ca4a1408f8c", size = 45806, upload-time = "2025-04-10T14:19:03.967Z" },
]

[[package]]
name = "urllib3"
version = "2.4.0"
source = { registry = "https://pypi.org/simple" }
sdist = { url = "https://files.pythonhosted.org/packages/8a/78/16493d9c386d8e60e442a35feac5e00f0913c0f4b7c217c11e8ec2ff53e0/urllib3-2.4.0.tar.gz", hash = "sha256:414bc6535b787febd7567804cc015fee39daab8ad86268f1310a9250697de466", size = 390672, upload-time = "2025-04-10T15:23:39.232Z" }
wheels = [
    { url = "https://files.pythonhosted.org/packages/6b/11/cc635220681e93a0183390e26485430ca2c7b5f9d33b15c74c2861cb8091/urllib3-2.4.0-py3-none-any.whl", hash = "sha256:4e16665048960a0900c702d4a66415956a584919c03361cac9f1df5c5dd7e813", size = 128680, upload-time = "2025-04-10T15:23:37.377Z" },
]

[[package]]
name = "virtualenv"
version = "20.31.2"
source = { registry = "https://pypi.org/simple" }
dependencies = [
    { name = "distlib" },
    { name = "filelock" },
    { name = "platformdirs" },
]
sdist = { url = "https://files.pythonhosted.org/packages/56/2c/444f465fb2c65f40c3a104fd0c495184c4f2336d65baf398e3c75d72ea94/virtualenv-20.31.2.tar.gz", hash = "sha256:e10c0a9d02835e592521be48b332b6caee6887f332c111aa79a09b9e79efc2af", size = 6076316, upload-time = "2025-05-08T17:58:23.811Z" }
wheels = [
    { url = "https://files.pythonhosted.org/packages/f3/40/b1c265d4b2b62b58576588510fc4d1fe60a86319c8de99fd8e9fec617d2c/virtualenv-20.31.2-py3-none-any.whl", hash = "sha256:36efd0d9650ee985f0cad72065001e66d49a6f24eb44d98980f630686243cf11", size = 6057982, upload-time = "2025-05-08T17:58:21.15Z" },
]<|MERGE_RESOLUTION|>--- conflicted
+++ resolved
@@ -1,9 +1,5 @@
 version = 1
-<<<<<<< HEAD
-revision = 2
-=======
 revision = 1
->>>>>>> ba6f4080
 requires-python = ">=3.11"
 
 [[package]]
@@ -753,11 +749,7 @@
 
 [[package]]
 name = "sentry-streams"
-<<<<<<< HEAD
-version = "0.0.22"
-=======
 version = "0.0.21"
->>>>>>> ba6f4080
 source = { editable = "." }
 dependencies = [
     { name = "jsonschema" },
