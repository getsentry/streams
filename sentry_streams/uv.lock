version = 1
revision = 1
requires-python = ">=3.11"

[[package]]
name = "certifi"
version = "2025.1.31"
source = { registry = "https://pypi.org/simple" }
sdist = { url = "https://files.pythonhosted.org/packages/1c/ab/c9f1e32b7b1bf505bf26f0ef697775960db7932abeb7b516de930ba2705f/certifi-2025.1.31.tar.gz", hash = "sha256:3d5da6925056f6f18f119200434a4780a94263f10d1c21d032a6f6b2baa20651", size = 167577 }
wheels = [
    { url = "https://files.pythonhosted.org/packages/38/fc/bce832fd4fd99766c04d1ee0eead6b0ec6486fb100ae5e74c1d91292b982/certifi-2025.1.31-py3-none-any.whl", hash = "sha256:ca78db4565a652026a4db2bcdf68f2fb589ea80d0be70e03929ed730746b84fe", size = 166393 },
]

[[package]]
name = "cfgv"
version = "3.4.0"
source = { registry = "https://pypi.org/simple" }
sdist = { url = "https://files.pythonhosted.org/packages/11/74/539e56497d9bd1d484fd863dd69cbbfa653cd2aa27abfe35653494d85e94/cfgv-3.4.0.tar.gz", hash = "sha256:e52591d4c5f5dead8e0f673fb16db7949d2cfb3f7da4582893288f0ded8fe560", size = 7114 }
wheels = [
    { url = "https://files.pythonhosted.org/packages/c5/55/51844dd50c4fc7a33b653bfaba4c2456f06955289ca770a5dbd5fd267374/cfgv-3.4.0-py2.py3-none-any.whl", hash = "sha256:b7265b1f29fd3316bfcd2b330d63d024f2bfd8bcb8b0272f8e19a504856c48f9", size = 7249 },
]

[[package]]
name = "charset-normalizer"
version = "3.4.1"
source = { registry = "https://pypi.org/simple" }
sdist = { url = "https://files.pythonhosted.org/packages/16/b0/572805e227f01586461c80e0fd25d65a2115599cc9dad142fee4b747c357/charset_normalizer-3.4.1.tar.gz", hash = "sha256:44251f18cd68a75b56585dd00dae26183e102cd5e0f9f1466e6df5da2ed64ea3", size = 123188 }
wheels = [
    { url = "https://files.pythonhosted.org/packages/72/80/41ef5d5a7935d2d3a773e3eaebf0a9350542f2cab4eac59a7a4741fbbbbe/charset_normalizer-3.4.1-cp311-cp311-macosx_10_9_universal2.whl", hash = "sha256:8bfa33f4f2672964266e940dd22a195989ba31669bd84629f05fab3ef4e2d125", size = 194995 },
    { url = "https://files.pythonhosted.org/packages/7a/28/0b9fefa7b8b080ec492110af6d88aa3dea91c464b17d53474b6e9ba5d2c5/charset_normalizer-3.4.1-cp311-cp311-manylinux_2_17_aarch64.manylinux2014_aarch64.whl", hash = "sha256:28bf57629c75e810b6ae989f03c0828d64d6b26a5e205535585f96093e405ed1", size = 139471 },
    { url = "https://files.pythonhosted.org/packages/71/64/d24ab1a997efb06402e3fc07317e94da358e2585165930d9d59ad45fcae2/charset_normalizer-3.4.1-cp311-cp311-manylinux_2_17_ppc64le.manylinux2014_ppc64le.whl", hash = "sha256:f08ff5e948271dc7e18a35641d2f11a4cd8dfd5634f55228b691e62b37125eb3", size = 149831 },
    { url = "https://files.pythonhosted.org/packages/37/ed/be39e5258e198655240db5e19e0b11379163ad7070962d6b0c87ed2c4d39/charset_normalizer-3.4.1-cp311-cp311-manylinux_2_17_s390x.manylinux2014_s390x.whl", hash = "sha256:234ac59ea147c59ee4da87a0c0f098e9c8d169f4dc2a159ef720f1a61bbe27cd", size = 142335 },
    { url = "https://files.pythonhosted.org/packages/88/83/489e9504711fa05d8dde1574996408026bdbdbd938f23be67deebb5eca92/charset_normalizer-3.4.1-cp311-cp311-manylinux_2_17_x86_64.manylinux2014_x86_64.whl", hash = "sha256:fd4ec41f914fa74ad1b8304bbc634b3de73d2a0889bd32076342a573e0779e00", size = 143862 },
    { url = "https://files.pythonhosted.org/packages/c6/c7/32da20821cf387b759ad24627a9aca289d2822de929b8a41b6241767b461/charset_normalizer-3.4.1-cp311-cp311-manylinux_2_5_i686.manylinux1_i686.manylinux_2_17_i686.manylinux2014_i686.whl", hash = "sha256:eea6ee1db730b3483adf394ea72f808b6e18cf3cb6454b4d86e04fa8c4327a12", size = 145673 },
    { url = "https://files.pythonhosted.org/packages/68/85/f4288e96039abdd5aeb5c546fa20a37b50da71b5cf01e75e87f16cd43304/charset_normalizer-3.4.1-cp311-cp311-musllinux_1_2_aarch64.whl", hash = "sha256:c96836c97b1238e9c9e3fe90844c947d5afbf4f4c92762679acfe19927d81d77", size = 140211 },
    { url = "https://files.pythonhosted.org/packages/28/a3/a42e70d03cbdabc18997baf4f0227c73591a08041c149e710045c281f97b/charset_normalizer-3.4.1-cp311-cp311-musllinux_1_2_i686.whl", hash = "sha256:4d86f7aff21ee58f26dcf5ae81a9addbd914115cdebcbb2217e4f0ed8982e146", size = 148039 },
    { url = "https://files.pythonhosted.org/packages/85/e4/65699e8ab3014ecbe6f5c71d1a55d810fb716bbfd74f6283d5c2aa87febf/charset_normalizer-3.4.1-cp311-cp311-musllinux_1_2_ppc64le.whl", hash = "sha256:09b5e6733cbd160dcc09589227187e242a30a49ca5cefa5a7edd3f9d19ed53fd", size = 151939 },
    { url = "https://files.pythonhosted.org/packages/b1/82/8e9fe624cc5374193de6860aba3ea8070f584c8565ee77c168ec13274bd2/charset_normalizer-3.4.1-cp311-cp311-musllinux_1_2_s390x.whl", hash = "sha256:5777ee0881f9499ed0f71cc82cf873d9a0ca8af166dfa0af8ec4e675b7df48e6", size = 149075 },
    { url = "https://files.pythonhosted.org/packages/3d/7b/82865ba54c765560c8433f65e8acb9217cb839a9e32b42af4aa8e945870f/charset_normalizer-3.4.1-cp311-cp311-musllinux_1_2_x86_64.whl", hash = "sha256:237bdbe6159cff53b4f24f397d43c6336c6b0b42affbe857970cefbb620911c8", size = 144340 },
    { url = "https://files.pythonhosted.org/packages/b5/b6/9674a4b7d4d99a0d2df9b215da766ee682718f88055751e1e5e753c82db0/charset_normalizer-3.4.1-cp311-cp311-win32.whl", hash = "sha256:8417cb1f36cc0bc7eaba8ccb0e04d55f0ee52df06df3ad55259b9a323555fc8b", size = 95205 },
    { url = "https://files.pythonhosted.org/packages/1e/ab/45b180e175de4402dcf7547e4fb617283bae54ce35c27930a6f35b6bef15/charset_normalizer-3.4.1-cp311-cp311-win_amd64.whl", hash = "sha256:d7f50a1f8c450f3925cb367d011448c39239bb3eb4117c36a6d354794de4ce76", size = 102441 },
    { url = "https://files.pythonhosted.org/packages/0a/9a/dd1e1cdceb841925b7798369a09279bd1cf183cef0f9ddf15a3a6502ee45/charset_normalizer-3.4.1-cp312-cp312-macosx_10_13_universal2.whl", hash = "sha256:73d94b58ec7fecbc7366247d3b0b10a21681004153238750bb67bd9012414545", size = 196105 },
    { url = "https://files.pythonhosted.org/packages/d3/8c/90bfabf8c4809ecb648f39794cf2a84ff2e7d2a6cf159fe68d9a26160467/charset_normalizer-3.4.1-cp312-cp312-manylinux_2_17_aarch64.manylinux2014_aarch64.whl", hash = "sha256:dad3e487649f498dd991eeb901125411559b22e8d7ab25d3aeb1af367df5efd7", size = 140404 },
    { url = "https://files.pythonhosted.org/packages/ad/8f/e410d57c721945ea3b4f1a04b74f70ce8fa800d393d72899f0a40526401f/charset_normalizer-3.4.1-cp312-cp312-manylinux_2_17_ppc64le.manylinux2014_ppc64le.whl", hash = "sha256:c30197aa96e8eed02200a83fba2657b4c3acd0f0aa4bdc9f6c1af8e8962e0757", size = 150423 },
    { url = "https://files.pythonhosted.org/packages/f0/b8/e6825e25deb691ff98cf5c9072ee0605dc2acfca98af70c2d1b1bc75190d/charset_normalizer-3.4.1-cp312-cp312-manylinux_2_17_s390x.manylinux2014_s390x.whl", hash = "sha256:2369eea1ee4a7610a860d88f268eb39b95cb588acd7235e02fd5a5601773d4fa", size = 143184 },
    { url = "https://files.pythonhosted.org/packages/3e/a2/513f6cbe752421f16d969e32f3583762bfd583848b763913ddab8d9bfd4f/charset_normalizer-3.4.1-cp312-cp312-manylinux_2_17_x86_64.manylinux2014_x86_64.whl", hash = "sha256:bc2722592d8998c870fa4e290c2eec2c1569b87fe58618e67d38b4665dfa680d", size = 145268 },
    { url = "https://files.pythonhosted.org/packages/74/94/8a5277664f27c3c438546f3eb53b33f5b19568eb7424736bdc440a88a31f/charset_normalizer-3.4.1-cp312-cp312-manylinux_2_5_i686.manylinux1_i686.manylinux_2_17_i686.manylinux2014_i686.whl", hash = "sha256:ffc9202a29ab3920fa812879e95a9e78b2465fd10be7fcbd042899695d75e616", size = 147601 },
    { url = "https://files.pythonhosted.org/packages/7c/5f/6d352c51ee763623a98e31194823518e09bfa48be2a7e8383cf691bbb3d0/charset_normalizer-3.4.1-cp312-cp312-musllinux_1_2_aarch64.whl", hash = "sha256:804a4d582ba6e5b747c625bf1255e6b1507465494a40a2130978bda7b932c90b", size = 141098 },
    { url = "https://files.pythonhosted.org/packages/78/d4/f5704cb629ba5ab16d1d3d741396aec6dc3ca2b67757c45b0599bb010478/charset_normalizer-3.4.1-cp312-cp312-musllinux_1_2_i686.whl", hash = "sha256:0f55e69f030f7163dffe9fd0752b32f070566451afe180f99dbeeb81f511ad8d", size = 149520 },
    { url = "https://files.pythonhosted.org/packages/c5/96/64120b1d02b81785f222b976c0fb79a35875457fa9bb40827678e54d1bc8/charset_normalizer-3.4.1-cp312-cp312-musllinux_1_2_ppc64le.whl", hash = "sha256:c4c3e6da02df6fa1410a7680bd3f63d4f710232d3139089536310d027950696a", size = 152852 },
    { url = "https://files.pythonhosted.org/packages/84/c9/98e3732278a99f47d487fd3468bc60b882920cef29d1fa6ca460a1fdf4e6/charset_normalizer-3.4.1-cp312-cp312-musllinux_1_2_s390x.whl", hash = "sha256:5df196eb874dae23dcfb968c83d4f8fdccb333330fe1fc278ac5ceeb101003a9", size = 150488 },
    { url = "https://files.pythonhosted.org/packages/13/0e/9c8d4cb99c98c1007cc11eda969ebfe837bbbd0acdb4736d228ccaabcd22/charset_normalizer-3.4.1-cp312-cp312-musllinux_1_2_x86_64.whl", hash = "sha256:e358e64305fe12299a08e08978f51fc21fac060dcfcddd95453eabe5b93ed0e1", size = 146192 },
    { url = "https://files.pythonhosted.org/packages/b2/21/2b6b5b860781a0b49427309cb8670785aa543fb2178de875b87b9cc97746/charset_normalizer-3.4.1-cp312-cp312-win32.whl", hash = "sha256:9b23ca7ef998bc739bf6ffc077c2116917eabcc901f88da1b9856b210ef63f35", size = 95550 },
    { url = "https://files.pythonhosted.org/packages/21/5b/1b390b03b1d16c7e382b561c5329f83cc06623916aab983e8ab9239c7d5c/charset_normalizer-3.4.1-cp312-cp312-win_amd64.whl", hash = "sha256:6ff8a4a60c227ad87030d76e99cd1698345d4491638dfa6673027c48b3cd395f", size = 102785 },
    { url = "https://files.pythonhosted.org/packages/38/94/ce8e6f63d18049672c76d07d119304e1e2d7c6098f0841b51c666e9f44a0/charset_normalizer-3.4.1-cp313-cp313-macosx_10_13_universal2.whl", hash = "sha256:aabfa34badd18f1da5ec1bc2715cadc8dca465868a4e73a0173466b688f29dda", size = 195698 },
    { url = "https://files.pythonhosted.org/packages/24/2e/dfdd9770664aae179a96561cc6952ff08f9a8cd09a908f259a9dfa063568/charset_normalizer-3.4.1-cp313-cp313-manylinux_2_17_aarch64.manylinux2014_aarch64.whl", hash = "sha256:22e14b5d70560b8dd51ec22863f370d1e595ac3d024cb8ad7d308b4cd95f8313", size = 140162 },
    { url = "https://files.pythonhosted.org/packages/24/4e/f646b9093cff8fc86f2d60af2de4dc17c759de9d554f130b140ea4738ca6/charset_normalizer-3.4.1-cp313-cp313-manylinux_2_17_ppc64le.manylinux2014_ppc64le.whl", hash = "sha256:8436c508b408b82d87dc5f62496973a1805cd46727c34440b0d29d8a2f50a6c9", size = 150263 },
    { url = "https://files.pythonhosted.org/packages/5e/67/2937f8d548c3ef6e2f9aab0f6e21001056f692d43282b165e7c56023e6dd/charset_normalizer-3.4.1-cp313-cp313-manylinux_2_17_s390x.manylinux2014_s390x.whl", hash = "sha256:2d074908e1aecee37a7635990b2c6d504cd4766c7bc9fc86d63f9c09af3fa11b", size = 142966 },
    { url = "https://files.pythonhosted.org/packages/52/ed/b7f4f07de100bdb95c1756d3a4d17b90c1a3c53715c1a476f8738058e0fa/charset_normalizer-3.4.1-cp313-cp313-manylinux_2_17_x86_64.manylinux2014_x86_64.whl", hash = "sha256:955f8851919303c92343d2f66165294848d57e9bba6cf6e3625485a70a038d11", size = 144992 },
    { url = "https://files.pythonhosted.org/packages/96/2c/d49710a6dbcd3776265f4c923bb73ebe83933dfbaa841c5da850fe0fd20b/charset_normalizer-3.4.1-cp313-cp313-manylinux_2_5_i686.manylinux1_i686.manylinux_2_17_i686.manylinux2014_i686.whl", hash = "sha256:44ecbf16649486d4aebafeaa7ec4c9fed8b88101f4dd612dcaf65d5e815f837f", size = 147162 },
    { url = "https://files.pythonhosted.org/packages/b4/41/35ff1f9a6bd380303dea55e44c4933b4cc3c4850988927d4082ada230273/charset_normalizer-3.4.1-cp313-cp313-musllinux_1_2_aarch64.whl", hash = "sha256:0924e81d3d5e70f8126529951dac65c1010cdf117bb75eb02dd12339b57749dd", size = 140972 },
    { url = "https://files.pythonhosted.org/packages/fb/43/c6a0b685fe6910d08ba971f62cd9c3e862a85770395ba5d9cad4fede33ab/charset_normalizer-3.4.1-cp313-cp313-musllinux_1_2_i686.whl", hash = "sha256:2967f74ad52c3b98de4c3b32e1a44e32975e008a9cd2a8cc8966d6a5218c5cb2", size = 149095 },
    { url = "https://files.pythonhosted.org/packages/4c/ff/a9a504662452e2d2878512115638966e75633519ec11f25fca3d2049a94a/charset_normalizer-3.4.1-cp313-cp313-musllinux_1_2_ppc64le.whl", hash = "sha256:c75cb2a3e389853835e84a2d8fb2b81a10645b503eca9bcb98df6b5a43eb8886", size = 152668 },
    { url = "https://files.pythonhosted.org/packages/6c/71/189996b6d9a4b932564701628af5cee6716733e9165af1d5e1b285c530ed/charset_normalizer-3.4.1-cp313-cp313-musllinux_1_2_s390x.whl", hash = "sha256:09b26ae6b1abf0d27570633b2b078a2a20419c99d66fb2823173d73f188ce601", size = 150073 },
    { url = "https://files.pythonhosted.org/packages/e4/93/946a86ce20790e11312c87c75ba68d5f6ad2208cfb52b2d6a2c32840d922/charset_normalizer-3.4.1-cp313-cp313-musllinux_1_2_x86_64.whl", hash = "sha256:fa88b843d6e211393a37219e6a1c1df99d35e8fd90446f1118f4216e307e48cd", size = 145732 },
    { url = "https://files.pythonhosted.org/packages/cd/e5/131d2fb1b0dddafc37be4f3a2fa79aa4c037368be9423061dccadfd90091/charset_normalizer-3.4.1-cp313-cp313-win32.whl", hash = "sha256:eb8178fe3dba6450a3e024e95ac49ed3400e506fd4e9e5c32d30adda88cbd407", size = 95391 },
    { url = "https://files.pythonhosted.org/packages/27/f2/4f9a69cc7712b9b5ad8fdb87039fd89abba997ad5cbe690d1835d40405b0/charset_normalizer-3.4.1-cp313-cp313-win_amd64.whl", hash = "sha256:b1ac5992a838106edb89654e0aebfc24f5848ae2547d22c2c3f66454daa11971", size = 102702 },
    { url = "https://files.pythonhosted.org/packages/0e/f6/65ecc6878a89bb1c23a086ea335ad4bf21a588990c3f535a227b9eea9108/charset_normalizer-3.4.1-py3-none-any.whl", hash = "sha256:d98b1668f06378c6dbefec3b92299716b931cd4e6061f3c875a71ced1780ab85", size = 49767 },
]

[[package]]
name = "colorama"
version = "0.4.6"
source = { registry = "https://pypi.org/simple" }
sdist = { url = "https://files.pythonhosted.org/packages/d8/53/6f443c9a4a8358a93a6792e2acffb9d9d5cb0a5cfd8802644b7b1c9a02e4/colorama-0.4.6.tar.gz", hash = "sha256:08695f5cb7ed6e0531a20572697297273c47b8cae5a63ffc6d6ed5c201be6e44", size = 27697 }
wheels = [
    { url = "https://files.pythonhosted.org/packages/d1/d6/3965ed04c63042e047cb6a3e6ed1a63a35087b6a609aa3a15ed8ac56c221/colorama-0.4.6-py2.py3-none-any.whl", hash = "sha256:4f1d9991f5acc0ca119f9d443620b77f9d6b33703e51011c16baf57afb285fc6", size = 25335 },
]

[[package]]
name = "confluent-kafka"
version = "2.8.2"
source = { registry = "https://pypi.org/simple" }
sdist = { url = "https://files.pythonhosted.org/packages/4b/4d/4ba3dcb54a1f84d2fc3abde259da568cfd398137c1c30f44ac9aede2b3ab/confluent_kafka-2.8.2.tar.gz", hash = "sha256:e8cac2a00968c587d7e7a8fbb6b2d3c2eb0d342d42fdf1fdc36c10036b944bf3", size = 191793 }
wheels = [
    { url = "https://files.pythonhosted.org/packages/61/a8/8ac263f8a640bcc8faa48c3cd66964547a0953ba00e73811f0f4958a248e/confluent_kafka-2.8.2-cp311-cp311-macosx_10_9_x86_64.whl", hash = "sha256:958be78c89e25f2506ef39ee0251c171b9cd3f771ad7687ab56165e8e32b7df1", size = 3508458 },
    { url = "https://files.pythonhosted.org/packages/ce/f0/781dd72c4eea2d74b5e7bac5957aacf33d2517ce9fbae11db3f2723419bc/confluent_kafka-2.8.2-cp311-cp311-macosx_11_0_arm64.whl", hash = "sha256:38e0c4809670d9a6a3e268b82793db90fe408a569f7215266abd27b52b7ecf3d", size = 3038791 },
    { url = "https://files.pythonhosted.org/packages/e6/d1/1a9e2402eccaf65aed478aa82aaa12de92be3b20517c7001252df0554148/confluent_kafka-2.8.2-cp311-cp311-manylinux_2_28_aarch64.whl", hash = "sha256:882b67c076661be252dca962fe7f26c92e8da23b6607618e6512e462750e7f83", size = 15157939 },
    { url = "https://files.pythonhosted.org/packages/eb/ba/6ea067c10c1177b88e15b3b4798c869917114b7de974fefca49a54c8f5f2/confluent_kafka-2.8.2-cp311-cp311-manylinux_2_28_x86_64.whl", hash = "sha256:fd10d521873e7d2f64c7d1bc0ee1fc27434d7bc45e50e8a8abf7e8366e38002a", size = 3825107 },
    { url = "https://files.pythonhosted.org/packages/a8/7d/3fcf018c59bdb3d686af84ed42409681cec9a51028ef484a4862e017d887/confluent_kafka-2.8.2-cp311-cp311-win_amd64.whl", hash = "sha256:1969bfb672a7c55d1bcacd54d3c2cf90f45dbef29a5934828d439cafded31dc9", size = 3959393 },
    { url = "https://files.pythonhosted.org/packages/32/46/b119db08602e4fba8e2f6fc9d74df3bca746680229565a7b710e8bc0474e/confluent_kafka-2.8.2-cp312-cp312-macosx_10_9_x86_64.whl", hash = "sha256:b632a230abee16b03bdfbb931eb6cdd05a3b9474066b5dcae01550a0faf7cbaf", size = 3514448 },
    { url = "https://files.pythonhosted.org/packages/37/f2/b0fc96554750d1d611739556f9501f454cb91de236dd168c13488e516843/confluent_kafka-2.8.2-cp312-cp312-macosx_11_0_arm64.whl", hash = "sha256:cd8f33fb94258b676c7c86520f572e2866405056bb31c3425d01fbe0a21f6883", size = 3044190 },
    { url = "https://files.pythonhosted.org/packages/7c/e2/dce865f8c2152a0b8c4bb515b9347a86b94130fe06105a9551ff4b06e8e0/confluent_kafka-2.8.2-cp312-cp312-manylinux_2_28_aarch64.whl", hash = "sha256:2cb254a1d53af672cd0d9f3b34492cb5ca4dae829cecc48292afedd199312f06", size = 15162431 },
    { url = "https://files.pythonhosted.org/packages/7d/61/f9bbb1b5c52656ecd5397d9ac6db26ed5f03824c92e7ecd17a8c31b0d572/confluent_kafka-2.8.2-cp312-cp312-manylinux_2_28_x86_64.whl", hash = "sha256:9ca5a6ddd6401684d6e7237e11efb112087e4c4c4535503e07fc3385e52b2f16", size = 3829519 },
    { url = "https://files.pythonhosted.org/packages/c0/29/097bc30d3eba5fac5a1e546afa171a3042dab837a940bfe770168e599372/confluent_kafka-2.8.2-cp312-cp312-win_amd64.whl", hash = "sha256:77eb22389c5d95a5d4b8a5713ee3f9ad084cbd19107eb80f51678f676fc3a27f", size = 3960034 },
    { url = "https://files.pythonhosted.org/packages/9a/4d/87b809737f74c77a89848e278cde380bdf725bf2c0ab2055d93ca5448697/confluent_kafka-2.8.2-cp313-cp313-macosx_13_0_arm64.whl", hash = "sha256:0974d544bf8b0f23cae70852e53a4e7fec1af7fc83222b302f3ce8855d3ff70b", size = 3048092 },
    { url = "https://files.pythonhosted.org/packages/90/96/867177cd1f39ec956b91817a7211c285dba1118b2ce9a6c9f57c472e128b/confluent_kafka-2.8.2-cp313-cp313-macosx_13_0_x86_64.whl", hash = "sha256:8eb18f6908aa10cb1f410b429abcb0a62d0ca0daf4386ef3784022d0779d236e", size = 3517243 },
    { url = "https://files.pythonhosted.org/packages/81/0a/123e72bca95f06da1e226fd4a7d2c03aedb43a5b13d01ebdaf25141f0ee0/confluent_kafka-2.8.2-cp313-cp313-manylinux_2_28_aarch64.whl", hash = "sha256:9171a75ef2430eb04dea4b433de7ae20db063b7cea2318cb0e6394175a153f6f", size = 15162898 },
    { url = "https://files.pythonhosted.org/packages/a4/d1/19f720ec099166737df36cbe608b40f106914c5536c5e9d97ee8b400c64e/confluent_kafka-2.8.2-cp313-cp313-manylinux_2_28_x86_64.whl", hash = "sha256:6ea4f733aaa2c6363adb8cd1cfeda16599642c472e479cea66c6b298325df0aa", size = 3829869 },
    { url = "https://files.pythonhosted.org/packages/4c/3b/d378fbeeb1d2fbba60f17821ef8a793f821d46212048e083ee04edc812aa/confluent_kafka-2.8.2-cp313-cp313-win_amd64.whl", hash = "sha256:60c6b77179301366410b35bbd224099a43061c983047329b69ed594f86240e7a", size = 4019718 },
    { url = "https://files.pythonhosted.org/packages/f9/f6/cbfc0f21352ee7e6d6957ca9f0c3bbd1845827f1ee539feabc3952cd385d/confluent_kafka-2.8.2-cp313-cp313t-manylinux_2_28_aarch64.whl", hash = "sha256:1eaf441620918600bd8dcfb0e38f2102bf735938ba4d87b057bddacd1fa46262", size = 15161491 },
]

[[package]]
name = "distlib"
version = "0.3.9"
source = { registry = "https://pypi.org/simple" }
sdist = { url = "https://files.pythonhosted.org/packages/0d/dd/1bec4c5ddb504ca60fc29472f3d27e8d4da1257a854e1d96742f15c1d02d/distlib-0.3.9.tar.gz", hash = "sha256:a60f20dea646b8a33f3e7772f74dc0b2d0772d2837ee1342a00645c81edf9403", size = 613923 }
wheels = [
    { url = "https://files.pythonhosted.org/packages/91/a1/cf2472db20f7ce4a6be1253a81cfdf85ad9c7885ffbed7047fb72c24cf87/distlib-0.3.9-py2.py3-none-any.whl", hash = "sha256:47f8c22fd27c27e25a65601af709b38e4f0a45ea4fc2e710f65755fa8caaaf87", size = 468973 },
]

[[package]]
name = "filelock"
version = "3.17.0"
source = { registry = "https://pypi.org/simple" }
sdist = { url = "https://files.pythonhosted.org/packages/dc/9c/0b15fb47b464e1b663b1acd1253a062aa5feecb07d4e597daea542ebd2b5/filelock-3.17.0.tar.gz", hash = "sha256:ee4e77401ef576ebb38cd7f13b9b28893194acc20a8e68e18730ba9c0e54660e", size = 18027 }
wheels = [
    { url = "https://files.pythonhosted.org/packages/89/ec/00d68c4ddfedfe64159999e5f8a98fb8442729a63e2077eb9dcd89623d27/filelock-3.17.0-py3-none-any.whl", hash = "sha256:533dc2f7ba78dc2f0f531fc6c4940addf7b70a481e269a5a3b93be94ffbe8338", size = 16164 },
]

[[package]]
name = "identify"
version = "2.6.8"
source = { registry = "https://pypi.org/simple" }
sdist = { url = "https://files.pythonhosted.org/packages/f9/fa/5eb460539e6f5252a7c5a931b53426e49258cde17e3d50685031c300a8fd/identify-2.6.8.tar.gz", hash = "sha256:61491417ea2c0c5c670484fd8abbb34de34cdae1e5f39a73ee65e48e4bb663fc", size = 99249 }
wheels = [
    { url = "https://files.pythonhosted.org/packages/78/8c/4bfcab2d8286473b8d83ea742716f4b79290172e75f91142bc1534b05b9a/identify-2.6.8-py2.py3-none-any.whl", hash = "sha256:83657f0f766a3c8d0eaea16d4ef42494b39b34629a4b3192a9d020d349b3e255", size = 99109 },
]

[[package]]
name = "idna"
version = "3.10"
source = { registry = "https://pypi.org/simple" }
sdist = { url = "https://files.pythonhosted.org/packages/f1/70/7703c29685631f5a7590aa73f1f1d3fa9a380e654b86af429e0934a32f7d/idna-3.10.tar.gz", hash = "sha256:12f65c9b470abda6dc35cf8e63cc574b1c52b11df2c86030af0ac09b01b13ea9", size = 190490 }
wheels = [
    { url = "https://files.pythonhosted.org/packages/76/c6/c88e154df9c4e1a2a66ccf0005a88dfb2650c1dffb6f5ce603dfbd452ce3/idna-3.10-py3-none-any.whl", hash = "sha256:946d195a0d259cbba61165e88e65941f16e9b36ea6ddb97f00452bae8b1287d3", size = 70442 },
]

[[package]]
name = "iniconfig"
version = "2.0.0"
source = { registry = "https://pypi.org/simple" }
sdist = { url = "https://files.pythonhosted.org/packages/d7/4b/cbd8e699e64a6f16ca3a8220661b5f83792b3017d0f79807cb8708d33913/iniconfig-2.0.0.tar.gz", hash = "sha256:2d91e135bf72d31a410b17c16da610a82cb55f6b0477d1a902134b24a455b8b3", size = 4646 }
wheels = [
    { url = "https://files.pythonhosted.org/packages/ef/a6/62565a6e1cf69e10f5727360368e451d4b7f58beeac6173dc9db836a5b46/iniconfig-2.0.0-py3-none-any.whl", hash = "sha256:b6a85871a79d2e3b22d2d1b94ac2824226a63c6b741c88f7ae975f18b6778374", size = 5892 },
]

[[package]]
name = "mypy"
version = "1.15.0"
source = { registry = "https://pypi.org/simple" }
dependencies = [
    { name = "mypy-extensions" },
    { name = "typing-extensions" },
]
sdist = { url = "https://files.pythonhosted.org/packages/ce/43/d5e49a86afa64bd3839ea0d5b9c7103487007d728e1293f52525d6d5486a/mypy-1.15.0.tar.gz", hash = "sha256:404534629d51d3efea5c800ee7c42b72a6554d6c400e6a79eafe15d11341fd43", size = 3239717 }
wheels = [
    { url = "https://files.pythonhosted.org/packages/03/bc/f6339726c627bd7ca1ce0fa56c9ae2d0144604a319e0e339bdadafbbb599/mypy-1.15.0-cp311-cp311-macosx_10_9_x86_64.whl", hash = "sha256:2922d42e16d6de288022e5ca321cd0618b238cfc5570e0263e5ba0a77dbef56f", size = 10662338 },
    { url = "https://files.pythonhosted.org/packages/e2/90/8dcf506ca1a09b0d17555cc00cd69aee402c203911410136cd716559efe7/mypy-1.15.0-cp311-cp311-macosx_11_0_arm64.whl", hash = "sha256:2ee2d57e01a7c35de00f4634ba1bbf015185b219e4dc5909e281016df43f5ee5", size = 9787540 },
    { url = "https://files.pythonhosted.org/packages/05/05/a10f9479681e5da09ef2f9426f650d7b550d4bafbef683b69aad1ba87457/mypy-1.15.0-cp311-cp311-manylinux_2_17_aarch64.manylinux2014_aarch64.manylinux_2_28_aarch64.whl", hash = "sha256:973500e0774b85d9689715feeffcc980193086551110fd678ebe1f4342fb7c5e", size = 11538051 },
    { url = "https://files.pythonhosted.org/packages/e9/9a/1f7d18b30edd57441a6411fcbc0c6869448d1a4bacbaee60656ac0fc29c8/mypy-1.15.0-cp311-cp311-manylinux_2_17_x86_64.manylinux2014_x86_64.manylinux_2_28_x86_64.whl", hash = "sha256:5a95fb17c13e29d2d5195869262f8125dfdb5c134dc8d9a9d0aecf7525b10c2c", size = 12286751 },
    { url = "https://files.pythonhosted.org/packages/72/af/19ff499b6f1dafcaf56f9881f7a965ac2f474f69f6f618b5175b044299f5/mypy-1.15.0-cp311-cp311-musllinux_1_2_x86_64.whl", hash = "sha256:1905f494bfd7d85a23a88c5d97840888a7bd516545fc5aaedff0267e0bb54e2f", size = 12421783 },
    { url = "https://files.pythonhosted.org/packages/96/39/11b57431a1f686c1aed54bf794870efe0f6aeca11aca281a0bd87a5ad42c/mypy-1.15.0-cp311-cp311-win_amd64.whl", hash = "sha256:c9817fa23833ff189db061e6d2eff49b2f3b6ed9856b4a0a73046e41932d744f", size = 9265618 },
    { url = "https://files.pythonhosted.org/packages/98/3a/03c74331c5eb8bd025734e04c9840532226775c47a2c39b56a0c8d4f128d/mypy-1.15.0-cp312-cp312-macosx_10_13_x86_64.whl", hash = "sha256:aea39e0583d05124836ea645f412e88a5c7d0fd77a6d694b60d9b6b2d9f184fd", size = 10793981 },
    { url = "https://files.pythonhosted.org/packages/f0/1a/41759b18f2cfd568848a37c89030aeb03534411eef981df621d8fad08a1d/mypy-1.15.0-cp312-cp312-macosx_11_0_arm64.whl", hash = "sha256:2f2147ab812b75e5b5499b01ade1f4a81489a147c01585cda36019102538615f", size = 9749175 },
    { url = "https://files.pythonhosted.org/packages/12/7e/873481abf1ef112c582db832740f4c11b2bfa510e829d6da29b0ab8c3f9c/mypy-1.15.0-cp312-cp312-manylinux_2_17_aarch64.manylinux2014_aarch64.manylinux_2_28_aarch64.whl", hash = "sha256:ce436f4c6d218a070048ed6a44c0bbb10cd2cc5e272b29e7845f6a2f57ee4464", size = 11455675 },
    { url = "https://files.pythonhosted.org/packages/b3/d0/92ae4cde706923a2d3f2d6c39629134063ff64b9dedca9c1388363da072d/mypy-1.15.0-cp312-cp312-manylinux_2_17_x86_64.manylinux2014_x86_64.manylinux_2_28_x86_64.whl", hash = "sha256:8023ff13985661b50a5928fc7a5ca15f3d1affb41e5f0a9952cb68ef090b31ee", size = 12410020 },
    { url = "https://files.pythonhosted.org/packages/46/8b/df49974b337cce35f828ba6fda228152d6db45fed4c86ba56ffe442434fd/mypy-1.15.0-cp312-cp312-musllinux_1_2_x86_64.whl", hash = "sha256:1124a18bc11a6a62887e3e137f37f53fbae476dc36c185d549d4f837a2a6a14e", size = 12498582 },
    { url = "https://files.pythonhosted.org/packages/13/50/da5203fcf6c53044a0b699939f31075c45ae8a4cadf538a9069b165c1050/mypy-1.15.0-cp312-cp312-win_amd64.whl", hash = "sha256:171a9ca9a40cd1843abeca0e405bc1940cd9b305eaeea2dda769ba096932bb22", size = 9366614 },
    { url = "https://files.pythonhosted.org/packages/6a/9b/fd2e05d6ffff24d912f150b87db9e364fa8282045c875654ce7e32fffa66/mypy-1.15.0-cp313-cp313-macosx_10_13_x86_64.whl", hash = "sha256:93faf3fdb04768d44bf28693293f3904bbb555d076b781ad2530214ee53e3445", size = 10788592 },
    { url = "https://files.pythonhosted.org/packages/74/37/b246d711c28a03ead1fd906bbc7106659aed7c089d55fe40dd58db812628/mypy-1.15.0-cp313-cp313-macosx_11_0_arm64.whl", hash = "sha256:811aeccadfb730024c5d3e326b2fbe9249bb7413553f15499a4050f7c30e801d", size = 9753611 },
    { url = "https://files.pythonhosted.org/packages/a6/ac/395808a92e10cfdac8003c3de9a2ab6dc7cde6c0d2a4df3df1b815ffd067/mypy-1.15.0-cp313-cp313-manylinux_2_17_aarch64.manylinux2014_aarch64.manylinux_2_28_aarch64.whl", hash = "sha256:98b7b9b9aedb65fe628c62a6dc57f6d5088ef2dfca37903a7d9ee374d03acca5", size = 11438443 },
    { url = "https://files.pythonhosted.org/packages/d2/8b/801aa06445d2de3895f59e476f38f3f8d610ef5d6908245f07d002676cbf/mypy-1.15.0-cp313-cp313-manylinux_2_17_x86_64.manylinux2014_x86_64.manylinux_2_28_x86_64.whl", hash = "sha256:c43a7682e24b4f576d93072216bf56eeff70d9140241f9edec0c104d0c515036", size = 12402541 },
    { url = "https://files.pythonhosted.org/packages/c7/67/5a4268782eb77344cc613a4cf23540928e41f018a9a1ec4c6882baf20ab8/mypy-1.15.0-cp313-cp313-musllinux_1_2_x86_64.whl", hash = "sha256:baefc32840a9f00babd83251560e0ae1573e2f9d1b067719479bfb0e987c6357", size = 12494348 },
    { url = "https://files.pythonhosted.org/packages/83/3e/57bb447f7bbbfaabf1712d96f9df142624a386d98fb026a761532526057e/mypy-1.15.0-cp313-cp313-win_amd64.whl", hash = "sha256:b9378e2c00146c44793c98b8d5a61039a048e31f429fb0eb546d93f4b000bedf", size = 9373648 },
    { url = "https://files.pythonhosted.org/packages/09/4e/a7d65c7322c510de2c409ff3828b03354a7c43f5a8ed458a7a131b41c7b9/mypy-1.15.0-py3-none-any.whl", hash = "sha256:5469affef548bd1895d86d3bf10ce2b44e33d86923c29e4d675b3e323437ea3e", size = 2221777 },
]

[[package]]
name = "mypy-extensions"
version = "1.0.0"
source = { registry = "https://pypi.org/simple" }
sdist = { url = "https://files.pythonhosted.org/packages/98/a4/1ab47638b92648243faf97a5aeb6ea83059cc3624972ab6b8d2316078d3f/mypy_extensions-1.0.0.tar.gz", hash = "sha256:75dbf8955dc00442a438fc4d0666508a9a97b6bd41aa2f0ffe9d2f2725af0782", size = 4433 }
wheels = [
    { url = "https://files.pythonhosted.org/packages/2a/e2/5d3f6ada4297caebe1a2add3b126fe800c96f56dbe5d1988a2cbe0b267aa/mypy_extensions-1.0.0-py3-none-any.whl", hash = "sha256:4392f6c0eb8a5668a69e23d168ffa70f0be9ccfd32b5cc2d26a34ae5b844552d", size = 4695 },
]

[[package]]
name = "nodeenv"
version = "1.9.1"
source = { registry = "https://pypi.org/simple" }
sdist = { url = "https://files.pythonhosted.org/packages/43/16/fc88b08840de0e0a72a2f9d8c6bae36be573e475a6326ae854bcc549fc45/nodeenv-1.9.1.tar.gz", hash = "sha256:6ec12890a2dab7946721edbfbcd91f3319c6ccc9aec47be7c7e6b7011ee6645f", size = 47437 }
wheels = [
    { url = "https://files.pythonhosted.org/packages/d2/1d/1b658dbd2b9fa9c4c9f32accbfc0205d532c8c6194dc0f2a4c0428e7128a/nodeenv-1.9.1-py2.py3-none-any.whl", hash = "sha256:ba11c9782d29c27c70ffbdda2d7415098754709be8a7056d79a737cd901155c9", size = 22314 },
]

[[package]]
name = "packaging"
version = "24.2"
source = { registry = "https://pypi.org/simple" }
sdist = { url = "https://files.pythonhosted.org/packages/d0/63/68dbb6eb2de9cb10ee4c9c14a0148804425e13c4fb20d61cce69f53106da/packaging-24.2.tar.gz", hash = "sha256:c228a6dc5e932d346bc5739379109d49e8853dd8223571c7c5b55260edc0b97f", size = 163950 }
wheels = [
    { url = "https://files.pythonhosted.org/packages/88/ef/eb23f262cca3c0c4eb7ab1933c3b1f03d021f2c48f54763065b6f0e321be/packaging-24.2-py3-none-any.whl", hash = "sha256:09abb1bccd265c01f4a3aa3f7a7db064b36514d2cba19a2f694fe6150451a759", size = 65451 },
]

[[package]]
name = "platformdirs"
version = "4.3.6"
source = { registry = "https://pypi.org/simple" }
sdist = { url = "https://files.pythonhosted.org/packages/13/fc/128cc9cb8f03208bdbf93d3aa862e16d376844a14f9a0ce5cf4507372de4/platformdirs-4.3.6.tar.gz", hash = "sha256:357fb2acbc885b0419afd3ce3ed34564c13c9b95c89360cd9563f73aa5e2b907", size = 21302 }
wheels = [
    { url = "https://files.pythonhosted.org/packages/3c/a6/bc1012356d8ece4d66dd75c4b9fc6c1f6650ddd5991e421177d9f8f671be/platformdirs-4.3.6-py3-none-any.whl", hash = "sha256:73e575e1408ab8103900836b97580d5307456908a03e92031bab39e4554cc3fb", size = 18439 },
]

[[package]]
name = "pluggy"
version = "1.5.0"
source = { registry = "https://pypi.org/simple" }
sdist = { url = "https://files.pythonhosted.org/packages/96/2d/02d4312c973c6050a18b314a5ad0b3210edb65a906f868e31c111dede4a6/pluggy-1.5.0.tar.gz", hash = "sha256:2cffa88e94fdc978c4c574f15f9e59b7f4201d439195c3715ca9e2486f1d0cf1", size = 67955 }
wheels = [
    { url = "https://files.pythonhosted.org/packages/88/5f/e351af9a41f866ac3f1fac4ca0613908d9a41741cfcf2228f4ad853b697d/pluggy-1.5.0-py3-none-any.whl", hash = "sha256:44e1ad92c8ca002de6377e165f3e0f1be63266ab4d554740532335b9d75ea669", size = 20556 },
]

[[package]]
name = "pre-commit"
version = "4.1.0"
source = { registry = "https://pypi.org/simple" }
dependencies = [
    { name = "cfgv" },
    { name = "identify" },
    { name = "nodeenv" },
    { name = "pyyaml" },
    { name = "virtualenv" },
]
sdist = { url = "https://files.pythonhosted.org/packages/2a/13/b62d075317d8686071eb843f0bb1f195eb332f48869d3c31a4c6f1e063ac/pre_commit-4.1.0.tar.gz", hash = "sha256:ae3f018575a588e30dfddfab9a05448bfbd6b73d78709617b5a2b853549716d4", size = 193330 }
wheels = [
    { url = "https://files.pythonhosted.org/packages/43/b3/df14c580d82b9627d173ceea305ba898dca135feb360b6d84019d0803d3b/pre_commit-4.1.0-py2.py3-none-any.whl", hash = "sha256:d29e7cb346295bcc1cc75fc3e92e343495e3ea0196c9ec6ba53f49f10ab6ae7b", size = 220560 },
]

[[package]]
name = "pytest"
version = "8.3.4"
source = { registry = "https://pypi.org/simple" }
dependencies = [
    { name = "colorama", marker = "sys_platform == 'win32'" },
    { name = "iniconfig" },
    { name = "packaging" },
    { name = "pluggy" },
]
sdist = { url = "https://files.pythonhosted.org/packages/05/35/30e0d83068951d90a01852cb1cef56e5d8a09d20c7f511634cc2f7e0372a/pytest-8.3.4.tar.gz", hash = "sha256:965370d062bce11e73868e0335abac31b4d3de0e82f4007408d242b4f8610761", size = 1445919 }
wheels = [
    { url = "https://files.pythonhosted.org/packages/11/92/76a1c94d3afee238333bc0a42b82935dd8f9cf8ce9e336ff87ee14d9e1cf/pytest-8.3.4-py3-none-any.whl", hash = "sha256:50e16d954148559c9a74109af1eaf0c945ba2d8f30f0a3d3335edde19788b6f6", size = 343083 },
]

[[package]]
name = "pyyaml"
version = "6.0.2"
source = { registry = "https://pypi.org/simple" }
sdist = { url = "https://files.pythonhosted.org/packages/54/ed/79a089b6be93607fa5cdaedf301d7dfb23af5f25c398d5ead2525b063e17/pyyaml-6.0.2.tar.gz", hash = "sha256:d584d9ec91ad65861cc08d42e834324ef890a082e591037abe114850ff7bbc3e", size = 130631 }
wheels = [
    { url = "https://files.pythonhosted.org/packages/f8/aa/7af4e81f7acba21a4c6be026da38fd2b872ca46226673c89a758ebdc4fd2/PyYAML-6.0.2-cp311-cp311-macosx_10_9_x86_64.whl", hash = "sha256:cc1c1159b3d456576af7a3e4d1ba7e6924cb39de8f67111c735f6fc832082774", size = 184612 },
    { url = "https://files.pythonhosted.org/packages/8b/62/b9faa998fd185f65c1371643678e4d58254add437edb764a08c5a98fb986/PyYAML-6.0.2-cp311-cp311-macosx_11_0_arm64.whl", hash = "sha256:1e2120ef853f59c7419231f3bf4e7021f1b936f6ebd222406c3b60212205d2ee", size = 172040 },
    { url = "https://files.pythonhosted.org/packages/ad/0c/c804f5f922a9a6563bab712d8dcc70251e8af811fce4524d57c2c0fd49a4/PyYAML-6.0.2-cp311-cp311-manylinux_2_17_aarch64.manylinux2014_aarch64.whl", hash = "sha256:5d225db5a45f21e78dd9358e58a98702a0302f2659a3c6cd320564b75b86f47c", size = 736829 },
    { url = "https://files.pythonhosted.org/packages/51/16/6af8d6a6b210c8e54f1406a6b9481febf9c64a3109c541567e35a49aa2e7/PyYAML-6.0.2-cp311-cp311-manylinux_2_17_s390x.manylinux2014_s390x.whl", hash = "sha256:5ac9328ec4831237bec75defaf839f7d4564be1e6b25ac710bd1a96321cc8317", size = 764167 },
    { url = "https://files.pythonhosted.org/packages/75/e4/2c27590dfc9992f73aabbeb9241ae20220bd9452df27483b6e56d3975cc5/PyYAML-6.0.2-cp311-cp311-manylinux_2_17_x86_64.manylinux2014_x86_64.whl", hash = "sha256:3ad2a3decf9aaba3d29c8f537ac4b243e36bef957511b4766cb0057d32b0be85", size = 762952 },
    { url = "https://files.pythonhosted.org/packages/9b/97/ecc1abf4a823f5ac61941a9c00fe501b02ac3ab0e373c3857f7d4b83e2b6/PyYAML-6.0.2-cp311-cp311-musllinux_1_1_aarch64.whl", hash = "sha256:ff3824dc5261f50c9b0dfb3be22b4567a6f938ccce4587b38952d85fd9e9afe4", size = 735301 },
    { url = "https://files.pythonhosted.org/packages/45/73/0f49dacd6e82c9430e46f4a027baa4ca205e8b0a9dce1397f44edc23559d/PyYAML-6.0.2-cp311-cp311-musllinux_1_1_x86_64.whl", hash = "sha256:797b4f722ffa07cc8d62053e4cff1486fa6dc094105d13fea7b1de7d8bf71c9e", size = 756638 },
    { url = "https://files.pythonhosted.org/packages/22/5f/956f0f9fc65223a58fbc14459bf34b4cc48dec52e00535c79b8db361aabd/PyYAML-6.0.2-cp311-cp311-win32.whl", hash = "sha256:11d8f3dd2b9c1207dcaf2ee0bbbfd5991f571186ec9cc78427ba5bd32afae4b5", size = 143850 },
    { url = "https://files.pythonhosted.org/packages/ed/23/8da0bbe2ab9dcdd11f4f4557ccaf95c10b9811b13ecced089d43ce59c3c8/PyYAML-6.0.2-cp311-cp311-win_amd64.whl", hash = "sha256:e10ce637b18caea04431ce14fabcf5c64a1c61ec9c56b071a4b7ca131ca52d44", size = 161980 },
    { url = "https://files.pythonhosted.org/packages/86/0c/c581167fc46d6d6d7ddcfb8c843a4de25bdd27e4466938109ca68492292c/PyYAML-6.0.2-cp312-cp312-macosx_10_9_x86_64.whl", hash = "sha256:c70c95198c015b85feafc136515252a261a84561b7b1d51e3384e0655ddf25ab", size = 183873 },
    { url = "https://files.pythonhosted.org/packages/a8/0c/38374f5bb272c051e2a69281d71cba6fdb983413e6758b84482905e29a5d/PyYAML-6.0.2-cp312-cp312-macosx_11_0_arm64.whl", hash = "sha256:ce826d6ef20b1bc864f0a68340c8b3287705cae2f8b4b1d932177dcc76721725", size = 173302 },
    { url = "https://files.pythonhosted.org/packages/c3/93/9916574aa8c00aa06bbac729972eb1071d002b8e158bd0e83a3b9a20a1f7/PyYAML-6.0.2-cp312-cp312-manylinux_2_17_aarch64.manylinux2014_aarch64.whl", hash = "sha256:1f71ea527786de97d1a0cc0eacd1defc0985dcf6b3f17bb77dcfc8c34bec4dc5", size = 739154 },
    { url = "https://files.pythonhosted.org/packages/95/0f/b8938f1cbd09739c6da569d172531567dbcc9789e0029aa070856f123984/PyYAML-6.0.2-cp312-cp312-manylinux_2_17_s390x.manylinux2014_s390x.whl", hash = "sha256:9b22676e8097e9e22e36d6b7bda33190d0d400f345f23d4065d48f4ca7ae0425", size = 766223 },
    { url = "https://files.pythonhosted.org/packages/b9/2b/614b4752f2e127db5cc206abc23a8c19678e92b23c3db30fc86ab731d3bd/PyYAML-6.0.2-cp312-cp312-manylinux_2_17_x86_64.manylinux2014_x86_64.whl", hash = "sha256:80bab7bfc629882493af4aa31a4cfa43a4c57c83813253626916b8c7ada83476", size = 767542 },
    { url = "https://files.pythonhosted.org/packages/d4/00/dd137d5bcc7efea1836d6264f049359861cf548469d18da90cd8216cf05f/PyYAML-6.0.2-cp312-cp312-musllinux_1_1_aarch64.whl", hash = "sha256:0833f8694549e586547b576dcfaba4a6b55b9e96098b36cdc7ebefe667dfed48", size = 731164 },
    { url = "https://files.pythonhosted.org/packages/c9/1f/4f998c900485e5c0ef43838363ba4a9723ac0ad73a9dc42068b12aaba4e4/PyYAML-6.0.2-cp312-cp312-musllinux_1_1_x86_64.whl", hash = "sha256:8b9c7197f7cb2738065c481a0461e50ad02f18c78cd75775628afb4d7137fb3b", size = 756611 },
    { url = "https://files.pythonhosted.org/packages/df/d1/f5a275fdb252768b7a11ec63585bc38d0e87c9e05668a139fea92b80634c/PyYAML-6.0.2-cp312-cp312-win32.whl", hash = "sha256:ef6107725bd54b262d6dedcc2af448a266975032bc85ef0172c5f059da6325b4", size = 140591 },
    { url = "https://files.pythonhosted.org/packages/0c/e8/4f648c598b17c3d06e8753d7d13d57542b30d56e6c2dedf9c331ae56312e/PyYAML-6.0.2-cp312-cp312-win_amd64.whl", hash = "sha256:7e7401d0de89a9a855c839bc697c079a4af81cf878373abd7dc625847d25cbd8", size = 156338 },
    { url = "https://files.pythonhosted.org/packages/ef/e3/3af305b830494fa85d95f6d95ef7fa73f2ee1cc8ef5b495c7c3269fb835f/PyYAML-6.0.2-cp313-cp313-macosx_10_13_x86_64.whl", hash = "sha256:efdca5630322a10774e8e98e1af481aad470dd62c3170801852d752aa7a783ba", size = 181309 },
    { url = "https://files.pythonhosted.org/packages/45/9f/3b1c20a0b7a3200524eb0076cc027a970d320bd3a6592873c85c92a08731/PyYAML-6.0.2-cp313-cp313-macosx_11_0_arm64.whl", hash = "sha256:50187695423ffe49e2deacb8cd10510bc361faac997de9efef88badc3bb9e2d1", size = 171679 },
    { url = "https://files.pythonhosted.org/packages/7c/9a/337322f27005c33bcb656c655fa78325b730324c78620e8328ae28b64d0c/PyYAML-6.0.2-cp313-cp313-manylinux_2_17_aarch64.manylinux2014_aarch64.whl", hash = "sha256:0ffe8360bab4910ef1b9e87fb812d8bc0a308b0d0eef8c8f44e0254ab3b07133", size = 733428 },
    { url = "https://files.pythonhosted.org/packages/a3/69/864fbe19e6c18ea3cc196cbe5d392175b4cf3d5d0ac1403ec3f2d237ebb5/PyYAML-6.0.2-cp313-cp313-manylinux_2_17_s390x.manylinux2014_s390x.whl", hash = "sha256:17e311b6c678207928d649faa7cb0d7b4c26a0ba73d41e99c4fff6b6c3276484", size = 763361 },
    { url = "https://files.pythonhosted.org/packages/04/24/b7721e4845c2f162d26f50521b825fb061bc0a5afcf9a386840f23ea19fa/PyYAML-6.0.2-cp313-cp313-manylinux_2_17_x86_64.manylinux2014_x86_64.whl", hash = "sha256:70b189594dbe54f75ab3a1acec5f1e3faa7e8cf2f1e08d9b561cb41b845f69d5", size = 759523 },
    { url = "https://files.pythonhosted.org/packages/2b/b2/e3234f59ba06559c6ff63c4e10baea10e5e7df868092bf9ab40e5b9c56b6/PyYAML-6.0.2-cp313-cp313-musllinux_1_1_aarch64.whl", hash = "sha256:41e4e3953a79407c794916fa277a82531dd93aad34e29c2a514c2c0c5fe971cc", size = 726660 },
    { url = "https://files.pythonhosted.org/packages/fe/0f/25911a9f080464c59fab9027482f822b86bf0608957a5fcc6eaac85aa515/PyYAML-6.0.2-cp313-cp313-musllinux_1_1_x86_64.whl", hash = "sha256:68ccc6023a3400877818152ad9a1033e3db8625d899c72eacb5a668902e4d652", size = 751597 },
    { url = "https://files.pythonhosted.org/packages/14/0d/e2c3b43bbce3cf6bd97c840b46088a3031085179e596d4929729d8d68270/PyYAML-6.0.2-cp313-cp313-win32.whl", hash = "sha256:bc2fa7c6b47d6bc618dd7fb02ef6fdedb1090ec036abab80d4681424b84c1183", size = 140527 },
    { url = "https://files.pythonhosted.org/packages/fa/de/02b54f42487e3d3c6efb3f89428677074ca7bf43aae402517bc7cca949f3/PyYAML-6.0.2-cp313-cp313-win_amd64.whl", hash = "sha256:8388ee1976c416731879ac16da0aff3f63b286ffdd57cdeb95f3f2e085687563", size = 156446 },
]

[[package]]
name = "requests"
version = "2.32.3"
source = { registry = "https://pypi.org/simple" }
dependencies = [
    { name = "certifi" },
    { name = "charset-normalizer" },
    { name = "idna" },
    { name = "urllib3" },
]
sdist = { url = "https://files.pythonhosted.org/packages/63/70/2bf7780ad2d390a8d301ad0b550f1581eadbd9a20f896afe06353c2a2913/requests-2.32.3.tar.gz", hash = "sha256:55365417734eb18255590a9ff9eb97e9e1da868d4ccd6402399eaf68af20a760", size = 131218 }
wheels = [
    { url = "https://files.pythonhosted.org/packages/f9/9b/335f9764261e915ed497fcdeb11df5dfd6f7bf257d4a6a2a686d80da4d54/requests-2.32.3-py3-none-any.whl", hash = "sha256:70761cfe03c773ceb22aa2f671b4757976145175cdfca038c02654d061d6dcc6", size = 64928 },
]

[[package]]
name = "responses"
version = "0.25.6"
source = { registry = "https://pypi.org/simple" }
dependencies = [
    { name = "pyyaml" },
    { name = "requests" },
    { name = "urllib3" },
]
sdist = { url = "https://files.pythonhosted.org/packages/97/63/759996eea0f17e8dc4c9ea9c60765292d28a7750bdbee073ad55d83caa57/responses-0.25.6.tar.gz", hash = "sha256:eae7ce61a9603004e76c05691e7c389e59652d91e94b419623c12bbfb8e331d8", size = 79145 }
wheels = [
    { url = "https://files.pythonhosted.org/packages/92/c4/8d23584b3a3471ea6f5a18cfb035e11eeb9fa9b3112d901477c6ad10cc4e/responses-0.25.6-py3-none-any.whl", hash = "sha256:9cac8f21e1193bb150ec557875377e41ed56248aed94e4567ed644db564bacf1", size = 34730 },
]

[[package]]
name = "sentry-arroyo"
version = "2.19.12"
source = { registry = "https://pypi.org/simple" }
dependencies = [
    { name = "confluent-kafka" },
]
sdist = { url = "https://files.pythonhosted.org/packages/76/41/7e3171dfe8a6b88b19f25142a527127bf51f23a482084c842730d13a9b81/sentry_arroyo-2.19.12.tar.gz", hash = "sha256:378fbcbf55027f3d2b7296475db187d3a8345844f866407dc960847e6e16af50", size = 82574 }
wheels = [
    { url = "https://files.pythonhosted.org/packages/76/5f/88feb9ca0f26af545a7a405826d9eaf37f2c5d0dce660f842a6116992166/sentry_arroyo-2.19.12-py3-none-any.whl", hash = "sha256:c5d80c76a6591e3bc8f85f166a36644bb15b79c9bbfaafee95826e1e92869a30", size = 108489 },
]

[[package]]
name = "sentry-streams"
<<<<<<< HEAD
version = "0.0.9"
=======
version = "0.0.11"
>>>>>>> 3be7d304
source = { editable = "." }
dependencies = [
    { name = "requests" },
    { name = "sentry-arroyo" },
]

[package.dev-dependencies]
dev = [
    { name = "mypy" },
    { name = "pre-commit" },
    { name = "pytest" },
    { name = "responses" },
    { name = "types-requests" },
]

[package.metadata]
requires-dist = [
    { name = "requests", specifier = ">=2.32.3" },
    { name = "sentry-arroyo", specifier = ">=2.18.2" },
]

[package.metadata.requires-dev]
dev = [
    { name = "mypy", specifier = ">=1.14.1" },
    { name = "pre-commit", specifier = ">=4.1.0" },
    { name = "pytest", specifier = ">=8.3.4" },
    { name = "responses", specifier = ">=0.25.6" },
    { name = "types-requests", specifier = ">=2.32.0" },
]

[[package]]
name = "types-requests"
version = "2.32.0.20241016"
source = { registry = "https://pypi.org/simple" }
dependencies = [
    { name = "urllib3" },
]
sdist = { url = "https://files.pythonhosted.org/packages/fa/3c/4f2a430c01a22abd49a583b6b944173e39e7d01b688190a5618bd59a2e22/types-requests-2.32.0.20241016.tar.gz", hash = "sha256:0d9cad2f27515d0e3e3da7134a1b6f28fb97129d86b867f24d9c726452634d95", size = 18065 }
wheels = [
    { url = "https://files.pythonhosted.org/packages/d7/01/485b3026ff90e5190b5e24f1711522e06c79f4a56c8f4b95848ac072e20f/types_requests-2.32.0.20241016-py3-none-any.whl", hash = "sha256:4195d62d6d3e043a4eaaf08ff8a62184584d2e8684e9d2aa178c7915a7da3747", size = 15836 },
]

[[package]]
name = "typing-extensions"
version = "4.12.2"
source = { registry = "https://pypi.org/simple" }
sdist = { url = "https://files.pythonhosted.org/packages/df/db/f35a00659bc03fec321ba8bce9420de607a1d37f8342eee1863174c69557/typing_extensions-4.12.2.tar.gz", hash = "sha256:1a7ead55c7e559dd4dee8856e3a88b41225abfe1ce8df57b7c13915fe121ffb8", size = 85321 }
wheels = [
    { url = "https://files.pythonhosted.org/packages/26/9f/ad63fc0248c5379346306f8668cda6e2e2e9c95e01216d2b8ffd9ff037d0/typing_extensions-4.12.2-py3-none-any.whl", hash = "sha256:04e5ca0351e0f3f85c6853954072df659d0d13fac324d0072316b67d7794700d", size = 37438 },
]

[[package]]
name = "urllib3"
version = "2.3.0"
source = { registry = "https://pypi.org/simple" }
sdist = { url = "https://files.pythonhosted.org/packages/aa/63/e53da845320b757bf29ef6a9062f5c669fe997973f966045cb019c3f4b66/urllib3-2.3.0.tar.gz", hash = "sha256:f8c5449b3cf0861679ce7e0503c7b44b5ec981bec0d1d3795a07f1ba96f0204d", size = 307268 }
wheels = [
    { url = "https://files.pythonhosted.org/packages/c8/19/4ec628951a74043532ca2cf5d97b7b14863931476d117c471e8e2b1eb39f/urllib3-2.3.0-py3-none-any.whl", hash = "sha256:1cee9ad369867bfdbbb48b7dd50374c0967a0bb7710050facf0dd6911440e3df", size = 128369 },
]

[[package]]
name = "virtualenv"
version = "20.29.2"
source = { registry = "https://pypi.org/simple" }
dependencies = [
    { name = "distlib" },
    { name = "filelock" },
    { name = "platformdirs" },
]
sdist = { url = "https://files.pythonhosted.org/packages/f1/88/dacc875dd54a8acadb4bcbfd4e3e86df8be75527116c91d8f9784f5e9cab/virtualenv-20.29.2.tar.gz", hash = "sha256:fdaabebf6d03b5ba83ae0a02cfe96f48a716f4fae556461d180825866f75b728", size = 4320272 }
wheels = [
    { url = "https://files.pythonhosted.org/packages/93/fa/849483d56773ae29740ae70043ad88e068f98a6401aa819b5d6bee604683/virtualenv-20.29.2-py3-none-any.whl", hash = "sha256:febddfc3d1ea571bdb1dc0f98d7b45d24def7428214d4fb73cc486c9568cce6a", size = 4301478 },
]<|MERGE_RESOLUTION|>--- conflicted
+++ resolved
@@ -331,11 +331,7 @@
 
 [[package]]
 name = "sentry-streams"
-<<<<<<< HEAD
-version = "0.0.9"
-=======
 version = "0.0.11"
->>>>>>> 3be7d304
 source = { editable = "." }
 dependencies = [
     { name = "requests" },
