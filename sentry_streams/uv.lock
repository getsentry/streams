version = 1
revision = 3
requires-python = ">=3.11"

[[package]]
name = "alabaster"
version = "1.0.0"
source = { registry = "https://pypi.org/simple" }
sdist = { url = "https://files.pythonhosted.org/packages/a6/f8/d9c74d0daf3f742840fd818d69cfae176fa332022fd44e3469487d5a9420/alabaster-1.0.0.tar.gz", hash = "sha256:c00dca57bca26fa62a6d7d0a9fcce65f3e026e9bfe33e9c538fd3fbb2144fd9e", size = 24210, upload-time = "2024-07-26T18:15:03.762Z" }
wheels = [
    { url = "https://files.pythonhosted.org/packages/7e/b3/6b4067be973ae96ba0d615946e314c5ae35f9f993eca561b356540bb0c2b/alabaster-1.0.0-py3-none-any.whl", hash = "sha256:fc6786402dc3fcb2de3cabd5fe455a2db534b371124f1f21de8731783dec828b", size = 13929, upload-time = "2024-07-26T18:15:02.05Z" },
]

[[package]]
name = "attrs"
version = "25.3.0"
source = { registry = "https://pypi.org/simple" }
sdist = { url = "https://files.pythonhosted.org/packages/5a/b0/1367933a8532ee6ff8d63537de4f1177af4bff9f3e829baf7331f595bb24/attrs-25.3.0.tar.gz", hash = "sha256:75d7cefc7fb576747b2c81b4442d4d4a1ce0900973527c011d1030fd3bf4af1b", size = 812032, upload-time = "2025-03-13T11:10:22.779Z" }
wheels = [
    { url = "https://files.pythonhosted.org/packages/77/06/bb80f5f86020c4551da315d78b3ab75e8228f89f0162f2c3a819e407941a/attrs-25.3.0-py3-none-any.whl", hash = "sha256:427318ce031701fea540783410126f03899a97ffc6f61596ad581ac2e40e3bc3", size = 63815, upload-time = "2025-03-13T11:10:21.14Z" },
]

[[package]]
name = "babel"
version = "2.17.0"
source = { registry = "https://pypi.org/simple" }
sdist = { url = "https://files.pythonhosted.org/packages/7d/6b/d52e42361e1aa00709585ecc30b3f9684b3ab62530771402248b1b1d6240/babel-2.17.0.tar.gz", hash = "sha256:0c54cffb19f690cdcc52a3b50bcbf71e07a808d1c80d549f2459b9d2cf0afb9d", size = 9951852, upload-time = "2025-02-01T15:17:41.026Z" }
wheels = [
    { url = "https://files.pythonhosted.org/packages/b7/b8/3fe70c75fe32afc4bb507f75563d39bc5642255d1d94f1f23604725780bf/babel-2.17.0-py3-none-any.whl", hash = "sha256:4d0b53093fdfb4b21c92b5213dba5a1b23885afa8383709427046b21c366e5f2", size = 10182537, upload-time = "2025-02-01T15:17:37.39Z" },
]

[[package]]
name = "certifi"
version = "2025.6.15"
source = { registry = "https://pypi.org/simple" }
sdist = { url = "https://files.pythonhosted.org/packages/73/f7/f14b46d4bcd21092d7d3ccef689615220d8a08fb25e564b65d20738e672e/certifi-2025.6.15.tar.gz", hash = "sha256:d747aa5a8b9bbbb1bb8c22bb13e22bd1f18e9796defa16bab421f7f7a317323b", size = 158753, upload-time = "2025-06-15T02:45:51.329Z" }
wheels = [
    { url = "https://files.pythonhosted.org/packages/84/ae/320161bd181fc06471eed047ecce67b693fd7515b16d495d8932db763426/certifi-2025.6.15-py3-none-any.whl", hash = "sha256:2e0c7ce7cb5d8f8634ca55d2ba7e6ec2689a2fd6537d8dec1296a477a4910057", size = 157650, upload-time = "2025-06-15T02:45:49.977Z" },
]

[[package]]
name = "cfgv"
version = "3.4.0"
source = { registry = "https://pypi.org/simple" }
sdist = { url = "https://files.pythonhosted.org/packages/11/74/539e56497d9bd1d484fd863dd69cbbfa653cd2aa27abfe35653494d85e94/cfgv-3.4.0.tar.gz", hash = "sha256:e52591d4c5f5dead8e0f673fb16db7949d2cfb3f7da4582893288f0ded8fe560", size = 7114, upload-time = "2023-08-12T20:38:17.776Z" }
wheels = [
    { url = "https://files.pythonhosted.org/packages/c5/55/51844dd50c4fc7a33b653bfaba4c2456f06955289ca770a5dbd5fd267374/cfgv-3.4.0-py2.py3-none-any.whl", hash = "sha256:b7265b1f29fd3316bfcd2b330d63d024f2bfd8bcb8b0272f8e19a504856c48f9", size = 7249, upload-time = "2023-08-12T20:38:16.269Z" },
]

[[package]]
name = "charset-normalizer"
version = "3.4.2"
source = { registry = "https://pypi.org/simple" }
sdist = { url = "https://files.pythonhosted.org/packages/e4/33/89c2ced2b67d1c2a61c19c6751aa8902d46ce3dacb23600a283619f5a12d/charset_normalizer-3.4.2.tar.gz", hash = "sha256:5baececa9ecba31eff645232d59845c07aa030f0c81ee70184a90d35099a0e63", size = 126367, upload-time = "2025-05-02T08:34:42.01Z" }
wheels = [
    { url = "https://files.pythonhosted.org/packages/05/85/4c40d00dcc6284a1c1ad5de5e0996b06f39d8232f1031cd23c2f5c07ee86/charset_normalizer-3.4.2-cp311-cp311-macosx_10_9_universal2.whl", hash = "sha256:be1e352acbe3c78727a16a455126d9ff83ea2dfdcbc83148d2982305a04714c2", size = 198794, upload-time = "2025-05-02T08:32:11.945Z" },
    { url = "https://files.pythonhosted.org/packages/41/d9/7a6c0b9db952598e97e93cbdfcb91bacd89b9b88c7c983250a77c008703c/charset_normalizer-3.4.2-cp311-cp311-manylinux_2_17_aarch64.manylinux2014_aarch64.whl", hash = "sha256:aa88ca0b1932e93f2d961bf3addbb2db902198dca337d88c89e1559e066e7645", size = 142846, upload-time = "2025-05-02T08:32:13.946Z" },
    { url = "https://files.pythonhosted.org/packages/66/82/a37989cda2ace7e37f36c1a8ed16c58cf48965a79c2142713244bf945c89/charset_normalizer-3.4.2-cp311-cp311-manylinux_2_17_ppc64le.manylinux2014_ppc64le.whl", hash = "sha256:d524ba3f1581b35c03cb42beebab4a13e6cdad7b36246bd22541fa585a56cccd", size = 153350, upload-time = "2025-05-02T08:32:15.873Z" },
    { url = "https://files.pythonhosted.org/packages/df/68/a576b31b694d07b53807269d05ec3f6f1093e9545e8607121995ba7a8313/charset_normalizer-3.4.2-cp311-cp311-manylinux_2_17_s390x.manylinux2014_s390x.whl", hash = "sha256:28a1005facc94196e1fb3e82a3d442a9d9110b8434fc1ded7a24a2983c9888d8", size = 145657, upload-time = "2025-05-02T08:32:17.283Z" },
    { url = "https://files.pythonhosted.org/packages/92/9b/ad67f03d74554bed3aefd56fe836e1623a50780f7c998d00ca128924a499/charset_normalizer-3.4.2-cp311-cp311-manylinux_2_17_x86_64.manylinux2014_x86_64.whl", hash = "sha256:fdb20a30fe1175ecabed17cbf7812f7b804b8a315a25f24678bcdf120a90077f", size = 147260, upload-time = "2025-05-02T08:32:18.807Z" },
    { url = "https://files.pythonhosted.org/packages/a6/e6/8aebae25e328160b20e31a7e9929b1578bbdc7f42e66f46595a432f8539e/charset_normalizer-3.4.2-cp311-cp311-manylinux_2_5_i686.manylinux1_i686.manylinux_2_17_i686.manylinux2014_i686.whl", hash = "sha256:0f5d9ed7f254402c9e7d35d2f5972c9bbea9040e99cd2861bd77dc68263277c7", size = 149164, upload-time = "2025-05-02T08:32:20.333Z" },
    { url = "https://files.pythonhosted.org/packages/8b/f2/b3c2f07dbcc248805f10e67a0262c93308cfa149a4cd3d1fe01f593e5fd2/charset_normalizer-3.4.2-cp311-cp311-musllinux_1_2_aarch64.whl", hash = "sha256:efd387a49825780ff861998cd959767800d54f8308936b21025326de4b5a42b9", size = 144571, upload-time = "2025-05-02T08:32:21.86Z" },
    { url = "https://files.pythonhosted.org/packages/60/5b/c3f3a94bc345bc211622ea59b4bed9ae63c00920e2e8f11824aa5708e8b7/charset_normalizer-3.4.2-cp311-cp311-musllinux_1_2_i686.whl", hash = "sha256:f0aa37f3c979cf2546b73e8222bbfa3dc07a641585340179d768068e3455e544", size = 151952, upload-time = "2025-05-02T08:32:23.434Z" },
    { url = "https://files.pythonhosted.org/packages/e2/4d/ff460c8b474122334c2fa394a3f99a04cf11c646da895f81402ae54f5c42/charset_normalizer-3.4.2-cp311-cp311-musllinux_1_2_ppc64le.whl", hash = "sha256:e70e990b2137b29dc5564715de1e12701815dacc1d056308e2b17e9095372a82", size = 155959, upload-time = "2025-05-02T08:32:24.993Z" },
    { url = "https://files.pythonhosted.org/packages/a2/2b/b964c6a2fda88611a1fe3d4c400d39c66a42d6c169c924818c848f922415/charset_normalizer-3.4.2-cp311-cp311-musllinux_1_2_s390x.whl", hash = "sha256:0c8c57f84ccfc871a48a47321cfa49ae1df56cd1d965a09abe84066f6853b9c0", size = 153030, upload-time = "2025-05-02T08:32:26.435Z" },
    { url = "https://files.pythonhosted.org/packages/59/2e/d3b9811db26a5ebf444bc0fa4f4be5aa6d76fc6e1c0fd537b16c14e849b6/charset_normalizer-3.4.2-cp311-cp311-musllinux_1_2_x86_64.whl", hash = "sha256:6b66f92b17849b85cad91259efc341dce9c1af48e2173bf38a85c6329f1033e5", size = 148015, upload-time = "2025-05-02T08:32:28.376Z" },
    { url = "https://files.pythonhosted.org/packages/90/07/c5fd7c11eafd561bb51220d600a788f1c8d77c5eef37ee49454cc5c35575/charset_normalizer-3.4.2-cp311-cp311-win32.whl", hash = "sha256:daac4765328a919a805fa5e2720f3e94767abd632ae410a9062dff5412bae65a", size = 98106, upload-time = "2025-05-02T08:32:30.281Z" },
    { url = "https://files.pythonhosted.org/packages/a8/05/5e33dbef7e2f773d672b6d79f10ec633d4a71cd96db6673625838a4fd532/charset_normalizer-3.4.2-cp311-cp311-win_amd64.whl", hash = "sha256:e53efc7c7cee4c1e70661e2e112ca46a575f90ed9ae3fef200f2a25e954f4b28", size = 105402, upload-time = "2025-05-02T08:32:32.191Z" },
    { url = "https://files.pythonhosted.org/packages/d7/a4/37f4d6035c89cac7930395a35cc0f1b872e652eaafb76a6075943754f095/charset_normalizer-3.4.2-cp312-cp312-macosx_10_13_universal2.whl", hash = "sha256:0c29de6a1a95f24b9a1aa7aefd27d2487263f00dfd55a77719b530788f75cff7", size = 199936, upload-time = "2025-05-02T08:32:33.712Z" },
    { url = "https://files.pythonhosted.org/packages/ee/8a/1a5e33b73e0d9287274f899d967907cd0bf9c343e651755d9307e0dbf2b3/charset_normalizer-3.4.2-cp312-cp312-manylinux_2_17_aarch64.manylinux2014_aarch64.whl", hash = "sha256:cddf7bd982eaa998934a91f69d182aec997c6c468898efe6679af88283b498d3", size = 143790, upload-time = "2025-05-02T08:32:35.768Z" },
    { url = "https://files.pythonhosted.org/packages/66/52/59521f1d8e6ab1482164fa21409c5ef44da3e9f653c13ba71becdd98dec3/charset_normalizer-3.4.2-cp312-cp312-manylinux_2_17_ppc64le.manylinux2014_ppc64le.whl", hash = "sha256:fcbe676a55d7445b22c10967bceaaf0ee69407fbe0ece4d032b6eb8d4565982a", size = 153924, upload-time = "2025-05-02T08:32:37.284Z" },
    { url = "https://files.pythonhosted.org/packages/86/2d/fb55fdf41964ec782febbf33cb64be480a6b8f16ded2dbe8db27a405c09f/charset_normalizer-3.4.2-cp312-cp312-manylinux_2_17_s390x.manylinux2014_s390x.whl", hash = "sha256:d41c4d287cfc69060fa91cae9683eacffad989f1a10811995fa309df656ec214", size = 146626, upload-time = "2025-05-02T08:32:38.803Z" },
    { url = "https://files.pythonhosted.org/packages/8c/73/6ede2ec59bce19b3edf4209d70004253ec5f4e319f9a2e3f2f15601ed5f7/charset_normalizer-3.4.2-cp312-cp312-manylinux_2_17_x86_64.manylinux2014_x86_64.whl", hash = "sha256:4e594135de17ab3866138f496755f302b72157d115086d100c3f19370839dd3a", size = 148567, upload-time = "2025-05-02T08:32:40.251Z" },
    { url = "https://files.pythonhosted.org/packages/09/14/957d03c6dc343c04904530b6bef4e5efae5ec7d7990a7cbb868e4595ee30/charset_normalizer-3.4.2-cp312-cp312-manylinux_2_5_i686.manylinux1_i686.manylinux_2_17_i686.manylinux2014_i686.whl", hash = "sha256:cf713fe9a71ef6fd5adf7a79670135081cd4431c2943864757f0fa3a65b1fafd", size = 150957, upload-time = "2025-05-02T08:32:41.705Z" },
    { url = "https://files.pythonhosted.org/packages/0d/c8/8174d0e5c10ccebdcb1b53cc959591c4c722a3ad92461a273e86b9f5a302/charset_normalizer-3.4.2-cp312-cp312-musllinux_1_2_aarch64.whl", hash = "sha256:a370b3e078e418187da8c3674eddb9d983ec09445c99a3a263c2011993522981", size = 145408, upload-time = "2025-05-02T08:32:43.709Z" },
    { url = "https://files.pythonhosted.org/packages/58/aa/8904b84bc8084ac19dc52feb4f5952c6df03ffb460a887b42615ee1382e8/charset_normalizer-3.4.2-cp312-cp312-musllinux_1_2_i686.whl", hash = "sha256:a955b438e62efdf7e0b7b52a64dc5c3396e2634baa62471768a64bc2adb73d5c", size = 153399, upload-time = "2025-05-02T08:32:46.197Z" },
    { url = "https://files.pythonhosted.org/packages/c2/26/89ee1f0e264d201cb65cf054aca6038c03b1a0c6b4ae998070392a3ce605/charset_normalizer-3.4.2-cp312-cp312-musllinux_1_2_ppc64le.whl", hash = "sha256:7222ffd5e4de8e57e03ce2cef95a4c43c98fcb72ad86909abdfc2c17d227fc1b", size = 156815, upload-time = "2025-05-02T08:32:48.105Z" },
    { url = "https://files.pythonhosted.org/packages/fd/07/68e95b4b345bad3dbbd3a8681737b4338ff2c9df29856a6d6d23ac4c73cb/charset_normalizer-3.4.2-cp312-cp312-musllinux_1_2_s390x.whl", hash = "sha256:bee093bf902e1d8fc0ac143c88902c3dfc8941f7ea1d6a8dd2bcb786d33db03d", size = 154537, upload-time = "2025-05-02T08:32:49.719Z" },
    { url = "https://files.pythonhosted.org/packages/77/1a/5eefc0ce04affb98af07bc05f3bac9094513c0e23b0562d64af46a06aae4/charset_normalizer-3.4.2-cp312-cp312-musllinux_1_2_x86_64.whl", hash = "sha256:dedb8adb91d11846ee08bec4c8236c8549ac721c245678282dcb06b221aab59f", size = 149565, upload-time = "2025-05-02T08:32:51.404Z" },
    { url = "https://files.pythonhosted.org/packages/37/a0/2410e5e6032a174c95e0806b1a6585eb21e12f445ebe239fac441995226a/charset_normalizer-3.4.2-cp312-cp312-win32.whl", hash = "sha256:db4c7bf0e07fc3b7d89ac2a5880a6a8062056801b83ff56d8464b70f65482b6c", size = 98357, upload-time = "2025-05-02T08:32:53.079Z" },
    { url = "https://files.pythonhosted.org/packages/6c/4f/c02d5c493967af3eda9c771ad4d2bbc8df6f99ddbeb37ceea6e8716a32bc/charset_normalizer-3.4.2-cp312-cp312-win_amd64.whl", hash = "sha256:5a9979887252a82fefd3d3ed2a8e3b937a7a809f65dcb1e068b090e165bbe99e", size = 105776, upload-time = "2025-05-02T08:32:54.573Z" },
    { url = "https://files.pythonhosted.org/packages/ea/12/a93df3366ed32db1d907d7593a94f1fe6293903e3e92967bebd6950ed12c/charset_normalizer-3.4.2-cp313-cp313-macosx_10_13_universal2.whl", hash = "sha256:926ca93accd5d36ccdabd803392ddc3e03e6d4cd1cf17deff3b989ab8e9dbcf0", size = 199622, upload-time = "2025-05-02T08:32:56.363Z" },
    { url = "https://files.pythonhosted.org/packages/04/93/bf204e6f344c39d9937d3c13c8cd5bbfc266472e51fc8c07cb7f64fcd2de/charset_normalizer-3.4.2-cp313-cp313-manylinux_2_17_aarch64.manylinux2014_aarch64.whl", hash = "sha256:eba9904b0f38a143592d9fc0e19e2df0fa2e41c3c3745554761c5f6447eedabf", size = 143435, upload-time = "2025-05-02T08:32:58.551Z" },
    { url = "https://files.pythonhosted.org/packages/22/2a/ea8a2095b0bafa6c5b5a55ffdc2f924455233ee7b91c69b7edfcc9e02284/charset_normalizer-3.4.2-cp313-cp313-manylinux_2_17_ppc64le.manylinux2014_ppc64le.whl", hash = "sha256:3fddb7e2c84ac87ac3a947cb4e66d143ca5863ef48e4a5ecb83bd48619e4634e", size = 153653, upload-time = "2025-05-02T08:33:00.342Z" },
    { url = "https://files.pythonhosted.org/packages/b6/57/1b090ff183d13cef485dfbe272e2fe57622a76694061353c59da52c9a659/charset_normalizer-3.4.2-cp313-cp313-manylinux_2_17_s390x.manylinux2014_s390x.whl", hash = "sha256:98f862da73774290f251b9df8d11161b6cf25b599a66baf087c1ffe340e9bfd1", size = 146231, upload-time = "2025-05-02T08:33:02.081Z" },
    { url = "https://files.pythonhosted.org/packages/e2/28/ffc026b26f441fc67bd21ab7f03b313ab3fe46714a14b516f931abe1a2d8/charset_normalizer-3.4.2-cp313-cp313-manylinux_2_17_x86_64.manylinux2014_x86_64.whl", hash = "sha256:6c9379d65defcab82d07b2a9dfbfc2e95bc8fe0ebb1b176a3190230a3ef0e07c", size = 148243, upload-time = "2025-05-02T08:33:04.063Z" },
    { url = "https://files.pythonhosted.org/packages/c0/0f/9abe9bd191629c33e69e47c6ef45ef99773320e9ad8e9cb08b8ab4a8d4cb/charset_normalizer-3.4.2-cp313-cp313-manylinux_2_5_i686.manylinux1_i686.manylinux_2_17_i686.manylinux2014_i686.whl", hash = "sha256:e635b87f01ebc977342e2697d05b56632f5f879a4f15955dfe8cef2448b51691", size = 150442, upload-time = "2025-05-02T08:33:06.418Z" },
    { url = "https://files.pythonhosted.org/packages/67/7c/a123bbcedca91d5916c056407f89a7f5e8fdfce12ba825d7d6b9954a1a3c/charset_normalizer-3.4.2-cp313-cp313-musllinux_1_2_aarch64.whl", hash = "sha256:1c95a1e2902a8b722868587c0e1184ad5c55631de5afc0eb96bc4b0d738092c0", size = 145147, upload-time = "2025-05-02T08:33:08.183Z" },
    { url = "https://files.pythonhosted.org/packages/ec/fe/1ac556fa4899d967b83e9893788e86b6af4d83e4726511eaaad035e36595/charset_normalizer-3.4.2-cp313-cp313-musllinux_1_2_i686.whl", hash = "sha256:ef8de666d6179b009dce7bcb2ad4c4a779f113f12caf8dc77f0162c29d20490b", size = 153057, upload-time = "2025-05-02T08:33:09.986Z" },
    { url = "https://files.pythonhosted.org/packages/2b/ff/acfc0b0a70b19e3e54febdd5301a98b72fa07635e56f24f60502e954c461/charset_normalizer-3.4.2-cp313-cp313-musllinux_1_2_ppc64le.whl", hash = "sha256:32fc0341d72e0f73f80acb0a2c94216bd704f4f0bce10aedea38f30502b271ff", size = 156454, upload-time = "2025-05-02T08:33:11.814Z" },
    { url = "https://files.pythonhosted.org/packages/92/08/95b458ce9c740d0645feb0e96cea1f5ec946ea9c580a94adfe0b617f3573/charset_normalizer-3.4.2-cp313-cp313-musllinux_1_2_s390x.whl", hash = "sha256:289200a18fa698949d2b39c671c2cc7a24d44096784e76614899a7ccf2574b7b", size = 154174, upload-time = "2025-05-02T08:33:13.707Z" },
    { url = "https://files.pythonhosted.org/packages/78/be/8392efc43487ac051eee6c36d5fbd63032d78f7728cb37aebcc98191f1ff/charset_normalizer-3.4.2-cp313-cp313-musllinux_1_2_x86_64.whl", hash = "sha256:4a476b06fbcf359ad25d34a057b7219281286ae2477cc5ff5e3f70a246971148", size = 149166, upload-time = "2025-05-02T08:33:15.458Z" },
    { url = "https://files.pythonhosted.org/packages/44/96/392abd49b094d30b91d9fbda6a69519e95802250b777841cf3bda8fe136c/charset_normalizer-3.4.2-cp313-cp313-win32.whl", hash = "sha256:aaeeb6a479c7667fbe1099af9617c83aaca22182d6cf8c53966491a0f1b7ffb7", size = 98064, upload-time = "2025-05-02T08:33:17.06Z" },
    { url = "https://files.pythonhosted.org/packages/e9/b0/0200da600134e001d91851ddc797809e2fe0ea72de90e09bec5a2fbdaccb/charset_normalizer-3.4.2-cp313-cp313-win_amd64.whl", hash = "sha256:aa6af9e7d59f9c12b33ae4e9450619cf2488e2bbe9b44030905877f0b2324980", size = 105641, upload-time = "2025-05-02T08:33:18.753Z" },
    { url = "https://files.pythonhosted.org/packages/20/94/c5790835a017658cbfabd07f3bfb549140c3ac458cfc196323996b10095a/charset_normalizer-3.4.2-py3-none-any.whl", hash = "sha256:7f56930ab0abd1c45cd15be65cc741c28b1c9a34876ce8c17a2fa107810c0af0", size = 52626, upload-time = "2025-05-02T08:34:40.053Z" },
]

[[package]]
name = "click"
version = "8.2.1"
source = { registry = "https://pypi.org/simple" }
dependencies = [
    { name = "colorama", marker = "sys_platform == 'win32'" },
]
sdist = { url = "https://files.pythonhosted.org/packages/60/6c/8ca2efa64cf75a977a0d7fac081354553ebe483345c734fb6b6515d96bbc/click-8.2.1.tar.gz", hash = "sha256:27c491cc05d968d271d5a1db13e3b5a184636d9d930f148c50b038f0d0646202", size = 286342, upload-time = "2025-05-20T23:19:49.832Z" }
wheels = [
    { url = "https://files.pythonhosted.org/packages/85/32/10bb5764d90a8eee674e9dc6f4db6a0ab47c8c4d0d83c27f7c39ac415a4d/click-8.2.1-py3-none-any.whl", hash = "sha256:61a3265b914e850b85317d0b3109c7f8cd35a670f963866005d6ef1d5175a12b", size = 102215, upload-time = "2025-05-20T23:19:47.796Z" },
]

[[package]]
name = "colorama"
version = "0.4.6"
source = { registry = "https://pypi.org/simple" }
sdist = { url = "https://files.pythonhosted.org/packages/d8/53/6f443c9a4a8358a93a6792e2acffb9d9d5cb0a5cfd8802644b7b1c9a02e4/colorama-0.4.6.tar.gz", hash = "sha256:08695f5cb7ed6e0531a20572697297273c47b8cae5a63ffc6d6ed5c201be6e44", size = 27697, upload-time = "2022-10-25T02:36:22.414Z" }
wheels = [
    { url = "https://files.pythonhosted.org/packages/d1/d6/3965ed04c63042e047cb6a3e6ed1a63a35087b6a609aa3a15ed8ac56c221/colorama-0.4.6-py2.py3-none-any.whl", hash = "sha256:4f1d9991f5acc0ca119f9d443620b77f9d6b33703e51011c16baf57afb285fc6", size = 25335, upload-time = "2022-10-25T02:36:20.889Z" },
]

[[package]]
name = "confluent-kafka"
version = "2.9.0"
source = { registry = "https://pypi.org/simple" }
sdist = { url = "https://files.pythonhosted.org/packages/89/a8/58d73950c7982c423bbd799eb1005633d907bcdccb786735bdabef16fd47/confluent_kafka-2.9.0.tar.gz", hash = "sha256:2e2f68b907488ce2a629e7e27d04d6524c99c51d9d87eb9dec0015c9ed6f5681", size = 193754, upload-time = "2025-03-28T21:57:32.294Z" }
wheels = [
    { url = "https://files.pythonhosted.org/packages/fe/16/dbb0b6a6b49a76f93bc541d0085edc61c9b1e85bf95b04c1b371202d54a2/confluent_kafka-2.9.0-cp311-cp311-macosx_10_9_x86_64.whl", hash = "sha256:83501fc3b81b3f034dca7b5729d04e4c07ed83034526b9f271a4f45a1da2ee4e", size = 3510034, upload-time = "2025-03-28T21:56:31.31Z" },
    { url = "https://files.pythonhosted.org/packages/8c/4c/57e4fe4e38c10d2275407538db8c007653935d246c508c25d2d7ff52f367/confluent_kafka-2.9.0-cp311-cp311-macosx_11_0_arm64.whl", hash = "sha256:9c597df2e54b5acb06ebfccd7184d89246feddc57ad8a211e6eefc5ccee447d1", size = 3040388, upload-time = "2025-03-28T21:56:33.299Z" },
    { url = "https://files.pythonhosted.org/packages/44/a0/c2e0e75813cc2f587ea0eb74d82d12c49bb3fc8e71daba27f9f72c256170/confluent_kafka-2.9.0-cp311-cp311-manylinux_2_28_aarch64.whl", hash = "sha256:9a553d7ad9eb849986b59c1bd6f9c8f07097d1b408da8d18e639669d3359adf1", size = 15159654, upload-time = "2025-03-28T21:56:35.963Z" },
    { url = "https://files.pythonhosted.org/packages/fe/7d/0078882ae557bfe32ff116d242079d46289059483122435ed451439fcc4f/confluent_kafka-2.9.0-cp311-cp311-manylinux_2_28_x86_64.whl", hash = "sha256:a10d4f26d4789c474514a5f853eeb59bf1771b131728495e6151b22ff86d4d04", size = 3826823, upload-time = "2025-03-28T21:56:37.967Z" },
    { url = "https://files.pythonhosted.org/packages/c1/5a/4d9a367454163ef9a71ef3642593212ecccd4d3bc1da0b3b047a3af0be26/confluent_kafka-2.9.0-cp311-cp311-win_amd64.whl", hash = "sha256:96b11a85d03a0c6680d2a5d271bf0c9cda1524f631bd38760706309e0217e096", size = 3960955, upload-time = "2025-03-28T21:56:39.822Z" },
    { url = "https://files.pythonhosted.org/packages/63/53/5243cfba027ba9e06466f36306a4f4b1c7b5c62afdcdee88b4d891a69f99/confluent_kafka-2.9.0-cp312-cp312-macosx_10_9_x86_64.whl", hash = "sha256:537713346e4f561341fd49e1859892e85916b43f730a3a7ebf7b4fa66457e742", size = 3516019, upload-time = "2025-03-28T21:56:41.233Z" },
    { url = "https://files.pythonhosted.org/packages/3c/e3/aa4db623d51b1bf8f7a8eae293f5b8efc4b9de50024f716f3919815666b6/confluent_kafka-2.9.0-cp312-cp312-macosx_11_0_arm64.whl", hash = "sha256:1990db1569a174eb8187ed2555b793da223317363798eb3884f88a3b501c3c15", size = 3045760, upload-time = "2025-03-28T21:56:43.031Z" },
    { url = "https://files.pythonhosted.org/packages/55/d3/257346cbbba557c9d5e0144cd90136ad05a236211b0317cdf960bb540fed/confluent_kafka-2.9.0-cp312-cp312-manylinux_2_28_aarch64.whl", hash = "sha256:d8d8d4475dedd7a0883ca14cbd1b78dc6119139bb07d2c953b9043b1b8826782", size = 15164156, upload-time = "2025-03-28T21:56:45.474Z" },
    { url = "https://files.pythonhosted.org/packages/be/8c/80c44fd96ed20ed1d6681d30a4195745656a3aa373a26db7ee32a3f241dc/confluent_kafka-2.9.0-cp312-cp312-manylinux_2_28_x86_64.whl", hash = "sha256:5920cc984047f950ce7f3050407cb816813dc434ceb0ca0156ab56303d69245e", size = 3831232, upload-time = "2025-03-28T21:56:47.722Z" },
    { url = "https://files.pythonhosted.org/packages/3d/e2/88ce6655d5be74700144691ecf57fb790c809eb9853b16e73bdcc21d609d/confluent_kafka-2.9.0-cp312-cp312-win_amd64.whl", hash = "sha256:f19208f88e65a9a9cc9bf74dafcd191d77483b428e02ce6bb20b0600c87e54bc", size = 3961602, upload-time = "2025-03-28T21:56:49.447Z" },
    { url = "https://files.pythonhosted.org/packages/9c/23/b70533c673b3a869d0f67f9a8069ac3144cc9eef45ca9794b04004fbb846/confluent_kafka-2.9.0-cp313-cp313-macosx_13_0_arm64.whl", hash = "sha256:c594238f7a9615f812de2b2c5d3a7b91788cdb74ece7d88ed736faa87e571715", size = 3049816, upload-time = "2025-03-28T21:56:51.404Z" },
    { url = "https://files.pythonhosted.org/packages/38/c8/fc072797bb0a0a886c473841cf5e0d40d5f1f6af40bbc21267104daa308d/confluent_kafka-2.9.0-cp313-cp313-macosx_13_0_x86_64.whl", hash = "sha256:aa26072388f6021f95e41762338565e66a2d96f0538fdc72650bc154a0e547eb", size = 3518978, upload-time = "2025-03-28T21:56:52.808Z" },
    { url = "https://files.pythonhosted.org/packages/21/21/c7ef65934f02b9fd6d4e74d79439356a591de8e33dd2a7272a4713537371/confluent_kafka-2.9.0-cp313-cp313-manylinux_2_28_aarch64.whl", hash = "sha256:bc00d0fdd4d85d7e3fcb3e9238092dba439ffcf35e7a3960e42d3eb0a41b4ce1", size = 15164618, upload-time = "2025-03-28T21:56:55.249Z" },
    { url = "https://files.pythonhosted.org/packages/96/25/124e14b20825084e96d1609e1c5d3775d85999f19a688f7487799f0c44b6/confluent_kafka-2.9.0-cp313-cp313-manylinux_2_28_x86_64.whl", hash = "sha256:b21e4a4ba88374a1487a9353debcddc994dae385f89d6bc45f08ab372e238756", size = 3831584, upload-time = "2025-03-28T21:56:57.37Z" },
    { url = "https://files.pythonhosted.org/packages/c0/a2/728bb427df2491eaf811e44b9d68907f68c6a596cc75bf55ca4d780f38d0/confluent_kafka-2.9.0-cp313-cp313-win_amd64.whl", hash = "sha256:a26b91d4d352d4c77727582ec4013fa62814c54618c11f27545a9ce531406a15", size = 4021284, upload-time = "2025-03-28T21:56:59.272Z" },
    { url = "https://files.pythonhosted.org/packages/43/27/3050db41dccf9aae3685906e419e2bfcb59929a3f9826d50111c419ccf8f/confluent_kafka-2.9.0-cp313-cp313t-manylinux_2_28_aarch64.whl", hash = "sha256:e9408aa82578969123efa27b55e510e752728eb737db748f7c7ab9f18ec5af60", size = 15163212, upload-time = "2025-03-28T21:57:01.417Z" },
]

[[package]]
name = "datadog"
version = "0.21.0"
source = { registry = "https://pypi.org/simple" }
dependencies = [
    { name = "decorator" },
    { name = "requests" },
    { name = "simplejson" },
]
sdist = { url = "https://files.pythonhosted.org/packages/8c/a3/d3eb96a920d3ad0516f1b3924b5f2047384f2cb17b619624857edd89a82c/datadog-0.21.0.tar.gz", hash = "sha256:67a4b7802127520f4fa84bd2bfa27d7d80b8630e03808a51f3f970069347138a", size = 43559, upload-time = "2018-06-04T19:45:58.953Z" }

[[package]]
name = "decorator"
version = "5.2.1"
source = { registry = "https://pypi.org/simple" }
sdist = { url = "https://files.pythonhosted.org/packages/43/fa/6d96a0978d19e17b68d634497769987b16c8f4cd0a7a05048bec693caa6b/decorator-5.2.1.tar.gz", hash = "sha256:65f266143752f734b0a7cc83c46f4618af75b8c5911b00ccb61d0ac9b6da0360", size = 56711, upload-time = "2025-02-24T04:41:34.073Z" }
wheels = [
    { url = "https://files.pythonhosted.org/packages/4e/8c/f3147f5c4b73e7550fe5f9352eaa956ae838d5c51eb58e7a25b9f3e2643b/decorator-5.2.1-py3-none-any.whl", hash = "sha256:d316bb415a2d9e2d2b3abcc4084c6502fc09240e292cd76a76afc106a1c8e04a", size = 9190, upload-time = "2025-02-24T04:41:32.565Z" },
]

[[package]]
name = "devservices"
version = "1.1.5"
source = { registry = "https://pypi.org/simple" }
dependencies = [
    { name = "packaging" },
    { name = "pyyaml" },
    { name = "sentry-devenv" },
    { name = "sentry-sdk" },
    { name = "supervisor" },
]
sdist = { url = "https://files.pythonhosted.org/packages/49/96/dc48cd924b068628262708918eb68da62a0fd38e1de4440a8206ce78965c/devservices-1.1.5.tar.gz", hash = "sha256:14346e3f0f87d9a4529713fd1631896f9254aa4e59e401900ed2544b5bc70d4b", size = 75465, upload-time = "2025-05-05T22:56:56.227Z" }
wheels = [
    { url = "https://files.pythonhosted.org/packages/ca/a9/ddd63131b96a670c2a6bccd1194f5f1acaa1172f36c51f992c51a52a2456/devservices-1.1.5-py3-none-any.whl", hash = "sha256:7150dbdfde3f30abf1505ffc258b296c844bd1da0b47fe054819e0e25ec98a3a", size = 100355, upload-time = "2025-05-05T22:56:54.542Z" },
]

[[package]]
name = "distlib"
version = "0.3.9"
source = { registry = "https://pypi.org/simple" }
sdist = { url = "https://files.pythonhosted.org/packages/0d/dd/1bec4c5ddb504ca60fc29472f3d27e8d4da1257a854e1d96742f15c1d02d/distlib-0.3.9.tar.gz", hash = "sha256:a60f20dea646b8a33f3e7772f74dc0b2d0772d2837ee1342a00645c81edf9403", size = 613923, upload-time = "2024-10-09T18:35:47.551Z" }
wheels = [
    { url = "https://files.pythonhosted.org/packages/91/a1/cf2472db20f7ce4a6be1253a81cfdf85ad9c7885ffbed7047fb72c24cf87/distlib-0.3.9-py2.py3-none-any.whl", hash = "sha256:47f8c22fd27c27e25a65601af709b38e4f0a45ea4fc2e710f65755fa8caaaf87", size = 468973, upload-time = "2024-10-09T18:35:44.272Z" },
]

[[package]]
name = "docutils"
version = "0.21.2"
source = { registry = "https://pypi.org/simple" }
sdist = { url = "https://files.pythonhosted.org/packages/ae/ed/aefcc8cd0ba62a0560c3c18c33925362d46c6075480bfa4df87b28e169a9/docutils-0.21.2.tar.gz", hash = "sha256:3a6b18732edf182daa3cd12775bbb338cf5691468f91eeeb109deff6ebfa986f", size = 2204444, upload-time = "2024-04-23T18:57:18.24Z" }
wheels = [
    { url = "https://files.pythonhosted.org/packages/8f/d7/9322c609343d929e75e7e5e6255e614fcc67572cfd083959cdef3b7aad79/docutils-0.21.2-py3-none-any.whl", hash = "sha256:dafca5b9e384f0e419294eb4d2ff9fa826435bf15f15b7bd45723e8ad76811b2", size = 587408, upload-time = "2024-04-23T18:57:14.835Z" },
]

[[package]]
name = "fastjsonschema"
version = "2.21.1"
source = { registry = "https://pypi.org/simple" }
sdist = { url = "https://files.pythonhosted.org/packages/8b/50/4b769ce1ac4071a1ef6d86b1a3fb56cdc3a37615e8c5519e1af96cdac366/fastjsonschema-2.21.1.tar.gz", hash = "sha256:794d4f0a58f848961ba16af7b9c85a3e88cd360df008c59aac6fc5ae9323b5d4", size = 373939, upload-time = "2024-12-02T10:55:15.133Z" }
wheels = [
    { url = "https://files.pythonhosted.org/packages/90/2b/0817a2b257fe88725c25589d89aec060581aabf668707a8d03b2e9e0cb2a/fastjsonschema-2.21.1-py3-none-any.whl", hash = "sha256:c9e5b7e908310918cf494a434eeb31384dd84a98b57a30bcb1f535015b554667", size = 23924, upload-time = "2024-12-02T10:55:07.599Z" },
]

[[package]]
name = "filelock"
version = "3.18.0"
source = { registry = "https://pypi.org/simple" }
sdist = { url = "https://files.pythonhosted.org/packages/0a/10/c23352565a6544bdc5353e0b15fc1c563352101f30e24bf500207a54df9a/filelock-3.18.0.tar.gz", hash = "sha256:adbc88eabb99d2fec8c9c1b229b171f18afa655400173ddc653d5d01501fb9f2", size = 18075, upload-time = "2025-03-14T07:11:40.47Z" }
wheels = [
    { url = "https://files.pythonhosted.org/packages/4d/36/2a115987e2d8c300a974597416d9de88f2444426de9571f4b59b2cca3acc/filelock-3.18.0-py3-none-any.whl", hash = "sha256:c401f4f8377c4464e6db25fff06205fd89bdd83b65eb0488ed1b160f780e21de", size = 16215, upload-time = "2025-03-14T07:11:39.145Z" },
]

[[package]]
name = "grpc-stubs"
version = "1.53.0.6"
source = { registry = "https://pypi.org/simple" }
dependencies = [
    { name = "grpcio" },
]
sdist = { url = "https://files.pythonhosted.org/packages/16/8d/718393d12346c6ab842a1ad2b1a761c175e919ddce4a28c5dc63e4a5538c/grpc_stubs-1.53.0.6.tar.gz", hash = "sha256:70a0840747bd73c2c82fe819699bbf4fcf6d59bd0ed27a4713a240e0c697e1ff", size = 12954, upload-time = "2025-04-28T11:12:55.407Z" }
wheels = [
    { url = "https://files.pythonhosted.org/packages/38/c6/c64257331aa4b7a049bd70124d97278071e78b5d5de09df6a5eae4610bbe/grpc_stubs-1.53.0.6-py3-none-any.whl", hash = "sha256:3ffc5a6b5bd84ac46f3d84e2434e97936c1262b47b71b462bdedc43caaf227e1", size = 15842, upload-time = "2025-04-28T11:12:53.982Z" },
]

[[package]]
name = "grpcio"
version = "1.73.1"
source = { registry = "https://pypi.org/simple" }
sdist = { url = "https://files.pythonhosted.org/packages/79/e8/b43b851537da2e2f03fa8be1aef207e5cbfb1a2e014fbb6b40d24c177cd3/grpcio-1.73.1.tar.gz", hash = "sha256:7fce2cd1c0c1116cf3850564ebfc3264fba75d3c74a7414373f1238ea365ef87", size = 12730355, upload-time = "2025-06-26T01:53:24.622Z" }
wheels = [
    { url = "https://files.pythonhosted.org/packages/e4/41/921565815e871d84043e73e2c0e748f0318dab6fa9be872cd042778f14a9/grpcio-1.73.1-cp311-cp311-linux_armv7l.whl", hash = "sha256:ba2cea9f7ae4bc21f42015f0ec98f69ae4179848ad744b210e7685112fa507a1", size = 5363853, upload-time = "2025-06-26T01:52:05.5Z" },
    { url = "https://files.pythonhosted.org/packages/b0/cc/9c51109c71d068e4d474becf5f5d43c9d63038cec1b74112978000fa72f4/grpcio-1.73.1-cp311-cp311-macosx_11_0_universal2.whl", hash = "sha256:d74c3f4f37b79e746271aa6cdb3a1d7e4432aea38735542b23adcabaaee0c097", size = 10621476, upload-time = "2025-06-26T01:52:07.211Z" },
    { url = "https://files.pythonhosted.org/packages/8f/d3/33d738a06f6dbd4943f4d377468f8299941a7c8c6ac8a385e4cef4dd3c93/grpcio-1.73.1-cp311-cp311-manylinux_2_17_aarch64.whl", hash = "sha256:5b9b1805a7d61c9e90541cbe8dfe0a593dfc8c5c3a43fe623701b6a01b01d710", size = 5807903, upload-time = "2025-06-26T01:52:09.466Z" },
    { url = "https://files.pythonhosted.org/packages/5d/47/36deacd3c967b74e0265f4c608983e897d8bb3254b920f8eafdf60e4ad7e/grpcio-1.73.1-cp311-cp311-manylinux_2_17_i686.manylinux2014_i686.whl", hash = "sha256:b3215f69a0670a8cfa2ab53236d9e8026bfb7ead5d4baabe7d7dc11d30fda967", size = 6448172, upload-time = "2025-06-26T01:52:11.459Z" },
    { url = "https://files.pythonhosted.org/packages/0e/64/12d6dc446021684ee1428ea56a3f3712048a18beeadbdefa06e6f8814a6e/grpcio-1.73.1-cp311-cp311-manylinux_2_17_x86_64.manylinux2014_x86_64.whl", hash = "sha256:bc5eccfd9577a5dc7d5612b2ba90cca4ad14c6d949216c68585fdec9848befb1", size = 6044226, upload-time = "2025-06-26T01:52:12.987Z" },
    { url = "https://files.pythonhosted.org/packages/72/4b/6bae2d88a006000f1152d2c9c10ffd41d0131ca1198e0b661101c2e30ab9/grpcio-1.73.1-cp311-cp311-musllinux_1_1_aarch64.whl", hash = "sha256:dc7d7fd520614fce2e6455ba89791458020a39716951c7c07694f9dbae28e9c0", size = 6135690, upload-time = "2025-06-26T01:52:14.92Z" },
    { url = "https://files.pythonhosted.org/packages/38/64/02c83b5076510784d1305025e93e0d78f53bb6a0213c8c84cfe8a00c5c48/grpcio-1.73.1-cp311-cp311-musllinux_1_1_i686.whl", hash = "sha256:105492124828911f85127e4825d1c1234b032cb9d238567876b5515d01151379", size = 6775867, upload-time = "2025-06-26T01:52:16.446Z" },
    { url = "https://files.pythonhosted.org/packages/42/72/a13ff7ba6c68ccffa35dacdc06373a76c0008fd75777cba84d7491956620/grpcio-1.73.1-cp311-cp311-musllinux_1_1_x86_64.whl", hash = "sha256:610e19b04f452ba6f402ac9aa94eb3d21fbc94553368008af634812c4a85a99e", size = 6308380, upload-time = "2025-06-26T01:52:18.417Z" },
    { url = "https://files.pythonhosted.org/packages/65/ae/d29d948021faa0070ec33245c1ae354e2aefabd97e6a9a7b6dcf0fb8ef6b/grpcio-1.73.1-cp311-cp311-win32.whl", hash = "sha256:d60588ab6ba0ac753761ee0e5b30a29398306401bfbceffe7d68ebb21193f9d4", size = 3679139, upload-time = "2025-06-26T01:52:20.171Z" },
    { url = "https://files.pythonhosted.org/packages/af/66/e1bbb0c95ea222947f0829b3db7692c59b59bcc531df84442e413fa983d9/grpcio-1.73.1-cp311-cp311-win_amd64.whl", hash = "sha256:6957025a4608bb0a5ff42abd75bfbb2ed99eda29d5992ef31d691ab54b753643", size = 4342558, upload-time = "2025-06-26T01:52:22.137Z" },
    { url = "https://files.pythonhosted.org/packages/b8/41/456caf570c55d5ac26f4c1f2db1f2ac1467d5bf3bcd660cba3e0a25b195f/grpcio-1.73.1-cp312-cp312-linux_armv7l.whl", hash = "sha256:921b25618b084e75d424a9f8e6403bfeb7abef074bb6c3174701e0f2542debcf", size = 5334621, upload-time = "2025-06-26T01:52:23.602Z" },
    { url = "https://files.pythonhosted.org/packages/2a/c2/9a15e179e49f235bb5e63b01590658c03747a43c9775e20c4e13ca04f4c4/grpcio-1.73.1-cp312-cp312-macosx_11_0_universal2.whl", hash = "sha256:277b426a0ed341e8447fbf6c1d6b68c952adddf585ea4685aa563de0f03df887", size = 10601131, upload-time = "2025-06-26T01:52:25.691Z" },
    { url = "https://files.pythonhosted.org/packages/0c/1d/1d39e90ef6348a0964caa7c5c4d05f3bae2c51ab429eb7d2e21198ac9b6d/grpcio-1.73.1-cp312-cp312-manylinux_2_17_aarch64.whl", hash = "sha256:96c112333309493c10e118d92f04594f9055774757f5d101b39f8150f8c25582", size = 5759268, upload-time = "2025-06-26T01:52:27.631Z" },
    { url = "https://files.pythonhosted.org/packages/8a/2b/2dfe9ae43de75616177bc576df4c36d6401e0959833b2e5b2d58d50c1f6b/grpcio-1.73.1-cp312-cp312-manylinux_2_17_i686.manylinux2014_i686.whl", hash = "sha256:f48e862aed925ae987eb7084409a80985de75243389dc9d9c271dd711e589918", size = 6409791, upload-time = "2025-06-26T01:52:29.711Z" },
    { url = "https://files.pythonhosted.org/packages/6e/66/e8fe779b23b5a26d1b6949e5c70bc0a5fd08f61a6ec5ac7760d589229511/grpcio-1.73.1-cp312-cp312-manylinux_2_17_x86_64.manylinux2014_x86_64.whl", hash = "sha256:83a6c2cce218e28f5040429835fa34a29319071079e3169f9543c3fbeff166d2", size = 6003728, upload-time = "2025-06-26T01:52:31.352Z" },
    { url = "https://files.pythonhosted.org/packages/a9/39/57a18fcef567784108c4fc3f5441cb9938ae5a51378505aafe81e8e15ecc/grpcio-1.73.1-cp312-cp312-musllinux_1_1_aarch64.whl", hash = "sha256:65b0458a10b100d815a8426b1442bd17001fdb77ea13665b2f7dc9e8587fdc6b", size = 6103364, upload-time = "2025-06-26T01:52:33.028Z" },
    { url = "https://files.pythonhosted.org/packages/c5/46/28919d2aa038712fc399d02fa83e998abd8c1f46c2680c5689deca06d1b2/grpcio-1.73.1-cp312-cp312-musllinux_1_1_i686.whl", hash = "sha256:0a9f3ea8dce9eae9d7cb36827200133a72b37a63896e0e61a9d5ec7d61a59ab1", size = 6749194, upload-time = "2025-06-26T01:52:34.734Z" },
    { url = "https://files.pythonhosted.org/packages/3d/56/3898526f1fad588c5d19a29ea0a3a4996fb4fa7d7c02dc1be0c9fd188b62/grpcio-1.73.1-cp312-cp312-musllinux_1_1_x86_64.whl", hash = "sha256:de18769aea47f18e782bf6819a37c1c528914bfd5683b8782b9da356506190c8", size = 6283902, upload-time = "2025-06-26T01:52:36.503Z" },
    { url = "https://files.pythonhosted.org/packages/dc/64/18b77b89c5870d8ea91818feb0c3ffb5b31b48d1b0ee3e0f0d539730fea3/grpcio-1.73.1-cp312-cp312-win32.whl", hash = "sha256:24e06a5319e33041e322d32c62b1e728f18ab8c9dbc91729a3d9f9e3ed336642", size = 3668687, upload-time = "2025-06-26T01:52:38.678Z" },
    { url = "https://files.pythonhosted.org/packages/3c/52/302448ca6e52f2a77166b2e2ed75f5d08feca4f2145faf75cb768cccb25b/grpcio-1.73.1-cp312-cp312-win_amd64.whl", hash = "sha256:303c8135d8ab176f8038c14cc10d698ae1db9c480f2b2823f7a987aa2a4c5646", size = 4334887, upload-time = "2025-06-26T01:52:40.743Z" },
    { url = "https://files.pythonhosted.org/packages/37/bf/4ca20d1acbefabcaba633ab17f4244cbbe8eca877df01517207bd6655914/grpcio-1.73.1-cp313-cp313-linux_armv7l.whl", hash = "sha256:b310824ab5092cf74750ebd8a8a8981c1810cb2b363210e70d06ef37ad80d4f9", size = 5335615, upload-time = "2025-06-26T01:52:42.896Z" },
    { url = "https://files.pythonhosted.org/packages/75/ed/45c345f284abec5d4f6d77cbca9c52c39b554397eb7de7d2fcf440bcd049/grpcio-1.73.1-cp313-cp313-macosx_11_0_universal2.whl", hash = "sha256:8f5a6df3fba31a3485096ac85b2e34b9666ffb0590df0cd044f58694e6a1f6b5", size = 10595497, upload-time = "2025-06-26T01:52:44.695Z" },
    { url = "https://files.pythonhosted.org/packages/a4/75/bff2c2728018f546d812b755455014bc718f8cdcbf5c84f1f6e5494443a8/grpcio-1.73.1-cp313-cp313-manylinux_2_17_aarch64.whl", hash = "sha256:052e28fe9c41357da42250a91926a3e2f74c046575c070b69659467ca5aa976b", size = 5765321, upload-time = "2025-06-26T01:52:46.871Z" },
    { url = "https://files.pythonhosted.org/packages/70/3b/14e43158d3b81a38251b1d231dfb45a9b492d872102a919fbf7ba4ac20cd/grpcio-1.73.1-cp313-cp313-manylinux_2_17_i686.manylinux2014_i686.whl", hash = "sha256:1c0bf15f629b1497436596b1cbddddfa3234273490229ca29561209778ebe182", size = 6415436, upload-time = "2025-06-26T01:52:49.134Z" },
    { url = "https://files.pythonhosted.org/packages/e5/3f/81d9650ca40b54338336fd360f36773be8cb6c07c036e751d8996eb96598/grpcio-1.73.1-cp313-cp313-manylinux_2_17_x86_64.manylinux2014_x86_64.whl", hash = "sha256:0ab860d5bfa788c5a021fba264802e2593688cd965d1374d31d2b1a34cacd854", size = 6007012, upload-time = "2025-06-26T01:52:51.076Z" },
    { url = "https://files.pythonhosted.org/packages/55/f4/59edf5af68d684d0f4f7ad9462a418ac517201c238551529098c9aa28cb0/grpcio-1.73.1-cp313-cp313-musllinux_1_1_aarch64.whl", hash = "sha256:ad1d958c31cc91ab050bd8a91355480b8e0683e21176522bacea225ce51163f2", size = 6105209, upload-time = "2025-06-26T01:52:52.773Z" },
    { url = "https://files.pythonhosted.org/packages/e4/a8/700d034d5d0786a5ba14bfa9ce974ed4c976936c2748c2bd87aa50f69b36/grpcio-1.73.1-cp313-cp313-musllinux_1_1_i686.whl", hash = "sha256:f43ffb3bd415c57224c7427bfb9e6c46a0b6e998754bfa0d00f408e1873dcbb5", size = 6753655, upload-time = "2025-06-26T01:52:55.064Z" },
    { url = "https://files.pythonhosted.org/packages/1f/29/efbd4ac837c23bc48e34bbaf32bd429f0dc9ad7f80721cdb4622144c118c/grpcio-1.73.1-cp313-cp313-musllinux_1_1_x86_64.whl", hash = "sha256:686231cdd03a8a8055f798b2b54b19428cdf18fa1549bee92249b43607c42668", size = 6287288, upload-time = "2025-06-26T01:52:57.33Z" },
    { url = "https://files.pythonhosted.org/packages/d8/61/c6045d2ce16624bbe18b5d169c1a5ce4d6c3a47bc9d0e5c4fa6a50ed1239/grpcio-1.73.1-cp313-cp313-win32.whl", hash = "sha256:89018866a096e2ce21e05eabed1567479713ebe57b1db7cbb0f1e3b896793ba4", size = 3668151, upload-time = "2025-06-26T01:52:59.405Z" },
    { url = "https://files.pythonhosted.org/packages/c2/d7/77ac689216daee10de318db5aa1b88d159432dc76a130948a56b3aa671a2/grpcio-1.73.1-cp313-cp313-win_amd64.whl", hash = "sha256:4a68f8c9966b94dff693670a5cf2b54888a48a5011c5d9ce2295a1a1465ee84f", size = 4335747, upload-time = "2025-06-26T01:53:01.233Z" },
]

[[package]]
name = "identify"
version = "2.6.12"
source = { registry = "https://pypi.org/simple" }
sdist = { url = "https://files.pythonhosted.org/packages/a2/88/d193a27416618628a5eea64e3223acd800b40749a96ffb322a9b55a49ed1/identify-2.6.12.tar.gz", hash = "sha256:d8de45749f1efb108badef65ee8386f0f7bb19a7f26185f74de6367bffbaf0e6", size = 99254, upload-time = "2025-05-23T20:37:53.3Z" }
wheels = [
    { url = "https://files.pythonhosted.org/packages/7a/cd/18f8da995b658420625f7ef13f037be53ae04ec5ad33f9b718240dcfd48c/identify-2.6.12-py2.py3-none-any.whl", hash = "sha256:ad9672d5a72e0d2ff7c5c8809b62dfa60458626352fb0eb7b55e69bdc45334a2", size = 99145, upload-time = "2025-05-23T20:37:51.495Z" },
]

[[package]]
name = "idna"
version = "3.10"
source = { registry = "https://pypi.org/simple" }
sdist = { url = "https://files.pythonhosted.org/packages/f1/70/7703c29685631f5a7590aa73f1f1d3fa9a380e654b86af429e0934a32f7d/idna-3.10.tar.gz", hash = "sha256:12f65c9b470abda6dc35cf8e63cc574b1c52b11df2c86030af0ac09b01b13ea9", size = 190490, upload-time = "2024-09-15T18:07:39.745Z" }
wheels = [
    { url = "https://files.pythonhosted.org/packages/76/c6/c88e154df9c4e1a2a66ccf0005a88dfb2650c1dffb6f5ce603dfbd452ce3/idna-3.10-py3-none-any.whl", hash = "sha256:946d195a0d259cbba61165e88e65941f16e9b36ea6ddb97f00452bae8b1287d3", size = 70442, upload-time = "2024-09-15T18:07:37.964Z" },
]

[[package]]
name = "imagesize"
version = "1.4.1"
source = { registry = "https://pypi.org/simple" }
sdist = { url = "https://files.pythonhosted.org/packages/a7/84/62473fb57d61e31fef6e36d64a179c8781605429fd927b5dd608c997be31/imagesize-1.4.1.tar.gz", hash = "sha256:69150444affb9cb0d5cc5a92b3676f0b2fb7cd9ae39e947a5e11a36b4497cd4a", size = 1280026, upload-time = "2022-07-01T12:21:05.687Z" }
wheels = [
    { url = "https://files.pythonhosted.org/packages/ff/62/85c4c919272577931d407be5ba5d71c20f0b616d31a0befe0ae45bb79abd/imagesize-1.4.1-py2.py3-none-any.whl", hash = "sha256:0d8d18d08f840c19d0ee7ca1fd82490fdc3729b7ac93f49870406ddde8ef8d8b", size = 8769, upload-time = "2022-07-01T12:21:02.467Z" },
]

[[package]]
name = "iniconfig"
version = "2.1.0"
source = { registry = "https://pypi.org/simple" }
sdist = { url = "https://files.pythonhosted.org/packages/f2/97/ebf4da567aa6827c909642694d71c9fcf53e5b504f2d96afea02718862f3/iniconfig-2.1.0.tar.gz", hash = "sha256:3abbd2e30b36733fee78f9c7f7308f2d0050e88f0087fd25c2645f63c773e1c7", size = 4793, upload-time = "2025-03-19T20:09:59.721Z" }
wheels = [
    { url = "https://files.pythonhosted.org/packages/2c/e1/e6716421ea10d38022b952c159d5161ca1193197fb744506875fbb87ea7b/iniconfig-2.1.0-py3-none-any.whl", hash = "sha256:9deba5723312380e77435581c6bf4935c94cbfab9b1ed33ef8d238ea168eb760", size = 6050, upload-time = "2025-03-19T20:10:01.071Z" },
]

[[package]]
name = "jinja2"
version = "3.1.6"
source = { registry = "https://pypi.org/simple" }
dependencies = [
    { name = "markupsafe" },
]
sdist = { url = "https://files.pythonhosted.org/packages/df/bf/f7da0350254c0ed7c72f3e33cef02e048281fec7ecec5f032d4aac52226b/jinja2-3.1.6.tar.gz", hash = "sha256:0137fb05990d35f1275a587e9aee6d56da821fc83491a0fb838183be43f66d6d", size = 245115, upload-time = "2025-03-05T20:05:02.478Z" }
wheels = [
    { url = "https://files.pythonhosted.org/packages/62/a1/3d680cbfd5f4b8f15abc1d571870c5fc3e594bb582bc3b64ea099db13e56/jinja2-3.1.6-py3-none-any.whl", hash = "sha256:85ece4451f492d0c13c5dd7c13a64681a86afae63a5f347908daf103ce6d2f67", size = 134899, upload-time = "2025-03-05T20:05:00.369Z" },
]

[[package]]
name = "jsonschema"
version = "4.24.0"
source = { registry = "https://pypi.org/simple" }
dependencies = [
    { name = "attrs" },
    { name = "jsonschema-specifications" },
    { name = "referencing" },
    { name = "rpds-py" },
]
sdist = { url = "https://files.pythonhosted.org/packages/bf/d3/1cf5326b923a53515d8f3a2cd442e6d7e94fcc444716e879ea70a0ce3177/jsonschema-4.24.0.tar.gz", hash = "sha256:0b4e8069eb12aedfa881333004bccaec24ecef5a8a6a4b6df142b2cc9599d196", size = 353480, upload-time = "2025-05-26T18:48:10.459Z" }
wheels = [
    { url = "https://files.pythonhosted.org/packages/a2/3d/023389198f69c722d039351050738d6755376c8fd343e91dc493ea485905/jsonschema-4.24.0-py3-none-any.whl", hash = "sha256:a462455f19f5faf404a7902952b6f0e3ce868f3ee09a359b05eca6673bd8412d", size = 88709, upload-time = "2025-05-26T18:48:08.417Z" },
]

[[package]]
name = "jsonschema-specifications"
version = "2025.4.1"
source = { registry = "https://pypi.org/simple" }
dependencies = [
    { name = "referencing" },
]
sdist = { url = "https://files.pythonhosted.org/packages/bf/ce/46fbd9c8119cfc3581ee5643ea49464d168028cfb5caff5fc0596d0cf914/jsonschema_specifications-2025.4.1.tar.gz", hash = "sha256:630159c9f4dbea161a6a2205c3011cc4f18ff381b189fff48bb39b9bf26ae608", size = 15513, upload-time = "2025-04-23T12:34:07.418Z" }
wheels = [
    { url = "https://files.pythonhosted.org/packages/01/0e/b27cdbaccf30b890c40ed1da9fd4a3593a5cf94dae54fb34f8a4b74fcd3f/jsonschema_specifications-2025.4.1-py3-none-any.whl", hash = "sha256:4653bffbd6584f7de83a67e0d620ef16900b390ddc7939d56684d6c81e33f1af", size = 18437, upload-time = "2025-04-23T12:34:05.422Z" },
]

[[package]]
name = "markupsafe"
version = "3.0.2"
source = { registry = "https://pypi.org/simple" }
sdist = { url = "https://files.pythonhosted.org/packages/b2/97/5d42485e71dfc078108a86d6de8fa46db44a1a9295e89c5d6d4a06e23a62/markupsafe-3.0.2.tar.gz", hash = "sha256:ee55d3edf80167e48ea11a923c7386f4669df67d7994554387f84e7d8b0a2bf0", size = 20537, upload-time = "2024-10-18T15:21:54.129Z" }
wheels = [
    { url = "https://files.pythonhosted.org/packages/6b/28/bbf83e3f76936960b850435576dd5e67034e200469571be53f69174a2dfd/MarkupSafe-3.0.2-cp311-cp311-macosx_10_9_universal2.whl", hash = "sha256:9025b4018f3a1314059769c7bf15441064b2207cb3f065e6ea1e7359cb46db9d", size = 14353, upload-time = "2024-10-18T15:21:02.187Z" },
    { url = "https://files.pythonhosted.org/packages/6c/30/316d194b093cde57d448a4c3209f22e3046c5bb2fb0820b118292b334be7/MarkupSafe-3.0.2-cp311-cp311-macosx_11_0_arm64.whl", hash = "sha256:93335ca3812df2f366e80509ae119189886b0f3c2b81325d39efdb84a1e2ae93", size = 12392, upload-time = "2024-10-18T15:21:02.941Z" },
    { url = "https://files.pythonhosted.org/packages/f2/96/9cdafba8445d3a53cae530aaf83c38ec64c4d5427d975c974084af5bc5d2/MarkupSafe-3.0.2-cp311-cp311-manylinux_2_17_aarch64.manylinux2014_aarch64.whl", hash = "sha256:2cb8438c3cbb25e220c2ab33bb226559e7afb3baec11c4f218ffa7308603c832", size = 23984, upload-time = "2024-10-18T15:21:03.953Z" },
    { url = "https://files.pythonhosted.org/packages/f1/a4/aefb044a2cd8d7334c8a47d3fb2c9f328ac48cb349468cc31c20b539305f/MarkupSafe-3.0.2-cp311-cp311-manylinux_2_17_x86_64.manylinux2014_x86_64.whl", hash = "sha256:a123e330ef0853c6e822384873bef7507557d8e4a082961e1defa947aa59ba84", size = 23120, upload-time = "2024-10-18T15:21:06.495Z" },
    { url = "https://files.pythonhosted.org/packages/8d/21/5e4851379f88f3fad1de30361db501300d4f07bcad047d3cb0449fc51f8c/MarkupSafe-3.0.2-cp311-cp311-manylinux_2_5_i686.manylinux1_i686.manylinux_2_17_i686.manylinux2014_i686.whl", hash = "sha256:1e084f686b92e5b83186b07e8a17fc09e38fff551f3602b249881fec658d3eca", size = 23032, upload-time = "2024-10-18T15:21:07.295Z" },
    { url = "https://files.pythonhosted.org/packages/00/7b/e92c64e079b2d0d7ddf69899c98842f3f9a60a1ae72657c89ce2655c999d/MarkupSafe-3.0.2-cp311-cp311-musllinux_1_2_aarch64.whl", hash = "sha256:d8213e09c917a951de9d09ecee036d5c7d36cb6cb7dbaece4c71a60d79fb9798", size = 24057, upload-time = "2024-10-18T15:21:08.073Z" },
    { url = "https://files.pythonhosted.org/packages/f9/ac/46f960ca323037caa0a10662ef97d0a4728e890334fc156b9f9e52bcc4ca/MarkupSafe-3.0.2-cp311-cp311-musllinux_1_2_i686.whl", hash = "sha256:5b02fb34468b6aaa40dfc198d813a641e3a63b98c2b05a16b9f80b7ec314185e", size = 23359, upload-time = "2024-10-18T15:21:09.318Z" },
    { url = "https://files.pythonhosted.org/packages/69/84/83439e16197337b8b14b6a5b9c2105fff81d42c2a7c5b58ac7b62ee2c3b1/MarkupSafe-3.0.2-cp311-cp311-musllinux_1_2_x86_64.whl", hash = "sha256:0bff5e0ae4ef2e1ae4fdf2dfd5b76c75e5c2fa4132d05fc1b0dabcd20c7e28c4", size = 23306, upload-time = "2024-10-18T15:21:10.185Z" },
    { url = "https://files.pythonhosted.org/packages/9a/34/a15aa69f01e2181ed8d2b685c0d2f6655d5cca2c4db0ddea775e631918cd/MarkupSafe-3.0.2-cp311-cp311-win32.whl", hash = "sha256:6c89876f41da747c8d3677a2b540fb32ef5715f97b66eeb0c6b66f5e3ef6f59d", size = 15094, upload-time = "2024-10-18T15:21:11.005Z" },
    { url = "https://files.pythonhosted.org/packages/da/b8/3a3bd761922d416f3dc5d00bfbed11f66b1ab89a0c2b6e887240a30b0f6b/MarkupSafe-3.0.2-cp311-cp311-win_amd64.whl", hash = "sha256:70a87b411535ccad5ef2f1df5136506a10775d267e197e4cf531ced10537bd6b", size = 15521, upload-time = "2024-10-18T15:21:12.911Z" },
    { url = "https://files.pythonhosted.org/packages/22/09/d1f21434c97fc42f09d290cbb6350d44eb12f09cc62c9476effdb33a18aa/MarkupSafe-3.0.2-cp312-cp312-macosx_10_13_universal2.whl", hash = "sha256:9778bd8ab0a994ebf6f84c2b949e65736d5575320a17ae8984a77fab08db94cf", size = 14274, upload-time = "2024-10-18T15:21:13.777Z" },
    { url = "https://files.pythonhosted.org/packages/6b/b0/18f76bba336fa5aecf79d45dcd6c806c280ec44538b3c13671d49099fdd0/MarkupSafe-3.0.2-cp312-cp312-macosx_11_0_arm64.whl", hash = "sha256:846ade7b71e3536c4e56b386c2a47adf5741d2d8b94ec9dc3e92e5e1ee1e2225", size = 12348, upload-time = "2024-10-18T15:21:14.822Z" },
    { url = "https://files.pythonhosted.org/packages/e0/25/dd5c0f6ac1311e9b40f4af06c78efde0f3b5cbf02502f8ef9501294c425b/MarkupSafe-3.0.2-cp312-cp312-manylinux_2_17_aarch64.manylinux2014_aarch64.whl", hash = "sha256:1c99d261bd2d5f6b59325c92c73df481e05e57f19837bdca8413b9eac4bd8028", size = 24149, upload-time = "2024-10-18T15:21:15.642Z" },
    { url = "https://files.pythonhosted.org/packages/f3/f0/89e7aadfb3749d0f52234a0c8c7867877876e0a20b60e2188e9850794c17/MarkupSafe-3.0.2-cp312-cp312-manylinux_2_17_x86_64.manylinux2014_x86_64.whl", hash = "sha256:e17c96c14e19278594aa4841ec148115f9c7615a47382ecb6b82bd8fea3ab0c8", size = 23118, upload-time = "2024-10-18T15:21:17.133Z" },
    { url = "https://files.pythonhosted.org/packages/d5/da/f2eeb64c723f5e3777bc081da884b414671982008c47dcc1873d81f625b6/MarkupSafe-3.0.2-cp312-cp312-manylinux_2_5_i686.manylinux1_i686.manylinux_2_17_i686.manylinux2014_i686.whl", hash = "sha256:88416bd1e65dcea10bc7569faacb2c20ce071dd1f87539ca2ab364bf6231393c", size = 22993, upload-time = "2024-10-18T15:21:18.064Z" },
    { url = "https://files.pythonhosted.org/packages/da/0e/1f32af846df486dce7c227fe0f2398dc7e2e51d4a370508281f3c1c5cddc/MarkupSafe-3.0.2-cp312-cp312-musllinux_1_2_aarch64.whl", hash = "sha256:2181e67807fc2fa785d0592dc2d6206c019b9502410671cc905d132a92866557", size = 24178, upload-time = "2024-10-18T15:21:18.859Z" },
    { url = "https://files.pythonhosted.org/packages/c4/f6/bb3ca0532de8086cbff5f06d137064c8410d10779c4c127e0e47d17c0b71/MarkupSafe-3.0.2-cp312-cp312-musllinux_1_2_i686.whl", hash = "sha256:52305740fe773d09cffb16f8ed0427942901f00adedac82ec8b67752f58a1b22", size = 23319, upload-time = "2024-10-18T15:21:19.671Z" },
    { url = "https://files.pythonhosted.org/packages/a2/82/8be4c96ffee03c5b4a034e60a31294daf481e12c7c43ab8e34a1453ee48b/MarkupSafe-3.0.2-cp312-cp312-musllinux_1_2_x86_64.whl", hash = "sha256:ad10d3ded218f1039f11a75f8091880239651b52e9bb592ca27de44eed242a48", size = 23352, upload-time = "2024-10-18T15:21:20.971Z" },
    { url = "https://files.pythonhosted.org/packages/51/ae/97827349d3fcffee7e184bdf7f41cd6b88d9919c80f0263ba7acd1bbcb18/MarkupSafe-3.0.2-cp312-cp312-win32.whl", hash = "sha256:0f4ca02bea9a23221c0182836703cbf8930c5e9454bacce27e767509fa286a30", size = 15097, upload-time = "2024-10-18T15:21:22.646Z" },
    { url = "https://files.pythonhosted.org/packages/c1/80/a61f99dc3a936413c3ee4e1eecac96c0da5ed07ad56fd975f1a9da5bc630/MarkupSafe-3.0.2-cp312-cp312-win_amd64.whl", hash = "sha256:8e06879fc22a25ca47312fbe7c8264eb0b662f6db27cb2d3bbbc74b1df4b9b87", size = 15601, upload-time = "2024-10-18T15:21:23.499Z" },
    { url = "https://files.pythonhosted.org/packages/83/0e/67eb10a7ecc77a0c2bbe2b0235765b98d164d81600746914bebada795e97/MarkupSafe-3.0.2-cp313-cp313-macosx_10_13_universal2.whl", hash = "sha256:ba9527cdd4c926ed0760bc301f6728ef34d841f405abf9d4f959c478421e4efd", size = 14274, upload-time = "2024-10-18T15:21:24.577Z" },
    { url = "https://files.pythonhosted.org/packages/2b/6d/9409f3684d3335375d04e5f05744dfe7e9f120062c9857df4ab490a1031a/MarkupSafe-3.0.2-cp313-cp313-macosx_11_0_arm64.whl", hash = "sha256:f8b3d067f2e40fe93e1ccdd6b2e1d16c43140e76f02fb1319a05cf2b79d99430", size = 12352, upload-time = "2024-10-18T15:21:25.382Z" },
    { url = "https://files.pythonhosted.org/packages/d2/f5/6eadfcd3885ea85fe2a7c128315cc1bb7241e1987443d78c8fe712d03091/MarkupSafe-3.0.2-cp313-cp313-manylinux_2_17_aarch64.manylinux2014_aarch64.whl", hash = "sha256:569511d3b58c8791ab4c2e1285575265991e6d8f8700c7be0e88f86cb0672094", size = 24122, upload-time = "2024-10-18T15:21:26.199Z" },
    { url = "https://files.pythonhosted.org/packages/0c/91/96cf928db8236f1bfab6ce15ad070dfdd02ed88261c2afafd4b43575e9e9/MarkupSafe-3.0.2-cp313-cp313-manylinux_2_17_x86_64.manylinux2014_x86_64.whl", hash = "sha256:15ab75ef81add55874e7ab7055e9c397312385bd9ced94920f2802310c930396", size = 23085, upload-time = "2024-10-18T15:21:27.029Z" },
    { url = "https://files.pythonhosted.org/packages/c2/cf/c9d56af24d56ea04daae7ac0940232d31d5a8354f2b457c6d856b2057d69/MarkupSafe-3.0.2-cp313-cp313-manylinux_2_5_i686.manylinux1_i686.manylinux_2_17_i686.manylinux2014_i686.whl", hash = "sha256:f3818cb119498c0678015754eba762e0d61e5b52d34c8b13d770f0719f7b1d79", size = 22978, upload-time = "2024-10-18T15:21:27.846Z" },
    { url = "https://files.pythonhosted.org/packages/2a/9f/8619835cd6a711d6272d62abb78c033bda638fdc54c4e7f4272cf1c0962b/MarkupSafe-3.0.2-cp313-cp313-musllinux_1_2_aarch64.whl", hash = "sha256:cdb82a876c47801bb54a690c5ae105a46b392ac6099881cdfb9f6e95e4014c6a", size = 24208, upload-time = "2024-10-18T15:21:28.744Z" },
    { url = "https://files.pythonhosted.org/packages/f9/bf/176950a1792b2cd2102b8ffeb5133e1ed984547b75db47c25a67d3359f77/MarkupSafe-3.0.2-cp313-cp313-musllinux_1_2_i686.whl", hash = "sha256:cabc348d87e913db6ab4aa100f01b08f481097838bdddf7c7a84b7575b7309ca", size = 23357, upload-time = "2024-10-18T15:21:29.545Z" },
    { url = "https://files.pythonhosted.org/packages/ce/4f/9a02c1d335caabe5c4efb90e1b6e8ee944aa245c1aaaab8e8a618987d816/MarkupSafe-3.0.2-cp313-cp313-musllinux_1_2_x86_64.whl", hash = "sha256:444dcda765c8a838eaae23112db52f1efaf750daddb2d9ca300bcae1039adc5c", size = 23344, upload-time = "2024-10-18T15:21:30.366Z" },
    { url = "https://files.pythonhosted.org/packages/ee/55/c271b57db36f748f0e04a759ace9f8f759ccf22b4960c270c78a394f58be/MarkupSafe-3.0.2-cp313-cp313-win32.whl", hash = "sha256:bcf3e58998965654fdaff38e58584d8937aa3096ab5354d493c77d1fdd66d7a1", size = 15101, upload-time = "2024-10-18T15:21:31.207Z" },
    { url = "https://files.pythonhosted.org/packages/29/88/07df22d2dd4df40aba9f3e402e6dc1b8ee86297dddbad4872bd5e7b0094f/MarkupSafe-3.0.2-cp313-cp313-win_amd64.whl", hash = "sha256:e6a2a455bd412959b57a172ce6328d2dd1f01cb2135efda2e4576e8a23fa3b0f", size = 15603, upload-time = "2024-10-18T15:21:32.032Z" },
    { url = "https://files.pythonhosted.org/packages/62/6a/8b89d24db2d32d433dffcd6a8779159da109842434f1dd2f6e71f32f738c/MarkupSafe-3.0.2-cp313-cp313t-macosx_10_13_universal2.whl", hash = "sha256:b5a6b3ada725cea8a5e634536b1b01c30bcdcd7f9c6fff4151548d5bf6b3a36c", size = 14510, upload-time = "2024-10-18T15:21:33.625Z" },
    { url = "https://files.pythonhosted.org/packages/7a/06/a10f955f70a2e5a9bf78d11a161029d278eeacbd35ef806c3fd17b13060d/MarkupSafe-3.0.2-cp313-cp313t-macosx_11_0_arm64.whl", hash = "sha256:a904af0a6162c73e3edcb969eeeb53a63ceeb5d8cf642fade7d39e7963a22ddb", size = 12486, upload-time = "2024-10-18T15:21:34.611Z" },
    { url = "https://files.pythonhosted.org/packages/34/cf/65d4a571869a1a9078198ca28f39fba5fbb910f952f9dbc5220afff9f5e6/MarkupSafe-3.0.2-cp313-cp313t-manylinux_2_17_aarch64.manylinux2014_aarch64.whl", hash = "sha256:4aa4e5faecf353ed117801a068ebab7b7e09ffb6e1d5e412dc852e0da018126c", size = 25480, upload-time = "2024-10-18T15:21:35.398Z" },
    { url = "https://files.pythonhosted.org/packages/0c/e3/90e9651924c430b885468b56b3d597cabf6d72be4b24a0acd1fa0e12af67/MarkupSafe-3.0.2-cp313-cp313t-manylinux_2_17_x86_64.manylinux2014_x86_64.whl", hash = "sha256:c0ef13eaeee5b615fb07c9a7dadb38eac06a0608b41570d8ade51c56539e509d", size = 23914, upload-time = "2024-10-18T15:21:36.231Z" },
    { url = "https://files.pythonhosted.org/packages/66/8c/6c7cf61f95d63bb866db39085150df1f2a5bd3335298f14a66b48e92659c/MarkupSafe-3.0.2-cp313-cp313t-manylinux_2_5_i686.manylinux1_i686.manylinux_2_17_i686.manylinux2014_i686.whl", hash = "sha256:d16a81a06776313e817c951135cf7340a3e91e8c1ff2fac444cfd75fffa04afe", size = 23796, upload-time = "2024-10-18T15:21:37.073Z" },
    { url = "https://files.pythonhosted.org/packages/bb/35/cbe9238ec3f47ac9a7c8b3df7a808e7cb50fe149dc7039f5f454b3fba218/MarkupSafe-3.0.2-cp313-cp313t-musllinux_1_2_aarch64.whl", hash = "sha256:6381026f158fdb7c72a168278597a5e3a5222e83ea18f543112b2662a9b699c5", size = 25473, upload-time = "2024-10-18T15:21:37.932Z" },
    { url = "https://files.pythonhosted.org/packages/e6/32/7621a4382488aa283cc05e8984a9c219abad3bca087be9ec77e89939ded9/MarkupSafe-3.0.2-cp313-cp313t-musllinux_1_2_i686.whl", hash = "sha256:3d79d162e7be8f996986c064d1c7c817f6df3a77fe3d6859f6f9e7be4b8c213a", size = 24114, upload-time = "2024-10-18T15:21:39.799Z" },
    { url = "https://files.pythonhosted.org/packages/0d/80/0985960e4b89922cb5a0bac0ed39c5b96cbc1a536a99f30e8c220a996ed9/MarkupSafe-3.0.2-cp313-cp313t-musllinux_1_2_x86_64.whl", hash = "sha256:131a3c7689c85f5ad20f9f6fb1b866f402c445b220c19fe4308c0b147ccd2ad9", size = 24098, upload-time = "2024-10-18T15:21:40.813Z" },
    { url = "https://files.pythonhosted.org/packages/82/78/fedb03c7d5380df2427038ec8d973587e90561b2d90cd472ce9254cf348b/MarkupSafe-3.0.2-cp313-cp313t-win32.whl", hash = "sha256:ba8062ed2cf21c07a9e295d5b8a2a5ce678b913b45fdf68c32d95d6c1291e0b6", size = 15208, upload-time = "2024-10-18T15:21:41.814Z" },
    { url = "https://files.pythonhosted.org/packages/4f/65/6079a46068dfceaeabb5dcad6d674f5f5c61a6fa5673746f42a9f4c233b3/MarkupSafe-3.0.2-cp313-cp313t-win_amd64.whl", hash = "sha256:e444a31f8db13eb18ada366ab3cf45fd4b31e4db1236a4448f68778c1d1a5a2f", size = 15739, upload-time = "2024-10-18T15:21:42.784Z" },
]

[[package]]
name = "maturin"
version = "1.9.1"
source = { registry = "https://pypi.org/simple" }
sdist = { url = "https://files.pythonhosted.org/packages/94/f7/73cf2ae0d6db943a627d28c09f5368735fce6b8b2ad1e1f6bcda2632c80a/maturin-1.9.1.tar.gz", hash = "sha256:97b52fb19d20c1fdc70e4efdc05d79853a4c9c0051030c93a793cd5181dc4ccd", size = 209757, upload-time = "2025-07-08T04:54:43.877Z" }
wheels = [
    { url = "https://files.pythonhosted.org/packages/48/f2/de43e8954092bd957fbdfbc5b978bf8be40f27aec1a4ebd65e57cfb3ec8a/maturin-1.9.1-py3-none-linux_armv6l.whl", hash = "sha256:fe8f59f9e387fb19635eab6b7381ef718e5dc7a328218e6da604c91f206cbb72", size = 8270244, upload-time = "2025-07-08T04:54:17.962Z" },
    { url = "https://files.pythonhosted.org/packages/b8/72/36966375c2c2bb2d66df4fa756cfcd54175773719b98d4b26a6b4d1f0bfc/maturin-1.9.1-py3-none-macosx_10_12_x86_64.macosx_11_0_arm64.macosx_10_12_universal2.whl", hash = "sha256:6a9c9d176f6df3a8ec1a4c9c72c8a49674ed13668a03c9ead5fab983bbeeb624", size = 16053959, upload-time = "2025-07-08T04:54:21.153Z" },
    { url = "https://files.pythonhosted.org/packages/c4/40/4e0da87e563333ff1605fef15bed5858c2a41c0c0404e47f20086f214473/maturin-1.9.1-py3-none-macosx_10_12_x86_64.whl", hash = "sha256:e14eedbc4369dda1347ce9ddc183ade7c513d9975b7ea2b9c9e4211fb74f597a", size = 8407170, upload-time = "2025-07-08T04:54:23.351Z" },
    { url = "https://files.pythonhosted.org/packages/d9/27/4b29614964c10370effcdfcf34ec57126c9a4b921b7a2c42a94ae3a59cb0/maturin-1.9.1-py3-none-manylinux_2_12_i686.manylinux2010_i686.musllinux_1_1_i686.whl", hash = "sha256:2f05f07bc887e010c44d32a088aea4f36a2104e301f51f408481e4e9759471a7", size = 8258775, upload-time = "2025-07-08T04:54:25.596Z" },
    { url = "https://files.pythonhosted.org/packages/e0/5b/b15ad53e1e6733d8798ce903d25d9e05aa3083b2544f1a6f863ea01dd50d/maturin-1.9.1-py3-none-manylinux_2_12_x86_64.manylinux2010_x86_64.musllinux_1_1_x86_64.whl", hash = "sha256:e7eb54db3aace213420cd545b24a149842e8d6b1fcec046d0346f299d8adfc34", size = 8787295, upload-time = "2025-07-08T04:54:27.154Z" },
    { url = "https://files.pythonhosted.org/packages/72/d8/b97f4767786eae63bb6b700b342766bcea88da98796bfee290bcddd99fd8/maturin-1.9.1-py3-none-manylinux_2_17_aarch64.manylinux2014_aarch64.musllinux_1_1_aarch64.whl", hash = "sha256:9d037a37b8ef005eebdea61eaf0e3053ebcad3b740162932fbc120db5fdf5653", size = 8053283, upload-time = "2025-07-08T04:54:28.953Z" },
    { url = "https://files.pythonhosted.org/packages/95/45/770fc005bceac81f5905c96f37c36f65fa9c3da3f4aa8d4e4d2a883aa967/maturin-1.9.1-py3-none-manylinux_2_17_armv7l.manylinux2014_armv7l.musllinux_1_1_armv7l.whl", hash = "sha256:7c26fb60d80e6a72a8790202bb14dbef956b831044f55d1ce4e2c2e915eb6124", size = 8127120, upload-time = "2025-07-08T04:54:30.779Z" },
    { url = "https://files.pythonhosted.org/packages/2f/a6/be684b4fce58f8b3a9d3b701c23961d5fe0e1710ed484e2216441997e74f/maturin-1.9.1-py3-none-manylinux_2_17_ppc64le.manylinux2014_ppc64le.musllinux_1_1_ppc64le.whl", hash = "sha256:e0a2c546c123ed97d1ee0c9cc80a912d9174913643c737c12adf4bce46603bb3", size = 10569627, upload-time = "2025-07-08T04:54:32.54Z" },
    { url = "https://files.pythonhosted.org/packages/24/ad/7f8a9d8a1b79c2ed6291aaaa22147c98efee729b23df2803c319dd658049/maturin-1.9.1-py3-none-manylinux_2_17_s390x.manylinux2014_s390x.whl", hash = "sha256:f5dde6fbcc36a1173fe74e6629fee36e89df76236247b64b23055f1f820bdf35", size = 8934678, upload-time = "2025-07-08T04:54:34.529Z" },
    { url = "https://files.pythonhosted.org/packages/59/5f/97ff670cb718a40ee21faf38e07e0d773573180de98ee453142e5f932052/maturin-1.9.1-py3-none-win32.whl", hash = "sha256:69d9f752f33a3c95062014f464cbd715e83a175f4601b76a9ce3db6ea18df976", size = 7261272, upload-time = "2025-07-08T04:54:36.584Z" },
    { url = "https://files.pythonhosted.org/packages/a6/07/c99058a73d0f7d8e8c87bf60c48a96c44f42ff4ef6a6ae4ca3821605bdd2/maturin-1.9.1-py3-none-win_amd64.whl", hash = "sha256:c8b71cf0f6a5f712ac1466641d520e2ce3fbe44104319a55d875cc8326dcdd61", size = 8280274, upload-time = "2025-07-08T04:54:38.343Z" },
    { url = "https://files.pythonhosted.org/packages/06/3d/74e75874b75fc82e4774f2ed78ad546fda3e127bae4a971db3611bdab285/maturin-1.9.1-py3-none-win_arm64.whl", hash = "sha256:0e6e2ddc83999ac3999576b06649a327536a51d57c917fa01416e40f53106bda", size = 6936614, upload-time = "2025-07-08T04:54:41.888Z" },
]

[[package]]
name = "msgpack"
version = "1.1.1"
source = { registry = "https://pypi.org/simple" }
sdist = { url = "https://files.pythonhosted.org/packages/45/b1/ea4f68038a18c77c9467400d166d74c4ffa536f34761f7983a104357e614/msgpack-1.1.1.tar.gz", hash = "sha256:77b79ce34a2bdab2594f490c8e80dd62a02d650b91a75159a63ec413b8d104cd", size = 173555, upload-time = "2025-06-13T06:52:51.324Z" }
wheels = [
    { url = "https://files.pythonhosted.org/packages/7f/83/97f24bf9848af23fe2ba04380388216defc49a8af6da0c28cc636d722502/msgpack-1.1.1-cp311-cp311-macosx_10_9_x86_64.whl", hash = "sha256:71ef05c1726884e44f8b1d1773604ab5d4d17729d8491403a705e649116c9558", size = 82728, upload-time = "2025-06-13T06:51:50.68Z" },
    { url = "https://files.pythonhosted.org/packages/aa/7f/2eaa388267a78401f6e182662b08a588ef4f3de6f0eab1ec09736a7aaa2b/msgpack-1.1.1-cp311-cp311-macosx_11_0_arm64.whl", hash = "sha256:36043272c6aede309d29d56851f8841ba907a1a3d04435e43e8a19928e243c1d", size = 79279, upload-time = "2025-06-13T06:51:51.72Z" },
    { url = "https://files.pythonhosted.org/packages/f8/46/31eb60f4452c96161e4dfd26dbca562b4ec68c72e4ad07d9566d7ea35e8a/msgpack-1.1.1-cp311-cp311-manylinux_2_17_aarch64.manylinux2014_aarch64.whl", hash = "sha256:a32747b1b39c3ac27d0670122b57e6e57f28eefb725e0b625618d1b59bf9d1e0", size = 423859, upload-time = "2025-06-13T06:51:52.749Z" },
    { url = "https://files.pythonhosted.org/packages/45/16/a20fa8c32825cc7ae8457fab45670c7a8996d7746ce80ce41cc51e3b2bd7/msgpack-1.1.1-cp311-cp311-manylinux_2_17_x86_64.manylinux2014_x86_64.whl", hash = "sha256:8a8b10fdb84a43e50d38057b06901ec9da52baac6983d3f709d8507f3889d43f", size = 429975, upload-time = "2025-06-13T06:51:53.97Z" },
    { url = "https://files.pythonhosted.org/packages/86/ea/6c958e07692367feeb1a1594d35e22b62f7f476f3c568b002a5ea09d443d/msgpack-1.1.1-cp311-cp311-manylinux_2_5_i686.manylinux1_i686.manylinux_2_17_i686.manylinux2014_i686.whl", hash = "sha256:ba0c325c3f485dc54ec298d8b024e134acf07c10d494ffa24373bea729acf704", size = 413528, upload-time = "2025-06-13T06:51:55.507Z" },
    { url = "https://files.pythonhosted.org/packages/75/05/ac84063c5dae79722bda9f68b878dc31fc3059adb8633c79f1e82c2cd946/msgpack-1.1.1-cp311-cp311-musllinux_1_2_aarch64.whl", hash = "sha256:88daaf7d146e48ec71212ce21109b66e06a98e5e44dca47d853cbfe171d6c8d2", size = 413338, upload-time = "2025-06-13T06:51:57.023Z" },
    { url = "https://files.pythonhosted.org/packages/69/e8/fe86b082c781d3e1c09ca0f4dacd457ede60a13119b6ce939efe2ea77b76/msgpack-1.1.1-cp311-cp311-musllinux_1_2_i686.whl", hash = "sha256:d8b55ea20dc59b181d3f47103f113e6f28a5e1c89fd5b67b9140edb442ab67f2", size = 422658, upload-time = "2025-06-13T06:51:58.419Z" },
    { url = "https://files.pythonhosted.org/packages/3b/2b/bafc9924df52d8f3bb7c00d24e57be477f4d0f967c0a31ef5e2225e035c7/msgpack-1.1.1-cp311-cp311-musllinux_1_2_x86_64.whl", hash = "sha256:4a28e8072ae9779f20427af07f53bbb8b4aa81151054e882aee333b158da8752", size = 427124, upload-time = "2025-06-13T06:51:59.969Z" },
    { url = "https://files.pythonhosted.org/packages/a2/3b/1f717e17e53e0ed0b68fa59e9188f3f610c79d7151f0e52ff3cd8eb6b2dc/msgpack-1.1.1-cp311-cp311-win32.whl", hash = "sha256:7da8831f9a0fdb526621ba09a281fadc58ea12701bc709e7b8cbc362feabc295", size = 65016, upload-time = "2025-06-13T06:52:01.294Z" },
    { url = "https://files.pythonhosted.org/packages/48/45/9d1780768d3b249accecc5a38c725eb1e203d44a191f7b7ff1941f7df60c/msgpack-1.1.1-cp311-cp311-win_amd64.whl", hash = "sha256:5fd1b58e1431008a57247d6e7cc4faa41c3607e8e7d4aaf81f7c29ea013cb458", size = 72267, upload-time = "2025-06-13T06:52:02.568Z" },
    { url = "https://files.pythonhosted.org/packages/e3/26/389b9c593eda2b8551b2e7126ad3a06af6f9b44274eb3a4f054d48ff7e47/msgpack-1.1.1-cp312-cp312-macosx_10_13_x86_64.whl", hash = "sha256:ae497b11f4c21558d95de9f64fff7053544f4d1a17731c866143ed6bb4591238", size = 82359, upload-time = "2025-06-13T06:52:03.909Z" },
    { url = "https://files.pythonhosted.org/packages/ab/65/7d1de38c8a22cf8b1551469159d4b6cf49be2126adc2482de50976084d78/msgpack-1.1.1-cp312-cp312-macosx_11_0_arm64.whl", hash = "sha256:33be9ab121df9b6b461ff91baac6f2731f83d9b27ed948c5b9d1978ae28bf157", size = 79172, upload-time = "2025-06-13T06:52:05.246Z" },
    { url = "https://files.pythonhosted.org/packages/0f/bd/cacf208b64d9577a62c74b677e1ada005caa9b69a05a599889d6fc2ab20a/msgpack-1.1.1-cp312-cp312-manylinux_2_17_aarch64.manylinux2014_aarch64.whl", hash = "sha256:6f64ae8fe7ffba251fecb8408540c34ee9df1c26674c50c4544d72dbf792e5ce", size = 425013, upload-time = "2025-06-13T06:52:06.341Z" },
    { url = "https://files.pythonhosted.org/packages/4d/ec/fd869e2567cc9c01278a736cfd1697941ba0d4b81a43e0aa2e8d71dab208/msgpack-1.1.1-cp312-cp312-manylinux_2_17_x86_64.manylinux2014_x86_64.whl", hash = "sha256:a494554874691720ba5891c9b0b39474ba43ffb1aaf32a5dac874effb1619e1a", size = 426905, upload-time = "2025-06-13T06:52:07.501Z" },
    { url = "https://files.pythonhosted.org/packages/55/2a/35860f33229075bce803a5593d046d8b489d7ba2fc85701e714fc1aaf898/msgpack-1.1.1-cp312-cp312-manylinux_2_5_i686.manylinux1_i686.manylinux_2_17_i686.manylinux2014_i686.whl", hash = "sha256:cb643284ab0ed26f6957d969fe0dd8bb17beb567beb8998140b5e38a90974f6c", size = 407336, upload-time = "2025-06-13T06:52:09.047Z" },
    { url = "https://files.pythonhosted.org/packages/8c/16/69ed8f3ada150bf92745fb4921bd621fd2cdf5a42e25eb50bcc57a5328f0/msgpack-1.1.1-cp312-cp312-musllinux_1_2_aarch64.whl", hash = "sha256:d275a9e3c81b1093c060c3837e580c37f47c51eca031f7b5fb76f7b8470f5f9b", size = 409485, upload-time = "2025-06-13T06:52:10.382Z" },
    { url = "https://files.pythonhosted.org/packages/c6/b6/0c398039e4c6d0b2e37c61d7e0e9d13439f91f780686deb8ee64ecf1ae71/msgpack-1.1.1-cp312-cp312-musllinux_1_2_i686.whl", hash = "sha256:4fd6b577e4541676e0cc9ddc1709d25014d3ad9a66caa19962c4f5de30fc09ef", size = 412182, upload-time = "2025-06-13T06:52:11.644Z" },
    { url = "https://files.pythonhosted.org/packages/b8/d0/0cf4a6ecb9bc960d624c93effaeaae75cbf00b3bc4a54f35c8507273cda1/msgpack-1.1.1-cp312-cp312-musllinux_1_2_x86_64.whl", hash = "sha256:bb29aaa613c0a1c40d1af111abf025f1732cab333f96f285d6a93b934738a68a", size = 419883, upload-time = "2025-06-13T06:52:12.806Z" },
    { url = "https://files.pythonhosted.org/packages/62/83/9697c211720fa71a2dfb632cad6196a8af3abea56eece220fde4674dc44b/msgpack-1.1.1-cp312-cp312-win32.whl", hash = "sha256:870b9a626280c86cff9c576ec0d9cbcc54a1e5ebda9cd26dab12baf41fee218c", size = 65406, upload-time = "2025-06-13T06:52:14.271Z" },
    { url = "https://files.pythonhosted.org/packages/c0/23/0abb886e80eab08f5e8c485d6f13924028602829f63b8f5fa25a06636628/msgpack-1.1.1-cp312-cp312-win_amd64.whl", hash = "sha256:5692095123007180dca3e788bb4c399cc26626da51629a31d40207cb262e67f4", size = 72558, upload-time = "2025-06-13T06:52:15.252Z" },
    { url = "https://files.pythonhosted.org/packages/a1/38/561f01cf3577430b59b340b51329803d3a5bf6a45864a55f4ef308ac11e3/msgpack-1.1.1-cp313-cp313-macosx_10_13_x86_64.whl", hash = "sha256:3765afa6bd4832fc11c3749be4ba4b69a0e8d7b728f78e68120a157a4c5d41f0", size = 81677, upload-time = "2025-06-13T06:52:16.64Z" },
    { url = "https://files.pythonhosted.org/packages/09/48/54a89579ea36b6ae0ee001cba8c61f776451fad3c9306cd80f5b5c55be87/msgpack-1.1.1-cp313-cp313-macosx_11_0_arm64.whl", hash = "sha256:8ddb2bcfd1a8b9e431c8d6f4f7db0773084e107730ecf3472f1dfe9ad583f3d9", size = 78603, upload-time = "2025-06-13T06:52:17.843Z" },
    { url = "https://files.pythonhosted.org/packages/a0/60/daba2699b308e95ae792cdc2ef092a38eb5ee422f9d2fbd4101526d8a210/msgpack-1.1.1-cp313-cp313-manylinux_2_17_aarch64.manylinux2014_aarch64.whl", hash = "sha256:196a736f0526a03653d829d7d4c5500a97eea3648aebfd4b6743875f28aa2af8", size = 420504, upload-time = "2025-06-13T06:52:18.982Z" },
    { url = "https://files.pythonhosted.org/packages/20/22/2ebae7ae43cd8f2debc35c631172ddf14e2a87ffcc04cf43ff9df9fff0d3/msgpack-1.1.1-cp313-cp313-manylinux_2_17_x86_64.manylinux2014_x86_64.whl", hash = "sha256:9d592d06e3cc2f537ceeeb23d38799c6ad83255289bb84c2e5792e5a8dea268a", size = 423749, upload-time = "2025-06-13T06:52:20.211Z" },
    { url = "https://files.pythonhosted.org/packages/40/1b/54c08dd5452427e1179a40b4b607e37e2664bca1c790c60c442c8e972e47/msgpack-1.1.1-cp313-cp313-manylinux_2_5_i686.manylinux1_i686.manylinux_2_17_i686.manylinux2014_i686.whl", hash = "sha256:4df2311b0ce24f06ba253fda361f938dfecd7b961576f9be3f3fbd60e87130ac", size = 404458, upload-time = "2025-06-13T06:52:21.429Z" },
    { url = "https://files.pythonhosted.org/packages/2e/60/6bb17e9ffb080616a51f09928fdd5cac1353c9becc6c4a8abd4e57269a16/msgpack-1.1.1-cp313-cp313-musllinux_1_2_aarch64.whl", hash = "sha256:e4141c5a32b5e37905b5940aacbc59739f036930367d7acce7a64e4dec1f5e0b", size = 405976, upload-time = "2025-06-13T06:52:22.995Z" },
    { url = "https://files.pythonhosted.org/packages/ee/97/88983e266572e8707c1f4b99c8fd04f9eb97b43f2db40e3172d87d8642db/msgpack-1.1.1-cp313-cp313-musllinux_1_2_i686.whl", hash = "sha256:b1ce7f41670c5a69e1389420436f41385b1aa2504c3b0c30620764b15dded2e7", size = 408607, upload-time = "2025-06-13T06:52:24.152Z" },
    { url = "https://files.pythonhosted.org/packages/bc/66/36c78af2efaffcc15a5a61ae0df53a1d025f2680122e2a9eb8442fed3ae4/msgpack-1.1.1-cp313-cp313-musllinux_1_2_x86_64.whl", hash = "sha256:4147151acabb9caed4e474c3344181e91ff7a388b888f1e19ea04f7e73dc7ad5", size = 424172, upload-time = "2025-06-13T06:52:25.704Z" },
    { url = "https://files.pythonhosted.org/packages/8c/87/a75eb622b555708fe0427fab96056d39d4c9892b0c784b3a721088c7ee37/msgpack-1.1.1-cp313-cp313-win32.whl", hash = "sha256:500e85823a27d6d9bba1d057c871b4210c1dd6fb01fbb764e37e4e8847376323", size = 65347, upload-time = "2025-06-13T06:52:26.846Z" },
    { url = "https://files.pythonhosted.org/packages/ca/91/7dc28d5e2a11a5ad804cf2b7f7a5fcb1eb5a4966d66a5d2b41aee6376543/msgpack-1.1.1-cp313-cp313-win_amd64.whl", hash = "sha256:6d489fba546295983abd142812bda76b57e33d0b9f5d5b71c09a583285506f69", size = 72341, upload-time = "2025-06-13T06:52:27.835Z" },
]

[[package]]
name = "mypy"
version = "1.16.1"
source = { registry = "https://pypi.org/simple" }
dependencies = [
    { name = "mypy-extensions" },
    { name = "pathspec" },
    { name = "typing-extensions" },
]
sdist = { url = "https://files.pythonhosted.org/packages/81/69/92c7fa98112e4d9eb075a239caa4ef4649ad7d441545ccffbd5e34607cbb/mypy-1.16.1.tar.gz", hash = "sha256:6bd00a0a2094841c5e47e7374bb42b83d64c527a502e3334e1173a0c24437bab", size = 3324747, upload-time = "2025-06-16T16:51:35.145Z" }
wheels = [
    { url = "https://files.pythonhosted.org/packages/9a/61/ec1245aa1c325cb7a6c0f8570a2eee3bfc40fa90d19b1267f8e50b5c8645/mypy-1.16.1-cp311-cp311-macosx_10_9_x86_64.whl", hash = "sha256:472e4e4c100062488ec643f6162dd0d5208e33e2f34544e1fc931372e806c0cc", size = 10890557, upload-time = "2025-06-16T16:37:21.421Z" },
    { url = "https://files.pythonhosted.org/packages/6b/bb/6eccc0ba0aa0c7a87df24e73f0ad34170514abd8162eb0c75fd7128171fb/mypy-1.16.1-cp311-cp311-macosx_11_0_arm64.whl", hash = "sha256:ea16e2a7d2714277e349e24d19a782a663a34ed60864006e8585db08f8ad1782", size = 10012921, upload-time = "2025-06-16T16:51:28.659Z" },
    { url = "https://files.pythonhosted.org/packages/5f/80/b337a12e2006715f99f529e732c5f6a8c143bb58c92bb142d5ab380963a5/mypy-1.16.1-cp311-cp311-manylinux_2_17_aarch64.manylinux2014_aarch64.manylinux_2_28_aarch64.whl", hash = "sha256:08e850ea22adc4d8a4014651575567b0318ede51e8e9fe7a68f25391af699507", size = 11802887, upload-time = "2025-06-16T16:50:53.627Z" },
    { url = "https://files.pythonhosted.org/packages/d9/59/f7af072d09793d581a745a25737c7c0a945760036b16aeb620f658a017af/mypy-1.16.1-cp311-cp311-manylinux_2_17_x86_64.manylinux2014_x86_64.manylinux_2_28_x86_64.whl", hash = "sha256:22d76a63a42619bfb90122889b903519149879ddbf2ba4251834727944c8baca", size = 12531658, upload-time = "2025-06-16T16:33:55.002Z" },
    { url = "https://files.pythonhosted.org/packages/82/c4/607672f2d6c0254b94a646cfc45ad589dd71b04aa1f3d642b840f7cce06c/mypy-1.16.1-cp311-cp311-musllinux_1_2_x86_64.whl", hash = "sha256:2c7ce0662b6b9dc8f4ed86eb7a5d505ee3298c04b40ec13b30e572c0e5ae17c4", size = 12732486, upload-time = "2025-06-16T16:37:03.301Z" },
    { url = "https://files.pythonhosted.org/packages/b6/5e/136555ec1d80df877a707cebf9081bd3a9f397dedc1ab9750518d87489ec/mypy-1.16.1-cp311-cp311-win_amd64.whl", hash = "sha256:211287e98e05352a2e1d4e8759c5490925a7c784ddc84207f4714822f8cf99b6", size = 9479482, upload-time = "2025-06-16T16:47:37.48Z" },
    { url = "https://files.pythonhosted.org/packages/b4/d6/39482e5fcc724c15bf6280ff5806548c7185e0c090712a3736ed4d07e8b7/mypy-1.16.1-cp312-cp312-macosx_10_13_x86_64.whl", hash = "sha256:af4792433f09575d9eeca5c63d7d90ca4aeceda9d8355e136f80f8967639183d", size = 11066493, upload-time = "2025-06-16T16:47:01.683Z" },
    { url = "https://files.pythonhosted.org/packages/e6/e5/26c347890efc6b757f4d5bb83f4a0cf5958b8cf49c938ac99b8b72b420a6/mypy-1.16.1-cp312-cp312-macosx_11_0_arm64.whl", hash = "sha256:66df38405fd8466ce3517eda1f6640611a0b8e70895e2a9462d1d4323c5eb4b9", size = 10081687, upload-time = "2025-06-16T16:48:19.367Z" },
    { url = "https://files.pythonhosted.org/packages/44/c7/b5cb264c97b86914487d6a24bd8688c0172e37ec0f43e93b9691cae9468b/mypy-1.16.1-cp312-cp312-manylinux_2_17_aarch64.manylinux2014_aarch64.manylinux_2_28_aarch64.whl", hash = "sha256:44e7acddb3c48bd2713994d098729494117803616e116032af192871aed80b79", size = 11839723, upload-time = "2025-06-16T16:49:20.912Z" },
    { url = "https://files.pythonhosted.org/packages/15/f8/491997a9b8a554204f834ed4816bda813aefda31cf873bb099deee3c9a99/mypy-1.16.1-cp312-cp312-manylinux_2_17_x86_64.manylinux2014_x86_64.manylinux_2_28_x86_64.whl", hash = "sha256:0ab5eca37b50188163fa7c1b73c685ac66c4e9bdee4a85c9adac0e91d8895e15", size = 12722980, upload-time = "2025-06-16T16:37:40.929Z" },
    { url = "https://files.pythonhosted.org/packages/df/f0/2bd41e174b5fd93bc9de9a28e4fb673113633b8a7f3a607fa4a73595e468/mypy-1.16.1-cp312-cp312-musllinux_1_2_x86_64.whl", hash = "sha256:dedb6229b2c9086247e21a83c309754b9058b438704ad2f6807f0d8227f6ebdd", size = 12903328, upload-time = "2025-06-16T16:34:35.099Z" },
    { url = "https://files.pythonhosted.org/packages/61/81/5572108a7bec2c46b8aff7e9b524f371fe6ab5efb534d38d6b37b5490da8/mypy-1.16.1-cp312-cp312-win_amd64.whl", hash = "sha256:1f0435cf920e287ff68af3d10a118a73f212deb2ce087619eb4e648116d1fe9b", size = 9562321, upload-time = "2025-06-16T16:48:58.823Z" },
    { url = "https://files.pythonhosted.org/packages/28/e3/96964af4a75a949e67df4b95318fe2b7427ac8189bbc3ef28f92a1c5bc56/mypy-1.16.1-cp313-cp313-macosx_10_13_x86_64.whl", hash = "sha256:ddc91eb318c8751c69ddb200a5937f1232ee8efb4e64e9f4bc475a33719de438", size = 11063480, upload-time = "2025-06-16T16:47:56.205Z" },
    { url = "https://files.pythonhosted.org/packages/f5/4d/cd1a42b8e5be278fab7010fb289d9307a63e07153f0ae1510a3d7b703193/mypy-1.16.1-cp313-cp313-macosx_11_0_arm64.whl", hash = "sha256:87ff2c13d58bdc4bbe7dc0dedfe622c0f04e2cb2a492269f3b418df2de05c536", size = 10090538, upload-time = "2025-06-16T16:46:43.92Z" },
    { url = "https://files.pythonhosted.org/packages/c9/4f/c3c6b4b66374b5f68bab07c8cabd63a049ff69796b844bc759a0ca99bb2a/mypy-1.16.1-cp313-cp313-manylinux_2_17_aarch64.manylinux2014_aarch64.manylinux_2_28_aarch64.whl", hash = "sha256:0a7cfb0fe29fe5a9841b7c8ee6dffb52382c45acdf68f032145b75620acfbd6f", size = 11836839, upload-time = "2025-06-16T16:36:28.039Z" },
    { url = "https://files.pythonhosted.org/packages/b4/7e/81ca3b074021ad9775e5cb97ebe0089c0f13684b066a750b7dc208438403/mypy-1.16.1-cp313-cp313-manylinux_2_17_x86_64.manylinux2014_x86_64.manylinux_2_28_x86_64.whl", hash = "sha256:051e1677689c9d9578b9c7f4d206d763f9bbd95723cd1416fad50db49d52f359", size = 12715634, upload-time = "2025-06-16T16:50:34.441Z" },
    { url = "https://files.pythonhosted.org/packages/e9/95/bdd40c8be346fa4c70edb4081d727a54d0a05382d84966869738cfa8a497/mypy-1.16.1-cp313-cp313-musllinux_1_2_x86_64.whl", hash = "sha256:d5d2309511cc56c021b4b4e462907c2b12f669b2dbeb68300110ec27723971be", size = 12895584, upload-time = "2025-06-16T16:34:54.857Z" },
    { url = "https://files.pythonhosted.org/packages/5a/fd/d486a0827a1c597b3b48b1bdef47228a6e9ee8102ab8c28f944cb83b65dc/mypy-1.16.1-cp313-cp313-win_amd64.whl", hash = "sha256:4f58ac32771341e38a853c5d0ec0dfe27e18e27da9cdb8bbc882d2249c71a3ee", size = 9573886, upload-time = "2025-06-16T16:36:43.589Z" },
    { url = "https://files.pythonhosted.org/packages/cf/d3/53e684e78e07c1a2bf7105715e5edd09ce951fc3f47cf9ed095ec1b7a037/mypy-1.16.1-py3-none-any.whl", hash = "sha256:5fc2ac4027d0ef28d6ba69a0343737a23c4d1b83672bf38d1fe237bdc0643b37", size = 2265923, upload-time = "2025-06-16T16:48:02.366Z" },
]

[[package]]
name = "mypy-extensions"
version = "1.1.0"
source = { registry = "https://pypi.org/simple" }
sdist = { url = "https://files.pythonhosted.org/packages/a2/6e/371856a3fb9d31ca8dac321cda606860fa4548858c0cc45d9d1d4ca2628b/mypy_extensions-1.1.0.tar.gz", hash = "sha256:52e68efc3284861e772bbcd66823fde5ae21fd2fdb51c62a211403730b916558", size = 6343, upload-time = "2025-04-22T14:54:24.164Z" }
wheels = [
    { url = "https://files.pythonhosted.org/packages/79/7b/2c79738432f5c924bef5071f933bcc9efd0473bac3b4aa584a6f7c1c8df8/mypy_extensions-1.1.0-py3-none-any.whl", hash = "sha256:1be4cccdb0f2482337c4743e60421de3a356cd97508abadd57d47403e94f5505", size = 4963, upload-time = "2025-04-22T14:54:22.983Z" },
]

[[package]]
name = "nodeenv"
version = "1.9.1"
source = { registry = "https://pypi.org/simple" }
sdist = { url = "https://files.pythonhosted.org/packages/43/16/fc88b08840de0e0a72a2f9d8c6bae36be573e475a6326ae854bcc549fc45/nodeenv-1.9.1.tar.gz", hash = "sha256:6ec12890a2dab7946721edbfbcd91f3319c6ccc9aec47be7c7e6b7011ee6645f", size = 47437, upload-time = "2024-06-04T18:44:11.171Z" }
wheels = [
    { url = "https://files.pythonhosted.org/packages/d2/1d/1b658dbd2b9fa9c4c9f32accbfc0205d532c8c6194dc0f2a4c0428e7128a/nodeenv-1.9.1-py2.py3-none-any.whl", hash = "sha256:ba11c9782d29c27c70ffbdda2d7415098754709be8a7056d79a737cd901155c9", size = 22314, upload-time = "2024-06-04T18:44:08.352Z" },
]

[[package]]
name = "packaging"
version = "25.0"
source = { registry = "https://pypi.org/simple" }
sdist = { url = "https://files.pythonhosted.org/packages/a1/d4/1fc4078c65507b51b96ca8f8c3ba19e6a61c8253c72794544580a7b6c24d/packaging-25.0.tar.gz", hash = "sha256:d443872c98d677bf60f6a1f2f8c1cb748e8fe762d2bf9d3148b5599295b0fc4f", size = 165727, upload-time = "2025-04-19T11:48:59.673Z" }
wheels = [
    { url = "https://files.pythonhosted.org/packages/20/12/38679034af332785aac8774540895e234f4d07f7545804097de4b666afd8/packaging-25.0-py3-none-any.whl", hash = "sha256:29572ef2b1f17581046b3a2227d5c611fb25ec70ca1ba8554b24b0e69331a484", size = 66469, upload-time = "2025-04-19T11:48:57.875Z" },
]

[[package]]
name = "pathspec"
version = "0.12.1"
source = { registry = "https://pypi.org/simple" }
sdist = { url = "https://files.pythonhosted.org/packages/ca/bc/f35b8446f4531a7cb215605d100cd88b7ac6f44ab3fc94870c120ab3adbf/pathspec-0.12.1.tar.gz", hash = "sha256:a482d51503a1ab33b1c67a6c3813a26953dbdc71c31dacaef9a838c4e29f5712", size = 51043, upload-time = "2023-12-10T22:30:45Z" }
wheels = [
    { url = "https://files.pythonhosted.org/packages/cc/20/ff623b09d963f88bfde16306a54e12ee5ea43e9b597108672ff3a408aad6/pathspec-0.12.1-py3-none-any.whl", hash = "sha256:a0d503e138a4c123b27490a4f7beda6a01c6f288df0e4a8b79c7eb0dc7b4cc08", size = 31191, upload-time = "2023-12-10T22:30:43.14Z" },
]

[[package]]
name = "platformdirs"
version = "4.3.8"
source = { registry = "https://pypi.org/simple" }
sdist = { url = "https://files.pythonhosted.org/packages/fe/8b/3c73abc9c759ecd3f1f7ceff6685840859e8070c4d947c93fae71f6a0bf2/platformdirs-4.3.8.tar.gz", hash = "sha256:3d512d96e16bcb959a814c9f348431070822a6496326a4be0911c40b5a74c2bc", size = 21362, upload-time = "2025-05-07T22:47:42.121Z" }
wheels = [
    { url = "https://files.pythonhosted.org/packages/fe/39/979e8e21520d4e47a0bbe349e2713c0aac6f3d853d0e5b34d76206c439aa/platformdirs-4.3.8-py3-none-any.whl", hash = "sha256:ff7059bb7eb1179e2685604f4aaf157cfd9535242bd23742eadc3c13542139b4", size = 18567, upload-time = "2025-05-07T22:47:40.376Z" },
]

[[package]]
name = "pluggy"
version = "1.6.0"
source = { registry = "https://pypi.org/simple" }
sdist = { url = "https://files.pythonhosted.org/packages/f9/e2/3e91f31a7d2b083fe6ef3fa267035b518369d9511ffab804f839851d2779/pluggy-1.6.0.tar.gz", hash = "sha256:7dcc130b76258d33b90f61b658791dede3486c3e6bfb003ee5c9bfb396dd22f3", size = 69412, upload-time = "2025-05-15T12:30:07.975Z" }
wheels = [
    { url = "https://files.pythonhosted.org/packages/54/20/4d324d65cc6d9205fabedc306948156824eb9f0ee1633355a8f7ec5c66bf/pluggy-1.6.0-py3-none-any.whl", hash = "sha256:e920276dd6813095e9377c0bc5566d94c932c33b27a3e3945d8389c374dd4746", size = 20538, upload-time = "2025-05-15T12:30:06.134Z" },
]

[[package]]
name = "polars"
version = "1.31.0"
source = { registry = "https://pypi.org/simple" }
sdist = { url = "https://files.pythonhosted.org/packages/fd/f5/de1b5ecd7d0bd0dd87aa392937f759f9cc3997c5866a9a7f94eabf37cd48/polars-1.31.0.tar.gz", hash = "sha256:59a88054a5fc0135386268ceefdbb6a6cc012d21b5b44fed4f1d3faabbdcbf32", size = 4681224, upload-time = "2025-06-18T12:00:46.24Z" }
wheels = [
    { url = "https://files.pythonhosted.org/packages/3d/6e/bdd0937653c1e7a564a09ae3bc7757ce83fedbf19da600c8b35d62c0182a/polars-1.31.0-cp39-abi3-macosx_10_12_x86_64.whl", hash = "sha256:ccc68cd6877deecd46b13cbd2663ca89ab2a2cb1fe49d5cfc66a9cef166566d9", size = 34511354, upload-time = "2025-06-18T11:59:40.048Z" },
    { url = "https://files.pythonhosted.org/packages/77/fe/81aaca3540c1a5530b4bc4fd7f1b6f77100243d7bb9b7ad3478b770d8b3e/polars-1.31.0-cp39-abi3-macosx_11_0_arm64.whl", hash = "sha256:a94c5550df397ad3c2d6adc212e59fd93d9b044ec974dd3653e121e6487a7d21", size = 31377712, upload-time = "2025-06-18T11:59:45.104Z" },
    { url = "https://files.pythonhosted.org/packages/b8/d9/5e2753784ea30d84b3e769a56f5e50ac5a89c129e87baa16ac0773eb4ef7/polars-1.31.0-cp39-abi3-manylinux_2_17_x86_64.manylinux2014_x86_64.whl", hash = "sha256:ada7940ed92bea65d5500ae7ac1f599798149df8faa5a6db150327c9ddbee4f1", size = 35050729, upload-time = "2025-06-18T11:59:48.538Z" },
    { url = "https://files.pythonhosted.org/packages/20/e8/a6bdfe7b687c1fe84bceb1f854c43415eaf0d2fdf3c679a9dc9c4776e462/polars-1.31.0-cp39-abi3-manylinux_2_24_aarch64.whl", hash = "sha256:b324e6e3e8c6cc6593f9d72fe625f06af65e8d9d47c8686583585533a5e731e1", size = 32260836, upload-time = "2025-06-18T11:59:52.543Z" },
    { url = "https://files.pythonhosted.org/packages/6e/f6/9d9ad9dc4480d66502497e90ce29efc063373e1598f4bd9b6a38af3e08e7/polars-1.31.0-cp39-abi3-win_amd64.whl", hash = "sha256:3fd874d3432fc932863e8cceff2cff8a12a51976b053f2eb6326a0672134a632", size = 35156211, upload-time = "2025-06-18T11:59:55.805Z" },
    { url = "https://files.pythonhosted.org/packages/40/4b/0673a68ac4d6527fac951970e929c3b4440c654f994f0c957bd5556deb38/polars-1.31.0-cp39-abi3-win_arm64.whl", hash = "sha256:62ef23bb9d10dca4c2b945979f9a50812ac4ace4ed9e158a6b5d32a7322e6f75", size = 31469078, upload-time = "2025-06-18T11:59:59.242Z" },
]

[[package]]
name = "pre-commit"
version = "4.2.0"
source = { registry = "https://pypi.org/simple" }
dependencies = [
    { name = "cfgv" },
    { name = "identify" },
    { name = "nodeenv" },
    { name = "pyyaml" },
    { name = "virtualenv" },
]
sdist = { url = "https://files.pythonhosted.org/packages/08/39/679ca9b26c7bb2999ff122d50faa301e49af82ca9c066ec061cfbc0c6784/pre_commit-4.2.0.tar.gz", hash = "sha256:601283b9757afd87d40c4c4a9b2b5de9637a8ea02eaff7adc2d0fb4e04841146", size = 193424, upload-time = "2025-03-18T21:35:20.987Z" }
wheels = [
    { url = "https://files.pythonhosted.org/packages/88/74/a88bf1b1efeae488a0c0b7bdf71429c313722d1fc0f377537fbe554e6180/pre_commit-4.2.0-py2.py3-none-any.whl", hash = "sha256:a009ca7205f1eb497d10b845e52c838a98b6cdd2102a6c8e4540e94ee75c58bd", size = 220707, upload-time = "2025-03-18T21:35:19.343Z" },
]

[[package]]
name = "protobuf"
version = "5.29.5"
source = { registry = "https://pypi.org/simple" }
sdist = { url = "https://files.pythonhosted.org/packages/43/29/d09e70352e4e88c9c7a198d5645d7277811448d76c23b00345670f7c8a38/protobuf-5.29.5.tar.gz", hash = "sha256:bc1463bafd4b0929216c35f437a8e28731a2b7fe3d98bb77a600efced5a15c84", size = 425226, upload-time = "2025-05-28T23:51:59.82Z" }
wheels = [
    { url = "https://files.pythonhosted.org/packages/5f/11/6e40e9fc5bba02988a214c07cf324595789ca7820160bfd1f8be96e48539/protobuf-5.29.5-cp310-abi3-win32.whl", hash = "sha256:3f1c6468a2cfd102ff4703976138844f78ebd1fb45f49011afc5139e9e283079", size = 422963, upload-time = "2025-05-28T23:51:41.204Z" },
    { url = "https://files.pythonhosted.org/packages/81/7f/73cefb093e1a2a7c3ffd839e6f9fcafb7a427d300c7f8aef9c64405d8ac6/protobuf-5.29.5-cp310-abi3-win_amd64.whl", hash = "sha256:3f76e3a3675b4a4d867b52e4a5f5b78a2ef9565549d4037e06cf7b0942b1d3fc", size = 434818, upload-time = "2025-05-28T23:51:44.297Z" },
    { url = "https://files.pythonhosted.org/packages/dd/73/10e1661c21f139f2c6ad9b23040ff36fee624310dc28fba20d33fdae124c/protobuf-5.29.5-cp38-abi3-macosx_10_9_universal2.whl", hash = "sha256:e38c5add5a311f2a6eb0340716ef9b039c1dfa428b28f25a7838ac329204a671", size = 418091, upload-time = "2025-05-28T23:51:45.907Z" },
    { url = "https://files.pythonhosted.org/packages/6c/04/98f6f8cf5b07ab1294c13f34b4e69b3722bb609c5b701d6c169828f9f8aa/protobuf-5.29.5-cp38-abi3-manylinux2014_aarch64.whl", hash = "sha256:fa18533a299d7ab6c55a238bf8629311439995f2e7eca5caaff08663606e9015", size = 319824, upload-time = "2025-05-28T23:51:47.545Z" },
    { url = "https://files.pythonhosted.org/packages/85/e4/07c80521879c2d15f321465ac24c70efe2381378c00bf5e56a0f4fbac8cd/protobuf-5.29.5-cp38-abi3-manylinux2014_x86_64.whl", hash = "sha256:63848923da3325e1bf7e9003d680ce6e14b07e55d0473253a690c3a8b8fd6e61", size = 319942, upload-time = "2025-05-28T23:51:49.11Z" },
    { url = "https://files.pythonhosted.org/packages/7e/cc/7e77861000a0691aeea8f4566e5d3aa716f2b1dece4a24439437e41d3d25/protobuf-5.29.5-py3-none-any.whl", hash = "sha256:6cf42630262c59b2d8de33954443d94b746c952b01434fc58a417fdbd2e84bd5", size = 172823, upload-time = "2025-05-28T23:51:58.157Z" },
]

[[package]]
name = "pygments"
version = "2.19.2"
source = { registry = "https://pypi.org/simple" }
sdist = { url = "https://files.pythonhosted.org/packages/b0/77/a5b8c569bf593b0140bde72ea885a803b82086995367bf2037de0159d924/pygments-2.19.2.tar.gz", hash = "sha256:636cb2477cec7f8952536970bc533bc43743542f70392ae026374600add5b887", size = 4968631, upload-time = "2025-06-21T13:39:12.283Z" }
wheels = [
    { url = "https://files.pythonhosted.org/packages/c7/21/705964c7812476f378728bdf590ca4b771ec72385c533964653c68e86bdc/pygments-2.19.2-py3-none-any.whl", hash = "sha256:86540386c03d588bb81d44bc3928634ff26449851e99741617ecb9037ee5ec0b", size = 1225217, upload-time = "2025-06-21T13:39:07.939Z" },
]

[[package]]
name = "pytest"
version = "8.4.1"
source = { registry = "https://pypi.org/simple" }
dependencies = [
    { name = "colorama", marker = "sys_platform == 'win32'" },
    { name = "iniconfig" },
    { name = "packaging" },
    { name = "pluggy" },
    { name = "pygments" },
]
sdist = { url = "https://files.pythonhosted.org/packages/08/ba/45911d754e8eba3d5a841a5ce61a65a685ff1798421ac054f85aa8747dfb/pytest-8.4.1.tar.gz", hash = "sha256:7c67fd69174877359ed9371ec3af8a3d2b04741818c51e5e99cc1742251fa93c", size = 1517714, upload-time = "2025-06-18T05:48:06.109Z" }
wheels = [
    { url = "https://files.pythonhosted.org/packages/29/16/c8a903f4c4dffe7a12843191437d7cd8e32751d5de349d45d3fe69544e87/pytest-8.4.1-py3-none-any.whl", hash = "sha256:539c70ba6fcead8e78eebbf1115e8b589e7565830d7d006a8723f19ac8a0afb7", size = 365474, upload-time = "2025-06-18T05:48:03.955Z" },
]

[[package]]
name = "python-rapidjson"
version = "1.20"
source = { registry = "https://pypi.org/simple" }
sdist = { url = "https://files.pythonhosted.org/packages/47/2a/2510836a65a1fc40c923393611896c3c8ad1e2f583ed0c32cf0bb48cc378/python_rapidjson-1.20.tar.gz", hash = "sha256:115f08c86d2df7543c02605e77c84727cdabc4b08310d2f097e953efeaaa73eb", size = 238158, upload-time = "2024-08-05T17:00:29.91Z" }
wheels = [
    { url = "https://files.pythonhosted.org/packages/07/94/a77d87c598065979b8b8af7fef07377e948765d6b27fb559b3c5dd2e3a92/python_rapidjson-1.20-cp311-cp311-macosx_10_9_x86_64.whl", hash = "sha256:328095d6d558090c29d24d889482b10dcc3ade3b77c93a61ea86794623046628", size = 229219, upload-time = "2024-08-05T17:55:04.721Z" },
    { url = "https://files.pythonhosted.org/packages/7a/68/d65ae2af413c5159fedcb7ce6fa491437439767e7ff0cbd4efea78395e8b/python_rapidjson-1.20-cp311-cp311-macosx_11_0_arm64.whl", hash = "sha256:fc7a095f77eb3bb6acff94acf868a100faaf06028c4b513428f161cd55030476", size = 210272, upload-time = "2024-08-05T17:55:06.101Z" },
    { url = "https://files.pythonhosted.org/packages/c0/89/0202ff9efe0d73ed3d981bd2714f4bcd634bb2e2656abdba5369f857276b/python_rapidjson-1.20-cp311-cp311-manylinux_2_17_aarch64.manylinux2014_aarch64.whl", hash = "sha256:ce4cee141c924300cbedba1e5bea05b13484598d1e550afc5b50209ba73c62f2", size = 1640278, upload-time = "2024-08-05T17:55:07.678Z" },
    { url = "https://files.pythonhosted.org/packages/6c/bb/4cdc6d36c851c125ea3250f32b82fc1bdfe8381f957daa4438eea68c3136/python_rapidjson-1.20-cp311-cp311-manylinux_2_17_ppc64le.manylinux2014_ppc64le.whl", hash = "sha256:4355bcfc8629d15f6246011b40e84cc368d842518a91adb15c5eba211305ee5b", size = 1685896, upload-time = "2024-08-05T17:55:09.237Z" },
    { url = "https://files.pythonhosted.org/packages/8a/09/d4558c5ddc0c141295bf2c02f20f63f5e5bd3188c4adfe4042a22b39c73c/python_rapidjson-1.20-cp311-cp311-manylinux_2_17_x86_64.manylinux2014_x86_64.whl", hash = "sha256:7dd9c5e661d17eafa44b2875f6ce55178cc87388575ce3cd3c606d5a33772b49", size = 1678686, upload-time = "2024-08-05T17:55:11.535Z" },
    { url = "https://files.pythonhosted.org/packages/bd/83/da8b8b09c2ea46126144e78cb37610c21384dad6ef8c88380247a64cd480/python_rapidjson-1.20-cp311-cp311-manylinux_2_5_i686.manylinux1_i686.manylinux_2_17_i686.manylinux2014_i686.whl", hash = "sha256:bd978c7669cc844f669a48d2a6019fb9134a2385536f806fe265a1e374c3573a", size = 1582902, upload-time = "2024-08-05T17:55:13.277Z" },
    { url = "https://files.pythonhosted.org/packages/30/b3/e0ad455dc867c17cc4113173e2ca31e805b350ba0b0c5f14544e8e66d1f0/python_rapidjson-1.20-cp311-cp311-musllinux_1_2_aarch64.whl", hash = "sha256:8fc52405435ce875aa000afa2637ea267eb0d4ab9622f9b97c92d92cb1a9c440", size = 2443068, upload-time = "2024-08-05T17:55:14.821Z" },
    { url = "https://files.pythonhosted.org/packages/12/f4/76e88480e666f022823c04852b15875637df62c925bfaf1443f3572290c0/python_rapidjson-1.20-cp311-cp311-musllinux_1_2_i686.whl", hash = "sha256:bef1eca712fb9fd5d2edd724dd1dd8a608215d6afcaee4f351b3e99e3f73f720", size = 2579212, upload-time = "2024-08-05T17:55:16.392Z" },
    { url = "https://files.pythonhosted.org/packages/09/76/72563a5d4f071d6fa26f6f5d028211f477fcf4c7954abd93aeaee71866c5/python_rapidjson-1.20-cp311-cp311-musllinux_1_2_ppc64le.whl", hash = "sha256:6355cb690bf64629767206524d4d00da909970d46d8fc0b367f339975e4eb419", size = 2586863, upload-time = "2024-08-05T17:55:18.829Z" },
    { url = "https://files.pythonhosted.org/packages/c1/40/edac967caaad5afdc9d03b8202e5c31e773d49daf3c5fd3f805c729e391e/python_rapidjson-1.20-cp311-cp311-musllinux_1_2_x86_64.whl", hash = "sha256:f974c4e11be833221062fc4c3129bed172082792b33ef9fc1b8104f49c514f1d", size = 2529695, upload-time = "2024-08-05T17:55:20.494Z" },
    { url = "https://files.pythonhosted.org/packages/46/5b/2305d787bf8199ffa348f55c52bf3f453a2b8dfee29ebb0bcf3e11a3c415/python_rapidjson-1.20-cp311-cp311-win32.whl", hash = "sha256:06ee7bcf660ebbdf1953aa7bf74214b722d934928c7b9f2a23b12e0713b61fa4", size = 127766, upload-time = "2024-08-05T17:55:22.21Z" },
    { url = "https://files.pythonhosted.org/packages/af/57/c996364040581509c8a944cc8bc006188dfcafd740c978524fbe9fbb4a41/python_rapidjson-1.20-cp311-cp311-win_amd64.whl", hash = "sha256:9df543521fa4b69589c42772b2f32a6c334b3b5fc612cd6dc3705136d0788da3", size = 149383, upload-time = "2024-08-05T17:55:25.27Z" },
    { url = "https://files.pythonhosted.org/packages/b1/d1/40616f40499f8f61e83135aa078a0ba7d392e7ea63c016c7cc544ecb7344/python_rapidjson-1.20-cp312-cp312-macosx_10_9_x86_64.whl", hash = "sha256:6056fcc8caeb9b04775bf655568bba362c7670ab792c1b438671bb056db954cd", size = 230104, upload-time = "2024-08-05T17:55:27.252Z" },
    { url = "https://files.pythonhosted.org/packages/ea/2f/d28f4da4df83cfeb60fb7b84396a9c3678a0ac615012dc234d5b962fbaaf/python_rapidjson-1.20-cp312-cp312-macosx_11_0_arm64.whl", hash = "sha256:225bd4cbabfe7910261cbcebb8b811d4ff98e90cdd17c233b916c6aa71a9553f", size = 211105, upload-time = "2024-08-05T17:55:28.869Z" },
    { url = "https://files.pythonhosted.org/packages/b3/60/ebc521afbdb626bb571a815378831f685213cb6b98ffe08176fe3191c5a3/python_rapidjson-1.20-cp312-cp312-manylinux_2_17_aarch64.manylinux2014_aarch64.whl", hash = "sha256:026077b663acf93a3f2b1adb87282e611a30214b8ae8001b7e4863a3b978e646", size = 1650309, upload-time = "2024-08-05T17:55:30.917Z" },
    { url = "https://files.pythonhosted.org/packages/19/da/4c375b90c54091e93a600fca06a9f3b8456b0e09050e862e998fc22b6385/python_rapidjson-1.20-cp312-cp312-manylinux_2_17_ppc64le.manylinux2014_ppc64le.whl", hash = "sha256:884e1dd4c0770ed424737941af4d5dc9014995f9c33595f151af13f83ce282c3", size = 1700043, upload-time = "2024-08-05T17:55:33.244Z" },
    { url = "https://files.pythonhosted.org/packages/bc/6e/2718413e7bc300523c5d4eaa25418059d8b17effa9aef2f2ae370493b861/python_rapidjson-1.20-cp312-cp312-manylinux_2_17_x86_64.manylinux2014_x86_64.whl", hash = "sha256:5f55531c8197cb7a21a5ef0ffa46f2b8fc8c5fe7c6fd08bdbd2063ae65d2ff65", size = 1700523, upload-time = "2024-08-05T17:55:35.751Z" },
    { url = "https://files.pythonhosted.org/packages/32/fe/d96e996f9c5140d3ce93d440f871a1b336f1c14fae27b64d4872fc58d45d/python_rapidjson-1.20-cp312-cp312-manylinux_2_5_i686.manylinux1_i686.manylinux_2_17_i686.manylinux2014_i686.whl", hash = "sha256:c60121d155562dc694c05ed7df4e39e42ee1d3adff2a060c64a004498e6451f7", size = 1598383, upload-time = "2024-08-05T17:55:37.243Z" },
    { url = "https://files.pythonhosted.org/packages/46/32/ef3a381641b803e1b67c9b9c360d161b650620605768652e704fb35ad2b9/python_rapidjson-1.20-cp312-cp312-musllinux_1_2_aarch64.whl", hash = "sha256:3a6620eed0b04196f37fab7048c1d672d03391bb29d7f09ee8fee8dea33f11f4", size = 2454134, upload-time = "2024-08-05T17:55:39.04Z" },
    { url = "https://files.pythonhosted.org/packages/2f/50/771826d3f217b7c597f14df0dfa943d9e6f2f14749d974de4402f56ce39a/python_rapidjson-1.20-cp312-cp312-musllinux_1_2_i686.whl", hash = "sha256:ddb63eff401ce7cf20cdd5e21942fc23fbe0e1dc1d96d7ae838645fb1f74fb47", size = 2585576, upload-time = "2024-08-05T17:55:40.689Z" },
    { url = "https://files.pythonhosted.org/packages/64/95/f3e7ed53c9ab27a99c876c42b7d1994312e6fd2c2d8131ce849bd4275be8/python_rapidjson-1.20-cp312-cp312-musllinux_1_2_ppc64le.whl", hash = "sha256:05e28c3dbb4a0d74ec13af9668ef2b9f302edf83cf7ce1d8316a95364720eec0", size = 2599382, upload-time = "2024-08-05T17:55:43.111Z" },
    { url = "https://files.pythonhosted.org/packages/bc/4c/34778932d0145fdc7087274cd4c0fa421a96acbc96bf9860cbdf3e389dcd/python_rapidjson-1.20-cp312-cp312-musllinux_1_2_x86_64.whl", hash = "sha256:b733978ecd84fc5df9a778ce821dc1f3113f7bfc2493cac0bb17efb4ae0bb8fa", size = 2537066, upload-time = "2024-08-05T17:55:45.738Z" },
    { url = "https://files.pythonhosted.org/packages/50/16/dfef47ec507d5a5d00281b8db8526d5c36b715afeeae0ceeef4030f1640f/python_rapidjson-1.20-cp312-cp312-win32.whl", hash = "sha256:d87041448cec00e2db5d858625a76dc1b59eef6691a039acff6d92ad8581cfc1", size = 128358, upload-time = "2024-08-05T17:55:48.108Z" },
    { url = "https://files.pythonhosted.org/packages/bc/97/42a550a79ab90ab37fcd8b519cd71bba4b96b85679218100d63b437770c0/python_rapidjson-1.20-cp312-cp312-win_amd64.whl", hash = "sha256:5d3be149ce5475f9605f01240487541057792abad94d3fd0cd56af363cf5a4dc", size = 149067, upload-time = "2024-08-05T17:55:49.834Z" },
    { url = "https://files.pythonhosted.org/packages/18/04/47d9d10c3fa6e57af9462792088187605a07d88ad6f6f2e193fb01eff0fc/python_rapidjson-1.20-cp313-cp313-macosx_10_13_x86_64.whl", hash = "sha256:daee815b4c20ca6e4dbc6bde373dd3f65b53813d775f1c94b765b33b402513a7", size = 229315, upload-time = "2024-08-05T17:55:51.263Z" },
    { url = "https://files.pythonhosted.org/packages/9a/3a/0c4e0af51d7356d9efdef1bf1785d9d9f9e0789a7d2844cc3e9b35ef383f/python_rapidjson-1.20-cp313-cp313-macosx_11_0_arm64.whl", hash = "sha256:083df379c769b30f9bc40041c91fd9d8f7bb8ca2b3c7170258842aced2098e05", size = 211111, upload-time = "2024-08-05T17:55:52.707Z" },
    { url = "https://files.pythonhosted.org/packages/83/e1/e253de9a774d021f9a6947f845628fae8237f441c63198e8a72e5906d31f/python_rapidjson-1.20-cp313-cp313-manylinux_2_17_aarch64.manylinux2014_aarch64.whl", hash = "sha256:b9399ad75a2e3377f9e6208caabe73eb9354cd01b732407475ccadcd42c577df", size = 1650131, upload-time = "2024-08-05T17:55:54.302Z" },
    { url = "https://files.pythonhosted.org/packages/3e/93/8f723c7f7be055086d6bec2ba9e5ef13e749c3fb3ad5a3dc1d740acee889/python_rapidjson-1.20-cp313-cp313-manylinux_2_17_ppc64le.manylinux2014_ppc64le.whl", hash = "sha256:599ab208ccf6172d6cfac1abe048c837e62612f91f97d198e32773c45346a0b4", size = 1699873, upload-time = "2024-08-05T17:55:55.967Z" },
    { url = "https://files.pythonhosted.org/packages/7d/2e/eb7255601b81a5b70f2bff05caab136e191b66825c16db3e7db1bdaa8314/python_rapidjson-1.20-cp313-cp313-manylinux_2_17_x86_64.manylinux2014_x86_64.whl", hash = "sha256:bf3c0e2a5b97b0d07311f15f0dce4434e43dec865c3794ad1b10d968460fd665", size = 1700484, upload-time = "2024-08-05T17:55:57.846Z" },
    { url = "https://files.pythonhosted.org/packages/90/54/23d8b595dd4fdbdaa6c5f723a4df7a7be78aa702aa0b6dac6c964e6e6d30/python_rapidjson-1.20-cp313-cp313-manylinux_2_5_i686.manylinux1_i686.manylinux_2_17_i686.manylinux2014_i686.whl", hash = "sha256:e8064b8edb57ddd9e3ffa539cf2ec2f03515751fb0698b40ba5cb66a2123af19", size = 1598344, upload-time = "2024-08-05T17:55:59.586Z" },
    { url = "https://files.pythonhosted.org/packages/3d/3a/3628e199a826e7bc598633ce895516981602ab1d8fce76359005f90ca488/python_rapidjson-1.20-cp313-cp313-musllinux_1_2_aarch64.whl", hash = "sha256:bc79d7f00f7538e027960ca6bcd1e03ed99fcf660d4d882d1c22f641155d0db0", size = 2454206, upload-time = "2024-08-05T17:56:01.556Z" },
    { url = "https://files.pythonhosted.org/packages/ed/19/eef8629f73b1af21fa778d140e68e72076fe5746357426d6716a0c411dd2/python_rapidjson-1.20-cp313-cp313-musllinux_1_2_i686.whl", hash = "sha256:87aa0b01b8c20984844f1440b8ff6bdb32de911a1750fed344b9daed33b4b52b", size = 2585553, upload-time = "2024-08-05T17:56:03.637Z" },
    { url = "https://files.pythonhosted.org/packages/d8/9d/217e56c74a65cfaf4441b26b6206b924b41fb339f98776a74e60dd287b46/python_rapidjson-1.20-cp313-cp313-musllinux_1_2_ppc64le.whl", hash = "sha256:4099cb9eae8a0ce19c09e02729eb6d69d5180424f13a2641a6c407d053e47a82", size = 2599513, upload-time = "2024-08-05T17:56:05.795Z" },
    { url = "https://files.pythonhosted.org/packages/54/f6/4d40189f14e4fa5526a91aad9944864c8a4eebc0257e0314a331f3c64170/python_rapidjson-1.20-cp313-cp313-musllinux_1_2_x86_64.whl", hash = "sha256:4c680cd2b4de760ff6875de71fe6a87bd610aa116593d62e4f81a563be86ae18", size = 2537192, upload-time = "2024-08-05T17:56:07.53Z" },
    { url = "https://files.pythonhosted.org/packages/ee/30/f3f40abfd8d7f0586b88ccfcd747f2e227fe589c16fbb485b1e238d8e641/python_rapidjson-1.20-cp313-cp313-win32.whl", hash = "sha256:9e431a7afc77aa874fed537c9f6bf5fcecaef124ebeae2a2379d3b9e9adce74b", size = 128362, upload-time = "2024-08-05T17:56:09.332Z" },
    { url = "https://files.pythonhosted.org/packages/94/df/7126352e55cb72a5ca99630bd44ffb11bbf61ee35f4e1f34d203a77597c5/python_rapidjson-1.20-cp313-cp313-win_amd64.whl", hash = "sha256:7444bc7e6a04c03d6ed748b5dab0798fa2b3f2b303be8c38d3af405b2cac6d63", size = 149072, upload-time = "2024-08-05T17:56:10.625Z" },
]

[[package]]
name = "pyyaml"
version = "6.0.2"
source = { registry = "https://pypi.org/simple" }
sdist = { url = "https://files.pythonhosted.org/packages/54/ed/79a089b6be93607fa5cdaedf301d7dfb23af5f25c398d5ead2525b063e17/pyyaml-6.0.2.tar.gz", hash = "sha256:d584d9ec91ad65861cc08d42e834324ef890a082e591037abe114850ff7bbc3e", size = 130631, upload-time = "2024-08-06T20:33:50.674Z" }
wheels = [
    { url = "https://files.pythonhosted.org/packages/f8/aa/7af4e81f7acba21a4c6be026da38fd2b872ca46226673c89a758ebdc4fd2/PyYAML-6.0.2-cp311-cp311-macosx_10_9_x86_64.whl", hash = "sha256:cc1c1159b3d456576af7a3e4d1ba7e6924cb39de8f67111c735f6fc832082774", size = 184612, upload-time = "2024-08-06T20:32:03.408Z" },
    { url = "https://files.pythonhosted.org/packages/8b/62/b9faa998fd185f65c1371643678e4d58254add437edb764a08c5a98fb986/PyYAML-6.0.2-cp311-cp311-macosx_11_0_arm64.whl", hash = "sha256:1e2120ef853f59c7419231f3bf4e7021f1b936f6ebd222406c3b60212205d2ee", size = 172040, upload-time = "2024-08-06T20:32:04.926Z" },
    { url = "https://files.pythonhosted.org/packages/ad/0c/c804f5f922a9a6563bab712d8dcc70251e8af811fce4524d57c2c0fd49a4/PyYAML-6.0.2-cp311-cp311-manylinux_2_17_aarch64.manylinux2014_aarch64.whl", hash = "sha256:5d225db5a45f21e78dd9358e58a98702a0302f2659a3c6cd320564b75b86f47c", size = 736829, upload-time = "2024-08-06T20:32:06.459Z" },
    { url = "https://files.pythonhosted.org/packages/51/16/6af8d6a6b210c8e54f1406a6b9481febf9c64a3109c541567e35a49aa2e7/PyYAML-6.0.2-cp311-cp311-manylinux_2_17_s390x.manylinux2014_s390x.whl", hash = "sha256:5ac9328ec4831237bec75defaf839f7d4564be1e6b25ac710bd1a96321cc8317", size = 764167, upload-time = "2024-08-06T20:32:08.338Z" },
    { url = "https://files.pythonhosted.org/packages/75/e4/2c27590dfc9992f73aabbeb9241ae20220bd9452df27483b6e56d3975cc5/PyYAML-6.0.2-cp311-cp311-manylinux_2_17_x86_64.manylinux2014_x86_64.whl", hash = "sha256:3ad2a3decf9aaba3d29c8f537ac4b243e36bef957511b4766cb0057d32b0be85", size = 762952, upload-time = "2024-08-06T20:32:14.124Z" },
    { url = "https://files.pythonhosted.org/packages/9b/97/ecc1abf4a823f5ac61941a9c00fe501b02ac3ab0e373c3857f7d4b83e2b6/PyYAML-6.0.2-cp311-cp311-musllinux_1_1_aarch64.whl", hash = "sha256:ff3824dc5261f50c9b0dfb3be22b4567a6f938ccce4587b38952d85fd9e9afe4", size = 735301, upload-time = "2024-08-06T20:32:16.17Z" },
    { url = "https://files.pythonhosted.org/packages/45/73/0f49dacd6e82c9430e46f4a027baa4ca205e8b0a9dce1397f44edc23559d/PyYAML-6.0.2-cp311-cp311-musllinux_1_1_x86_64.whl", hash = "sha256:797b4f722ffa07cc8d62053e4cff1486fa6dc094105d13fea7b1de7d8bf71c9e", size = 756638, upload-time = "2024-08-06T20:32:18.555Z" },
    { url = "https://files.pythonhosted.org/packages/22/5f/956f0f9fc65223a58fbc14459bf34b4cc48dec52e00535c79b8db361aabd/PyYAML-6.0.2-cp311-cp311-win32.whl", hash = "sha256:11d8f3dd2b9c1207dcaf2ee0bbbfd5991f571186ec9cc78427ba5bd32afae4b5", size = 143850, upload-time = "2024-08-06T20:32:19.889Z" },
    { url = "https://files.pythonhosted.org/packages/ed/23/8da0bbe2ab9dcdd11f4f4557ccaf95c10b9811b13ecced089d43ce59c3c8/PyYAML-6.0.2-cp311-cp311-win_amd64.whl", hash = "sha256:e10ce637b18caea04431ce14fabcf5c64a1c61ec9c56b071a4b7ca131ca52d44", size = 161980, upload-time = "2024-08-06T20:32:21.273Z" },
    { url = "https://files.pythonhosted.org/packages/86/0c/c581167fc46d6d6d7ddcfb8c843a4de25bdd27e4466938109ca68492292c/PyYAML-6.0.2-cp312-cp312-macosx_10_9_x86_64.whl", hash = "sha256:c70c95198c015b85feafc136515252a261a84561b7b1d51e3384e0655ddf25ab", size = 183873, upload-time = "2024-08-06T20:32:25.131Z" },
    { url = "https://files.pythonhosted.org/packages/a8/0c/38374f5bb272c051e2a69281d71cba6fdb983413e6758b84482905e29a5d/PyYAML-6.0.2-cp312-cp312-macosx_11_0_arm64.whl", hash = "sha256:ce826d6ef20b1bc864f0a68340c8b3287705cae2f8b4b1d932177dcc76721725", size = 173302, upload-time = "2024-08-06T20:32:26.511Z" },
    { url = "https://files.pythonhosted.org/packages/c3/93/9916574aa8c00aa06bbac729972eb1071d002b8e158bd0e83a3b9a20a1f7/PyYAML-6.0.2-cp312-cp312-manylinux_2_17_aarch64.manylinux2014_aarch64.whl", hash = "sha256:1f71ea527786de97d1a0cc0eacd1defc0985dcf6b3f17bb77dcfc8c34bec4dc5", size = 739154, upload-time = "2024-08-06T20:32:28.363Z" },
    { url = "https://files.pythonhosted.org/packages/95/0f/b8938f1cbd09739c6da569d172531567dbcc9789e0029aa070856f123984/PyYAML-6.0.2-cp312-cp312-manylinux_2_17_s390x.manylinux2014_s390x.whl", hash = "sha256:9b22676e8097e9e22e36d6b7bda33190d0d400f345f23d4065d48f4ca7ae0425", size = 766223, upload-time = "2024-08-06T20:32:30.058Z" },
    { url = "https://files.pythonhosted.org/packages/b9/2b/614b4752f2e127db5cc206abc23a8c19678e92b23c3db30fc86ab731d3bd/PyYAML-6.0.2-cp312-cp312-manylinux_2_17_x86_64.manylinux2014_x86_64.whl", hash = "sha256:80bab7bfc629882493af4aa31a4cfa43a4c57c83813253626916b8c7ada83476", size = 767542, upload-time = "2024-08-06T20:32:31.881Z" },
    { url = "https://files.pythonhosted.org/packages/d4/00/dd137d5bcc7efea1836d6264f049359861cf548469d18da90cd8216cf05f/PyYAML-6.0.2-cp312-cp312-musllinux_1_1_aarch64.whl", hash = "sha256:0833f8694549e586547b576dcfaba4a6b55b9e96098b36cdc7ebefe667dfed48", size = 731164, upload-time = "2024-08-06T20:32:37.083Z" },
    { url = "https://files.pythonhosted.org/packages/c9/1f/4f998c900485e5c0ef43838363ba4a9723ac0ad73a9dc42068b12aaba4e4/PyYAML-6.0.2-cp312-cp312-musllinux_1_1_x86_64.whl", hash = "sha256:8b9c7197f7cb2738065c481a0461e50ad02f18c78cd75775628afb4d7137fb3b", size = 756611, upload-time = "2024-08-06T20:32:38.898Z" },
    { url = "https://files.pythonhosted.org/packages/df/d1/f5a275fdb252768b7a11ec63585bc38d0e87c9e05668a139fea92b80634c/PyYAML-6.0.2-cp312-cp312-win32.whl", hash = "sha256:ef6107725bd54b262d6dedcc2af448a266975032bc85ef0172c5f059da6325b4", size = 140591, upload-time = "2024-08-06T20:32:40.241Z" },
    { url = "https://files.pythonhosted.org/packages/0c/e8/4f648c598b17c3d06e8753d7d13d57542b30d56e6c2dedf9c331ae56312e/PyYAML-6.0.2-cp312-cp312-win_amd64.whl", hash = "sha256:7e7401d0de89a9a855c839bc697c079a4af81cf878373abd7dc625847d25cbd8", size = 156338, upload-time = "2024-08-06T20:32:41.93Z" },
    { url = "https://files.pythonhosted.org/packages/ef/e3/3af305b830494fa85d95f6d95ef7fa73f2ee1cc8ef5b495c7c3269fb835f/PyYAML-6.0.2-cp313-cp313-macosx_10_13_x86_64.whl", hash = "sha256:efdca5630322a10774e8e98e1af481aad470dd62c3170801852d752aa7a783ba", size = 181309, upload-time = "2024-08-06T20:32:43.4Z" },
    { url = "https://files.pythonhosted.org/packages/45/9f/3b1c20a0b7a3200524eb0076cc027a970d320bd3a6592873c85c92a08731/PyYAML-6.0.2-cp313-cp313-macosx_11_0_arm64.whl", hash = "sha256:50187695423ffe49e2deacb8cd10510bc361faac997de9efef88badc3bb9e2d1", size = 171679, upload-time = "2024-08-06T20:32:44.801Z" },
    { url = "https://files.pythonhosted.org/packages/7c/9a/337322f27005c33bcb656c655fa78325b730324c78620e8328ae28b64d0c/PyYAML-6.0.2-cp313-cp313-manylinux_2_17_aarch64.manylinux2014_aarch64.whl", hash = "sha256:0ffe8360bab4910ef1b9e87fb812d8bc0a308b0d0eef8c8f44e0254ab3b07133", size = 733428, upload-time = "2024-08-06T20:32:46.432Z" },
    { url = "https://files.pythonhosted.org/packages/a3/69/864fbe19e6c18ea3cc196cbe5d392175b4cf3d5d0ac1403ec3f2d237ebb5/PyYAML-6.0.2-cp313-cp313-manylinux_2_17_s390x.manylinux2014_s390x.whl", hash = "sha256:17e311b6c678207928d649faa7cb0d7b4c26a0ba73d41e99c4fff6b6c3276484", size = 763361, upload-time = "2024-08-06T20:32:51.188Z" },
    { url = "https://files.pythonhosted.org/packages/04/24/b7721e4845c2f162d26f50521b825fb061bc0a5afcf9a386840f23ea19fa/PyYAML-6.0.2-cp313-cp313-manylinux_2_17_x86_64.manylinux2014_x86_64.whl", hash = "sha256:70b189594dbe54f75ab3a1acec5f1e3faa7e8cf2f1e08d9b561cb41b845f69d5", size = 759523, upload-time = "2024-08-06T20:32:53.019Z" },
    { url = "https://files.pythonhosted.org/packages/2b/b2/e3234f59ba06559c6ff63c4e10baea10e5e7df868092bf9ab40e5b9c56b6/PyYAML-6.0.2-cp313-cp313-musllinux_1_1_aarch64.whl", hash = "sha256:41e4e3953a79407c794916fa277a82531dd93aad34e29c2a514c2c0c5fe971cc", size = 726660, upload-time = "2024-08-06T20:32:54.708Z" },
    { url = "https://files.pythonhosted.org/packages/fe/0f/25911a9f080464c59fab9027482f822b86bf0608957a5fcc6eaac85aa515/PyYAML-6.0.2-cp313-cp313-musllinux_1_1_x86_64.whl", hash = "sha256:68ccc6023a3400877818152ad9a1033e3db8625d899c72eacb5a668902e4d652", size = 751597, upload-time = "2024-08-06T20:32:56.985Z" },
    { url = "https://files.pythonhosted.org/packages/14/0d/e2c3b43bbce3cf6bd97c840b46088a3031085179e596d4929729d8d68270/PyYAML-6.0.2-cp313-cp313-win32.whl", hash = "sha256:bc2fa7c6b47d6bc618dd7fb02ef6fdedb1090ec036abab80d4681424b84c1183", size = 140527, upload-time = "2024-08-06T20:33:03.001Z" },
    { url = "https://files.pythonhosted.org/packages/fa/de/02b54f42487e3d3c6efb3f89428677074ca7bf43aae402517bc7cca949f3/PyYAML-6.0.2-cp313-cp313-win_amd64.whl", hash = "sha256:8388ee1976c416731879ac16da0aff3f63b286ffdd57cdeb95f3f2e085687563", size = 156446, upload-time = "2024-08-06T20:33:04.33Z" },
]

[[package]]
name = "referencing"
version = "0.36.2"
source = { registry = "https://pypi.org/simple" }
dependencies = [
    { name = "attrs" },
    { name = "rpds-py" },
    { name = "typing-extensions", marker = "python_full_version < '3.13'" },
]
sdist = { url = "https://files.pythonhosted.org/packages/2f/db/98b5c277be99dd18bfd91dd04e1b759cad18d1a338188c936e92f921c7e2/referencing-0.36.2.tar.gz", hash = "sha256:df2e89862cd09deabbdba16944cc3f10feb6b3e6f18e902f7cc25609a34775aa", size = 74744, upload-time = "2025-01-25T08:48:16.138Z" }
wheels = [
    { url = "https://files.pythonhosted.org/packages/c1/b1/3baf80dc6d2b7bc27a95a67752d0208e410351e3feb4eb78de5f77454d8d/referencing-0.36.2-py3-none-any.whl", hash = "sha256:e8699adbbf8b5c7de96d8ffa0eb5c158b3beafce084968e2ea8bb08c6794dcd0", size = 26775, upload-time = "2025-01-25T08:48:14.241Z" },
]

[[package]]
name = "requests"
version = "2.32.4"
source = { registry = "https://pypi.org/simple" }
dependencies = [
    { name = "certifi" },
    { name = "charset-normalizer" },
    { name = "idna" },
    { name = "urllib3" },
]
sdist = { url = "https://files.pythonhosted.org/packages/e1/0a/929373653770d8a0d7ea76c37de6e41f11eb07559b103b1c02cafb3f7cf8/requests-2.32.4.tar.gz", hash = "sha256:27d0316682c8a29834d3264820024b62a36942083d52caf2f14c0591336d3422", size = 135258, upload-time = "2025-06-09T16:43:07.34Z" }
wheels = [
    { url = "https://files.pythonhosted.org/packages/7c/e4/56027c4a6b4ae70ca9de302488c5ca95ad4a39e190093d6c1a8ace08341b/requests-2.32.4-py3-none-any.whl", hash = "sha256:27babd3cda2a6d50b30443204ee89830707d396671944c998b5975b031ac2b2c", size = 64847, upload-time = "2025-06-09T16:43:05.728Z" },
]

[[package]]
name = "responses"
version = "0.25.7"
source = { registry = "https://pypi.org/simple" }
dependencies = [
    { name = "pyyaml" },
    { name = "requests" },
    { name = "urllib3" },
]
sdist = { url = "https://files.pythonhosted.org/packages/81/7e/2345ac3299bd62bd7163216702bbc88976c099cfceba5b889f2a457727a1/responses-0.25.7.tar.gz", hash = "sha256:8ebae11405d7a5df79ab6fd54277f6f2bc29b2d002d0dd2d5c632594d1ddcedb", size = 79203, upload-time = "2025-03-11T15:36:16.624Z" }
wheels = [
    { url = "https://files.pythonhosted.org/packages/e4/fc/1d20b64fa90e81e4fa0a34c9b0240a6cfb1326b7e06d18a5432a9917c316/responses-0.25.7-py3-none-any.whl", hash = "sha256:92ca17416c90fe6b35921f52179bff29332076bb32694c0df02dcac2c6bc043c", size = 34732, upload-time = "2025-03-11T15:36:14.589Z" },
]

[[package]]
name = "roman-numerals-py"
version = "3.1.0"
source = { registry = "https://pypi.org/simple" }
sdist = { url = "https://files.pythonhosted.org/packages/30/76/48fd56d17c5bdbdf65609abbc67288728a98ed4c02919428d4f52d23b24b/roman_numerals_py-3.1.0.tar.gz", hash = "sha256:be4bf804f083a4ce001b5eb7e3c0862479d10f94c936f6c4e5f250aa5ff5bd2d", size = 9017, upload-time = "2025-02-22T07:34:54.333Z" }
wheels = [
    { url = "https://files.pythonhosted.org/packages/53/97/d2cbbaa10c9b826af0e10fdf836e1bf344d9f0abb873ebc34d1f49642d3f/roman_numerals_py-3.1.0-py3-none-any.whl", hash = "sha256:9da2ad2fb670bcf24e81070ceb3be72f6c11c440d73bd579fbeca1e9f330954c", size = 7742, upload-time = "2025-02-22T07:34:52.422Z" },
]

[[package]]
name = "rpds-py"
version = "0.26.0"
source = { registry = "https://pypi.org/simple" }
sdist = { url = "https://files.pythonhosted.org/packages/a5/aa/4456d84bbb54adc6a916fb10c9b374f78ac840337644e4a5eda229c81275/rpds_py-0.26.0.tar.gz", hash = "sha256:20dae58a859b0906f0685642e591056f1e787f3a8b39c8e8749a45dc7d26bdb0", size = 27385, upload-time = "2025-07-01T15:57:13.958Z" }
wheels = [
    { url = "https://files.pythonhosted.org/packages/09/4c/4ee8f7e512030ff79fda1df3243c88d70fc874634e2dbe5df13ba4210078/rpds_py-0.26.0-cp311-cp311-macosx_10_12_x86_64.whl", hash = "sha256:9e8cb77286025bdb21be2941d64ac6ca016130bfdcd228739e8ab137eb4406ed", size = 372610, upload-time = "2025-07-01T15:53:58.844Z" },
    { url = "https://files.pythonhosted.org/packages/fa/9d/3dc16be00f14fc1f03c71b1d67c8df98263ab2710a2fbd65a6193214a527/rpds_py-0.26.0-cp311-cp311-macosx_11_0_arm64.whl", hash = "sha256:5e09330b21d98adc8ccb2dbb9fc6cb434e8908d4c119aeaa772cb1caab5440a0", size = 358032, upload-time = "2025-07-01T15:53:59.985Z" },
    { url = "https://files.pythonhosted.org/packages/e7/5a/7f1bf8f045da2866324a08ae80af63e64e7bfaf83bd31f865a7b91a58601/rpds_py-0.26.0-cp311-cp311-manylinux_2_17_aarch64.manylinux2014_aarch64.whl", hash = "sha256:2c9c1b92b774b2e68d11193dc39620d62fd8ab33f0a3c77ecdabe19c179cdbc1", size = 381525, upload-time = "2025-07-01T15:54:01.162Z" },
    { url = "https://files.pythonhosted.org/packages/45/8a/04479398c755a066ace10e3d158866beb600867cacae194c50ffa783abd0/rpds_py-0.26.0-cp311-cp311-manylinux_2_17_armv7l.manylinux2014_armv7l.whl", hash = "sha256:824e6d3503ab990d7090768e4dfd9e840837bae057f212ff9f4f05ec6d1975e7", size = 397089, upload-time = "2025-07-01T15:54:02.319Z" },
    { url = "https://files.pythonhosted.org/packages/72/88/9203f47268db488a1b6d469d69c12201ede776bb728b9d9f29dbfd7df406/rpds_py-0.26.0-cp311-cp311-manylinux_2_17_ppc64le.manylinux2014_ppc64le.whl", hash = "sha256:8ad7fd2258228bf288f2331f0a6148ad0186b2e3643055ed0db30990e59817a6", size = 514255, upload-time = "2025-07-01T15:54:03.38Z" },
    { url = "https://files.pythonhosted.org/packages/f5/b4/01ce5d1e853ddf81fbbd4311ab1eff0b3cf162d559288d10fd127e2588b5/rpds_py-0.26.0-cp311-cp311-manylinux_2_17_s390x.manylinux2014_s390x.whl", hash = "sha256:0dc23bbb3e06ec1ea72d515fb572c1fea59695aefbffb106501138762e1e915e", size = 402283, upload-time = "2025-07-01T15:54:04.923Z" },
    { url = "https://files.pythonhosted.org/packages/34/a2/004c99936997bfc644d590a9defd9e9c93f8286568f9c16cdaf3e14429a7/rpds_py-0.26.0-cp311-cp311-manylinux_2_17_x86_64.manylinux2014_x86_64.whl", hash = "sha256:d80bf832ac7b1920ee29a426cdca335f96a2b5caa839811803e999b41ba9030d", size = 383881, upload-time = "2025-07-01T15:54:06.482Z" },
    { url = "https://files.pythonhosted.org/packages/05/1b/ef5fba4a8f81ce04c427bfd96223f92f05e6cd72291ce9d7523db3b03a6c/rpds_py-0.26.0-cp311-cp311-manylinux_2_5_i686.manylinux1_i686.whl", hash = "sha256:0919f38f5542c0a87e7b4afcafab6fd2c15386632d249e9a087498571250abe3", size = 415822, upload-time = "2025-07-01T15:54:07.605Z" },
    { url = "https://files.pythonhosted.org/packages/16/80/5c54195aec456b292f7bd8aa61741c8232964063fd8a75fdde9c1e982328/rpds_py-0.26.0-cp311-cp311-musllinux_1_2_aarch64.whl", hash = "sha256:d422b945683e409000c888e384546dbab9009bb92f7c0b456e217988cf316107", size = 558347, upload-time = "2025-07-01T15:54:08.591Z" },
    { url = "https://files.pythonhosted.org/packages/f2/1c/1845c1b1fd6d827187c43afe1841d91678d7241cbdb5420a4c6de180a538/rpds_py-0.26.0-cp311-cp311-musllinux_1_2_i686.whl", hash = "sha256:77a7711fa562ba2da1aa757e11024ad6d93bad6ad7ede5afb9af144623e5f76a", size = 587956, upload-time = "2025-07-01T15:54:09.963Z" },
    { url = "https://files.pythonhosted.org/packages/2e/ff/9e979329dd131aa73a438c077252ddabd7df6d1a7ad7b9aacf6261f10faa/rpds_py-0.26.0-cp311-cp311-musllinux_1_2_x86_64.whl", hash = "sha256:238e8c8610cb7c29460e37184f6799547f7e09e6a9bdbdab4e8edb90986a2318", size = 554363, upload-time = "2025-07-01T15:54:11.073Z" },
    { url = "https://files.pythonhosted.org/packages/00/8b/d78cfe034b71ffbe72873a136e71acc7a831a03e37771cfe59f33f6de8a2/rpds_py-0.26.0-cp311-cp311-win32.whl", hash = "sha256:893b022bfbdf26d7bedb083efeea624e8550ca6eb98bf7fea30211ce95b9201a", size = 220123, upload-time = "2025-07-01T15:54:12.382Z" },
    { url = "https://files.pythonhosted.org/packages/94/c1/3c8c94c7dd3905dbfde768381ce98778500a80db9924731d87ddcdb117e9/rpds_py-0.26.0-cp311-cp311-win_amd64.whl", hash = "sha256:87a5531de9f71aceb8af041d72fc4cab4943648d91875ed56d2e629bef6d4c03", size = 231732, upload-time = "2025-07-01T15:54:13.434Z" },
    { url = "https://files.pythonhosted.org/packages/67/93/e936fbed1b734eabf36ccb5d93c6a2e9246fbb13c1da011624b7286fae3e/rpds_py-0.26.0-cp311-cp311-win_arm64.whl", hash = "sha256:de2713f48c1ad57f89ac25b3cb7daed2156d8e822cf0eca9b96a6f990718cc41", size = 221917, upload-time = "2025-07-01T15:54:14.559Z" },
    { url = "https://files.pythonhosted.org/packages/ea/86/90eb87c6f87085868bd077c7a9938006eb1ce19ed4d06944a90d3560fce2/rpds_py-0.26.0-cp312-cp312-macosx_10_12_x86_64.whl", hash = "sha256:894514d47e012e794f1350f076c427d2347ebf82f9b958d554d12819849a369d", size = 363933, upload-time = "2025-07-01T15:54:15.734Z" },
    { url = "https://files.pythonhosted.org/packages/63/78/4469f24d34636242c924626082b9586f064ada0b5dbb1e9d096ee7a8e0c6/rpds_py-0.26.0-cp312-cp312-macosx_11_0_arm64.whl", hash = "sha256:fc921b96fa95a097add244da36a1d9e4f3039160d1d30f1b35837bf108c21136", size = 350447, upload-time = "2025-07-01T15:54:16.922Z" },
    { url = "https://files.pythonhosted.org/packages/ad/91/c448ed45efdfdade82348d5e7995e15612754826ea640afc20915119734f/rpds_py-0.26.0-cp312-cp312-manylinux_2_17_aarch64.manylinux2014_aarch64.whl", hash = "sha256:3e1157659470aa42a75448b6e943c895be8c70531c43cb78b9ba990778955582", size = 384711, upload-time = "2025-07-01T15:54:18.101Z" },
    { url = "https://files.pythonhosted.org/packages/ec/43/e5c86fef4be7f49828bdd4ecc8931f0287b1152c0bb0163049b3218740e7/rpds_py-0.26.0-cp312-cp312-manylinux_2_17_armv7l.manylinux2014_armv7l.whl", hash = "sha256:521ccf56f45bb3a791182dc6b88ae5f8fa079dd705ee42138c76deb1238e554e", size = 400865, upload-time = "2025-07-01T15:54:19.295Z" },
    { url = "https://files.pythonhosted.org/packages/55/34/e00f726a4d44f22d5c5fe2e5ddd3ac3d7fd3f74a175607781fbdd06fe375/rpds_py-0.26.0-cp312-cp312-manylinux_2_17_ppc64le.manylinux2014_ppc64le.whl", hash = "sha256:9def736773fd56b305c0eef698be5192c77bfa30d55a0e5885f80126c4831a15", size = 517763, upload-time = "2025-07-01T15:54:20.858Z" },
    { url = "https://files.pythonhosted.org/packages/52/1c/52dc20c31b147af724b16104500fba13e60123ea0334beba7b40e33354b4/rpds_py-0.26.0-cp312-cp312-manylinux_2_17_s390x.manylinux2014_s390x.whl", hash = "sha256:cdad4ea3b4513b475e027be79e5a0ceac8ee1c113a1a11e5edc3c30c29f964d8", size = 406651, upload-time = "2025-07-01T15:54:22.508Z" },
    { url = "https://files.pythonhosted.org/packages/2e/77/87d7bfabfc4e821caa35481a2ff6ae0b73e6a391bb6b343db2c91c2b9844/rpds_py-0.26.0-cp312-cp312-manylinux_2_17_x86_64.manylinux2014_x86_64.whl", hash = "sha256:82b165b07f416bdccf5c84546a484cc8f15137ca38325403864bfdf2b5b72f6a", size = 386079, upload-time = "2025-07-01T15:54:23.987Z" },
    { url = "https://files.pythonhosted.org/packages/e3/d4/7f2200c2d3ee145b65b3cddc4310d51f7da6a26634f3ac87125fd789152a/rpds_py-0.26.0-cp312-cp312-manylinux_2_5_i686.manylinux1_i686.whl", hash = "sha256:d04cab0a54b9dba4d278fe955a1390da3cf71f57feb78ddc7cb67cbe0bd30323", size = 421379, upload-time = "2025-07-01T15:54:25.073Z" },
    { url = "https://files.pythonhosted.org/packages/ae/13/9fdd428b9c820869924ab62236b8688b122baa22d23efdd1c566938a39ba/rpds_py-0.26.0-cp312-cp312-musllinux_1_2_aarch64.whl", hash = "sha256:79061ba1a11b6a12743a2b0f72a46aa2758613d454aa6ba4f5a265cc48850158", size = 562033, upload-time = "2025-07-01T15:54:26.225Z" },
    { url = "https://files.pythonhosted.org/packages/f3/e1/b69686c3bcbe775abac3a4c1c30a164a2076d28df7926041f6c0eb5e8d28/rpds_py-0.26.0-cp312-cp312-musllinux_1_2_i686.whl", hash = "sha256:f405c93675d8d4c5ac87364bb38d06c988e11028a64b52a47158a355079661f3", size = 591639, upload-time = "2025-07-01T15:54:27.424Z" },
    { url = "https://files.pythonhosted.org/packages/5c/c9/1e3d8c8863c84a90197ac577bbc3d796a92502124c27092413426f670990/rpds_py-0.26.0-cp312-cp312-musllinux_1_2_x86_64.whl", hash = "sha256:dafd4c44b74aa4bed4b250f1aed165b8ef5de743bcca3b88fc9619b6087093d2", size = 557105, upload-time = "2025-07-01T15:54:29.93Z" },
    { url = "https://files.pythonhosted.org/packages/9f/c5/90c569649057622959f6dcc40f7b516539608a414dfd54b8d77e3b201ac0/rpds_py-0.26.0-cp312-cp312-win32.whl", hash = "sha256:3da5852aad63fa0c6f836f3359647870e21ea96cf433eb393ffa45263a170d44", size = 223272, upload-time = "2025-07-01T15:54:31.128Z" },
    { url = "https://files.pythonhosted.org/packages/7d/16/19f5d9f2a556cfed454eebe4d354c38d51c20f3db69e7b4ce6cff904905d/rpds_py-0.26.0-cp312-cp312-win_amd64.whl", hash = "sha256:cf47cfdabc2194a669dcf7a8dbba62e37a04c5041d2125fae0233b720da6f05c", size = 234995, upload-time = "2025-07-01T15:54:32.195Z" },
    { url = "https://files.pythonhosted.org/packages/83/f0/7935e40b529c0e752dfaa7880224771b51175fce08b41ab4a92eb2fbdc7f/rpds_py-0.26.0-cp312-cp312-win_arm64.whl", hash = "sha256:20ab1ae4fa534f73647aad289003f1104092890849e0266271351922ed5574f8", size = 223198, upload-time = "2025-07-01T15:54:33.271Z" },
    { url = "https://files.pythonhosted.org/packages/6a/67/bb62d0109493b12b1c6ab00de7a5566aa84c0e44217c2d94bee1bd370da9/rpds_py-0.26.0-cp313-cp313-macosx_10_12_x86_64.whl", hash = "sha256:696764a5be111b036256c0b18cd29783fab22154690fc698062fc1b0084b511d", size = 363917, upload-time = "2025-07-01T15:54:34.755Z" },
    { url = "https://files.pythonhosted.org/packages/4b/f3/34e6ae1925a5706c0f002a8d2d7f172373b855768149796af87bd65dcdb9/rpds_py-0.26.0-cp313-cp313-macosx_11_0_arm64.whl", hash = "sha256:1e6c15d2080a63aaed876e228efe4f814bc7889c63b1e112ad46fdc8b368b9e1", size = 350073, upload-time = "2025-07-01T15:54:36.292Z" },
    { url = "https://files.pythonhosted.org/packages/75/83/1953a9d4f4e4de7fd0533733e041c28135f3c21485faaef56a8aadbd96b5/rpds_py-0.26.0-cp313-cp313-manylinux_2_17_aarch64.manylinux2014_aarch64.whl", hash = "sha256:390e3170babf42462739a93321e657444f0862c6d722a291accc46f9d21ed04e", size = 384214, upload-time = "2025-07-01T15:54:37.469Z" },
    { url = "https://files.pythonhosted.org/packages/48/0e/983ed1b792b3322ea1d065e67f4b230f3b96025f5ce3878cc40af09b7533/rpds_py-0.26.0-cp313-cp313-manylinux_2_17_armv7l.manylinux2014_armv7l.whl", hash = "sha256:7da84c2c74c0f5bc97d853d9e17bb83e2dcafcff0dc48286916001cc114379a1", size = 400113, upload-time = "2025-07-01T15:54:38.954Z" },
    { url = "https://files.pythonhosted.org/packages/69/7f/36c0925fff6f660a80be259c5b4f5e53a16851f946eb080351d057698528/rpds_py-0.26.0-cp313-cp313-manylinux_2_17_ppc64le.manylinux2014_ppc64le.whl", hash = "sha256:4c5fe114a6dd480a510b6d3661d09d67d1622c4bf20660a474507aaee7eeeee9", size = 515189, upload-time = "2025-07-01T15:54:40.57Z" },
    { url = "https://files.pythonhosted.org/packages/13/45/cbf07fc03ba7a9b54662c9badb58294ecfb24f828b9732970bd1a431ed5c/rpds_py-0.26.0-cp313-cp313-manylinux_2_17_s390x.manylinux2014_s390x.whl", hash = "sha256:3100b3090269f3a7ea727b06a6080d4eb7439dca4c0e91a07c5d133bb1727ea7", size = 406998, upload-time = "2025-07-01T15:54:43.025Z" },
    { url = "https://files.pythonhosted.org/packages/6c/b0/8fa5e36e58657997873fd6a1cf621285ca822ca75b4b3434ead047daa307/rpds_py-0.26.0-cp313-cp313-manylinux_2_17_x86_64.manylinux2014_x86_64.whl", hash = "sha256:2c03c9b0c64afd0320ae57de4c982801271c0c211aa2d37f3003ff5feb75bb04", size = 385903, upload-time = "2025-07-01T15:54:44.752Z" },
    { url = "https://files.pythonhosted.org/packages/4b/f7/b25437772f9f57d7a9fbd73ed86d0dcd76b4c7c6998348c070d90f23e315/rpds_py-0.26.0-cp313-cp313-manylinux_2_5_i686.manylinux1_i686.whl", hash = "sha256:5963b72ccd199ade6ee493723d18a3f21ba7d5b957017607f815788cef50eaf1", size = 419785, upload-time = "2025-07-01T15:54:46.043Z" },
    { url = "https://files.pythonhosted.org/packages/a7/6b/63ffa55743dfcb4baf2e9e77a0b11f7f97ed96a54558fcb5717a4b2cd732/rpds_py-0.26.0-cp313-cp313-musllinux_1_2_aarch64.whl", hash = "sha256:9da4e873860ad5bab3291438525cae80169daecbfafe5657f7f5fb4d6b3f96b9", size = 561329, upload-time = "2025-07-01T15:54:47.64Z" },
    { url = "https://files.pythonhosted.org/packages/2f/07/1f4f5e2886c480a2346b1e6759c00278b8a69e697ae952d82ae2e6ee5db0/rpds_py-0.26.0-cp313-cp313-musllinux_1_2_i686.whl", hash = "sha256:5afaddaa8e8c7f1f7b4c5c725c0070b6eed0228f705b90a1732a48e84350f4e9", size = 590875, upload-time = "2025-07-01T15:54:48.9Z" },
    { url = "https://files.pythonhosted.org/packages/cc/bc/e6639f1b91c3a55f8c41b47d73e6307051b6e246254a827ede730624c0f8/rpds_py-0.26.0-cp313-cp313-musllinux_1_2_x86_64.whl", hash = "sha256:4916dc96489616a6f9667e7526af8fa693c0fdb4f3acb0e5d9f4400eb06a47ba", size = 556636, upload-time = "2025-07-01T15:54:50.619Z" },
    { url = "https://files.pythonhosted.org/packages/05/4c/b3917c45566f9f9a209d38d9b54a1833f2bb1032a3e04c66f75726f28876/rpds_py-0.26.0-cp313-cp313-win32.whl", hash = "sha256:2a343f91b17097c546b93f7999976fd6c9d5900617aa848c81d794e062ab302b", size = 222663, upload-time = "2025-07-01T15:54:52.023Z" },
    { url = "https://files.pythonhosted.org/packages/e0/0b/0851bdd6025775aaa2365bb8de0697ee2558184c800bfef8d7aef5ccde58/rpds_py-0.26.0-cp313-cp313-win_amd64.whl", hash = "sha256:0a0b60701f2300c81b2ac88a5fb893ccfa408e1c4a555a77f908a2596eb875a5", size = 234428, upload-time = "2025-07-01T15:54:53.692Z" },
    { url = "https://files.pythonhosted.org/packages/ed/e8/a47c64ed53149c75fb581e14a237b7b7cd18217e969c30d474d335105622/rpds_py-0.26.0-cp313-cp313-win_arm64.whl", hash = "sha256:257d011919f133a4746958257f2c75238e3ff54255acd5e3e11f3ff41fd14256", size = 222571, upload-time = "2025-07-01T15:54:54.822Z" },
    { url = "https://files.pythonhosted.org/packages/89/bf/3d970ba2e2bcd17d2912cb42874107390f72873e38e79267224110de5e61/rpds_py-0.26.0-cp313-cp313t-macosx_10_12_x86_64.whl", hash = "sha256:529c8156d7506fba5740e05da8795688f87119cce330c244519cf706a4a3d618", size = 360475, upload-time = "2025-07-01T15:54:56.228Z" },
    { url = "https://files.pythonhosted.org/packages/82/9f/283e7e2979fc4ec2d8ecee506d5a3675fce5ed9b4b7cb387ea5d37c2f18d/rpds_py-0.26.0-cp313-cp313t-macosx_11_0_arm64.whl", hash = "sha256:f53ec51f9d24e9638a40cabb95078ade8c99251945dad8d57bf4aabe86ecee35", size = 346692, upload-time = "2025-07-01T15:54:58.561Z" },
    { url = "https://files.pythonhosted.org/packages/e3/03/7e50423c04d78daf391da3cc4330bdb97042fc192a58b186f2d5deb7befd/rpds_py-0.26.0-cp313-cp313t-manylinux_2_17_aarch64.manylinux2014_aarch64.whl", hash = "sha256:7ab504c4d654e4a29558eaa5bb8cea5fdc1703ea60a8099ffd9c758472cf913f", size = 379415, upload-time = "2025-07-01T15:54:59.751Z" },
    { url = "https://files.pythonhosted.org/packages/57/00/d11ee60d4d3b16808432417951c63df803afb0e0fc672b5e8d07e9edaaae/rpds_py-0.26.0-cp313-cp313t-manylinux_2_17_armv7l.manylinux2014_armv7l.whl", hash = "sha256:fd0641abca296bc1a00183fe44f7fced8807ed49d501f188faa642d0e4975b83", size = 391783, upload-time = "2025-07-01T15:55:00.898Z" },
    { url = "https://files.pythonhosted.org/packages/08/b3/1069c394d9c0d6d23c5b522e1f6546b65793a22950f6e0210adcc6f97c3e/rpds_py-0.26.0-cp313-cp313t-manylinux_2_17_ppc64le.manylinux2014_ppc64le.whl", hash = "sha256:69b312fecc1d017b5327afa81d4da1480f51c68810963a7336d92203dbb3d4f1", size = 512844, upload-time = "2025-07-01T15:55:02.201Z" },
    { url = "https://files.pythonhosted.org/packages/08/3b/c4fbf0926800ed70b2c245ceca99c49f066456755f5d6eb8863c2c51e6d0/rpds_py-0.26.0-cp313-cp313t-manylinux_2_17_s390x.manylinux2014_s390x.whl", hash = "sha256:c741107203954f6fc34d3066d213d0a0c40f7bb5aafd698fb39888af277c70d8", size = 402105, upload-time = "2025-07-01T15:55:03.698Z" },
    { url = "https://files.pythonhosted.org/packages/1c/b0/db69b52ca07413e568dae9dc674627a22297abb144c4d6022c6d78f1e5cc/rpds_py-0.26.0-cp313-cp313t-manylinux_2_17_x86_64.manylinux2014_x86_64.whl", hash = "sha256:fc3e55a7db08dc9a6ed5fb7103019d2c1a38a349ac41901f9f66d7f95750942f", size = 383440, upload-time = "2025-07-01T15:55:05.398Z" },
    { url = "https://files.pythonhosted.org/packages/4c/e1/c65255ad5b63903e56b3bb3ff9dcc3f4f5c3badde5d08c741ee03903e951/rpds_py-0.26.0-cp313-cp313t-manylinux_2_5_i686.manylinux1_i686.whl", hash = "sha256:9e851920caab2dbcae311fd28f4313c6953993893eb5c1bb367ec69d9a39e7ed", size = 412759, upload-time = "2025-07-01T15:55:08.316Z" },
    { url = "https://files.pythonhosted.org/packages/e4/22/bb731077872377a93c6e93b8a9487d0406c70208985831034ccdeed39c8e/rpds_py-0.26.0-cp313-cp313t-musllinux_1_2_aarch64.whl", hash = "sha256:dfbf280da5f876d0b00c81f26bedce274e72a678c28845453885a9b3c22ae632", size = 556032, upload-time = "2025-07-01T15:55:09.52Z" },
    { url = "https://files.pythonhosted.org/packages/e0/8b/393322ce7bac5c4530fb96fc79cc9ea2f83e968ff5f6e873f905c493e1c4/rpds_py-0.26.0-cp313-cp313t-musllinux_1_2_i686.whl", hash = "sha256:1cc81d14ddfa53d7f3906694d35d54d9d3f850ef8e4e99ee68bc0d1e5fed9a9c", size = 585416, upload-time = "2025-07-01T15:55:11.216Z" },
    { url = "https://files.pythonhosted.org/packages/49/ae/769dc372211835bf759319a7aae70525c6eb523e3371842c65b7ef41c9c6/rpds_py-0.26.0-cp313-cp313t-musllinux_1_2_x86_64.whl", hash = "sha256:dca83c498b4650a91efcf7b88d669b170256bf8017a5db6f3e06c2bf031f57e0", size = 554049, upload-time = "2025-07-01T15:55:13.004Z" },
    { url = "https://files.pythonhosted.org/packages/6b/f9/4c43f9cc203d6ba44ce3146246cdc38619d92c7bd7bad4946a3491bd5b70/rpds_py-0.26.0-cp313-cp313t-win32.whl", hash = "sha256:4d11382bcaf12f80b51d790dee295c56a159633a8e81e6323b16e55d81ae37e9", size = 218428, upload-time = "2025-07-01T15:55:14.486Z" },
    { url = "https://files.pythonhosted.org/packages/7e/8b/9286b7e822036a4a977f2f1e851c7345c20528dbd56b687bb67ed68a8ede/rpds_py-0.26.0-cp313-cp313t-win_amd64.whl", hash = "sha256:ff110acded3c22c033e637dd8896e411c7d3a11289b2edf041f86663dbc791e9", size = 231524, upload-time = "2025-07-01T15:55:15.745Z" },
    { url = "https://files.pythonhosted.org/packages/55/07/029b7c45db910c74e182de626dfdae0ad489a949d84a468465cd0ca36355/rpds_py-0.26.0-cp314-cp314-macosx_10_12_x86_64.whl", hash = "sha256:da619979df60a940cd434084355c514c25cf8eb4cf9a508510682f6c851a4f7a", size = 364292, upload-time = "2025-07-01T15:55:17.001Z" },
    { url = "https://files.pythonhosted.org/packages/13/d1/9b3d3f986216b4d1f584878dca15ce4797aaf5d372d738974ba737bf68d6/rpds_py-0.26.0-cp314-cp314-macosx_11_0_arm64.whl", hash = "sha256:ea89a2458a1a75f87caabefe789c87539ea4e43b40f18cff526052e35bbb4fdf", size = 350334, upload-time = "2025-07-01T15:55:18.922Z" },
    { url = "https://files.pythonhosted.org/packages/18/98/16d5e7bc9ec715fa9668731d0cf97f6b032724e61696e2db3d47aeb89214/rpds_py-0.26.0-cp314-cp314-manylinux_2_17_aarch64.manylinux2014_aarch64.whl", hash = "sha256:feac1045b3327a45944e7dcbeb57530339f6b17baff154df51ef8b0da34c8c12", size = 384875, upload-time = "2025-07-01T15:55:20.399Z" },
    { url = "https://files.pythonhosted.org/packages/f9/13/aa5e2b1ec5ab0e86a5c464d53514c0467bec6ba2507027d35fc81818358e/rpds_py-0.26.0-cp314-cp314-manylinux_2_17_armv7l.manylinux2014_armv7l.whl", hash = "sha256:b818a592bd69bfe437ee8368603d4a2d928c34cffcdf77c2e761a759ffd17d20", size = 399993, upload-time = "2025-07-01T15:55:21.729Z" },
    { url = "https://files.pythonhosted.org/packages/17/03/8021810b0e97923abdbab6474c8b77c69bcb4b2c58330777df9ff69dc559/rpds_py-0.26.0-cp314-cp314-manylinux_2_17_ppc64le.manylinux2014_ppc64le.whl", hash = "sha256:1a8b0dd8648709b62d9372fc00a57466f5fdeefed666afe3fea5a6c9539a0331", size = 516683, upload-time = "2025-07-01T15:55:22.918Z" },
    { url = "https://files.pythonhosted.org/packages/dc/b1/da8e61c87c2f3d836954239fdbbfb477bb7b54d74974d8f6fcb34342d166/rpds_py-0.26.0-cp314-cp314-manylinux_2_17_s390x.manylinux2014_s390x.whl", hash = "sha256:6d3498ad0df07d81112aa6ec6c95a7e7b1ae00929fb73e7ebee0f3faaeabad2f", size = 408825, upload-time = "2025-07-01T15:55:24.207Z" },
    { url = "https://files.pythonhosted.org/packages/38/bc/1fc173edaaa0e52c94b02a655db20697cb5fa954ad5a8e15a2c784c5cbdd/rpds_py-0.26.0-cp314-cp314-manylinux_2_17_x86_64.manylinux2014_x86_64.whl", hash = "sha256:24a4146ccb15be237fdef10f331c568e1b0e505f8c8c9ed5d67759dac58ac246", size = 387292, upload-time = "2025-07-01T15:55:25.554Z" },
    { url = "https://files.pythonhosted.org/packages/7c/eb/3a9bb4bd90867d21916f253caf4f0d0be7098671b6715ad1cead9fe7bab9/rpds_py-0.26.0-cp314-cp314-manylinux_2_5_i686.manylinux1_i686.whl", hash = "sha256:a9a63785467b2d73635957d32a4f6e73d5e4df497a16a6392fa066b753e87387", size = 420435, upload-time = "2025-07-01T15:55:27.798Z" },
    { url = "https://files.pythonhosted.org/packages/cd/16/e066dcdb56f5632713445271a3f8d3d0b426d51ae9c0cca387799df58b02/rpds_py-0.26.0-cp314-cp314-musllinux_1_2_aarch64.whl", hash = "sha256:de4ed93a8c91debfd5a047be327b7cc8b0cc6afe32a716bbbc4aedca9e2a83af", size = 562410, upload-time = "2025-07-01T15:55:29.057Z" },
    { url = "https://files.pythonhosted.org/packages/60/22/ddbdec7eb82a0dc2e455be44c97c71c232983e21349836ce9f272e8a3c29/rpds_py-0.26.0-cp314-cp314-musllinux_1_2_i686.whl", hash = "sha256:caf51943715b12af827696ec395bfa68f090a4c1a1d2509eb4e2cb69abbbdb33", size = 590724, upload-time = "2025-07-01T15:55:30.719Z" },
    { url = "https://files.pythonhosted.org/packages/2c/b4/95744085e65b7187d83f2fcb0bef70716a1ea0a9e5d8f7f39a86e5d83424/rpds_py-0.26.0-cp314-cp314-musllinux_1_2_x86_64.whl", hash = "sha256:4a59e5bc386de021f56337f757301b337d7ab58baa40174fb150accd480bc953", size = 558285, upload-time = "2025-07-01T15:55:31.981Z" },
    { url = "https://files.pythonhosted.org/packages/37/37/6309a75e464d1da2559446f9c811aa4d16343cebe3dbb73701e63f760caa/rpds_py-0.26.0-cp314-cp314-win32.whl", hash = "sha256:92c8db839367ef16a662478f0a2fe13e15f2227da3c1430a782ad0f6ee009ec9", size = 223459, upload-time = "2025-07-01T15:55:33.312Z" },
    { url = "https://files.pythonhosted.org/packages/d9/6f/8e9c11214c46098b1d1391b7e02b70bb689ab963db3b19540cba17315291/rpds_py-0.26.0-cp314-cp314-win_amd64.whl", hash = "sha256:b0afb8cdd034150d4d9f53926226ed27ad15b7f465e93d7468caaf5eafae0d37", size = 236083, upload-time = "2025-07-01T15:55:34.933Z" },
    { url = "https://files.pythonhosted.org/packages/47/af/9c4638994dd623d51c39892edd9d08e8be8220a4b7e874fa02c2d6e91955/rpds_py-0.26.0-cp314-cp314-win_arm64.whl", hash = "sha256:ca3f059f4ba485d90c8dc75cb5ca897e15325e4e609812ce57f896607c1c0867", size = 223291, upload-time = "2025-07-01T15:55:36.202Z" },
    { url = "https://files.pythonhosted.org/packages/4d/db/669a241144460474aab03e254326b32c42def83eb23458a10d163cb9b5ce/rpds_py-0.26.0-cp314-cp314t-macosx_10_12_x86_64.whl", hash = "sha256:5afea17ab3a126006dc2f293b14ffc7ef3c85336cf451564a0515ed7648033da", size = 361445, upload-time = "2025-07-01T15:55:37.483Z" },
    { url = "https://files.pythonhosted.org/packages/3b/2d/133f61cc5807c6c2fd086a46df0eb8f63a23f5df8306ff9f6d0fd168fecc/rpds_py-0.26.0-cp314-cp314t-macosx_11_0_arm64.whl", hash = "sha256:69f0c0a3df7fd3a7eec50a00396104bb9a843ea6d45fcc31c2d5243446ffd7a7", size = 347206, upload-time = "2025-07-01T15:55:38.828Z" },
    { url = "https://files.pythonhosted.org/packages/05/bf/0e8fb4c05f70273469eecf82f6ccf37248558526a45321644826555db31b/rpds_py-0.26.0-cp314-cp314t-manylinux_2_17_aarch64.manylinux2014_aarch64.whl", hash = "sha256:801a71f70f9813e82d2513c9a96532551fce1e278ec0c64610992c49c04c2dad", size = 380330, upload-time = "2025-07-01T15:55:40.175Z" },
    { url = "https://files.pythonhosted.org/packages/d4/a8/060d24185d8b24d3923322f8d0ede16df4ade226a74e747b8c7c978e3dd3/rpds_py-0.26.0-cp314-cp314t-manylinux_2_17_armv7l.manylinux2014_armv7l.whl", hash = "sha256:df52098cde6d5e02fa75c1f6244f07971773adb4a26625edd5c18fee906fa84d", size = 392254, upload-time = "2025-07-01T15:55:42.015Z" },
    { url = "https://files.pythonhosted.org/packages/b9/7b/7c2e8a9ee3e6bc0bae26bf29f5219955ca2fbb761dca996a83f5d2f773fe/rpds_py-0.26.0-cp314-cp314t-manylinux_2_17_ppc64le.manylinux2014_ppc64le.whl", hash = "sha256:9bc596b30f86dc6f0929499c9e574601679d0341a0108c25b9b358a042f51bca", size = 516094, upload-time = "2025-07-01T15:55:43.603Z" },
    { url = "https://files.pythonhosted.org/packages/75/d6/f61cafbed8ba1499b9af9f1777a2a199cd888f74a96133d8833ce5eaa9c5/rpds_py-0.26.0-cp314-cp314t-manylinux_2_17_s390x.manylinux2014_s390x.whl", hash = "sha256:9dfbe56b299cf5875b68eb6f0ebaadc9cac520a1989cac0db0765abfb3709c19", size = 402889, upload-time = "2025-07-01T15:55:45.275Z" },
    { url = "https://files.pythonhosted.org/packages/92/19/c8ac0a8a8df2dd30cdec27f69298a5c13e9029500d6d76718130f5e5be10/rpds_py-0.26.0-cp314-cp314t-manylinux_2_17_x86_64.manylinux2014_x86_64.whl", hash = "sha256:ac64f4b2bdb4ea622175c9ab7cf09444e412e22c0e02e906978b3b488af5fde8", size = 384301, upload-time = "2025-07-01T15:55:47.098Z" },
    { url = "https://files.pythonhosted.org/packages/41/e1/6b1859898bc292a9ce5776016c7312b672da00e25cec74d7beced1027286/rpds_py-0.26.0-cp314-cp314t-manylinux_2_5_i686.manylinux1_i686.whl", hash = "sha256:181ef9b6bbf9845a264f9aa45c31836e9f3c1f13be565d0d010e964c661d1e2b", size = 412891, upload-time = "2025-07-01T15:55:48.412Z" },
    { url = "https://files.pythonhosted.org/packages/ef/b9/ceb39af29913c07966a61367b3c08b4f71fad841e32c6b59a129d5974698/rpds_py-0.26.0-cp314-cp314t-musllinux_1_2_aarch64.whl", hash = "sha256:49028aa684c144ea502a8e847d23aed5e4c2ef7cadfa7d5eaafcb40864844b7a", size = 557044, upload-time = "2025-07-01T15:55:49.816Z" },
    { url = "https://files.pythonhosted.org/packages/2f/27/35637b98380731a521f8ec4f3fd94e477964f04f6b2f8f7af8a2d889a4af/rpds_py-0.26.0-cp314-cp314t-musllinux_1_2_i686.whl", hash = "sha256:e5d524d68a474a9688336045bbf76cb0def88549c1b2ad9dbfec1fb7cfbe9170", size = 585774, upload-time = "2025-07-01T15:55:51.192Z" },
    { url = "https://files.pythonhosted.org/packages/52/d9/3f0f105420fecd18551b678c9a6ce60bd23986098b252a56d35781b3e7e9/rpds_py-0.26.0-cp314-cp314t-musllinux_1_2_x86_64.whl", hash = "sha256:c1851f429b822831bd2edcbe0cfd12ee9ea77868f8d3daf267b189371671c80e", size = 554886, upload-time = "2025-07-01T15:55:52.541Z" },
    { url = "https://files.pythonhosted.org/packages/6b/c5/347c056a90dc8dd9bc240a08c527315008e1b5042e7a4cf4ac027be9d38a/rpds_py-0.26.0-cp314-cp314t-win32.whl", hash = "sha256:7bdb17009696214c3b66bb3590c6d62e14ac5935e53e929bcdbc5a495987a84f", size = 219027, upload-time = "2025-07-01T15:55:53.874Z" },
    { url = "https://files.pythonhosted.org/packages/75/04/5302cea1aa26d886d34cadbf2dc77d90d7737e576c0065f357b96dc7a1a6/rpds_py-0.26.0-cp314-cp314t-win_amd64.whl", hash = "sha256:f14440b9573a6f76b4ee4770c13f0b5921f71dde3b6fcb8dabbefd13b7fe05d7", size = 232821, upload-time = "2025-07-01T15:55:55.167Z" },
    { url = "https://files.pythonhosted.org/packages/51/f2/b5c85b758a00c513bb0389f8fc8e61eb5423050c91c958cdd21843faa3e6/rpds_py-0.26.0-pp311-pypy311_pp73-macosx_10_12_x86_64.whl", hash = "sha256:f61a9326f80ca59214d1cceb0a09bb2ece5b2563d4e0cd37bfd5515c28510674", size = 373505, upload-time = "2025-07-01T15:56:34.716Z" },
    { url = "https://files.pythonhosted.org/packages/23/e0/25db45e391251118e915e541995bb5f5ac5691a3b98fb233020ba53afc9b/rpds_py-0.26.0-pp311-pypy311_pp73-macosx_11_0_arm64.whl", hash = "sha256:183f857a53bcf4b1b42ef0f57ca553ab56bdd170e49d8091e96c51c3d69ca696", size = 359468, upload-time = "2025-07-01T15:56:36.219Z" },
    { url = "https://files.pythonhosted.org/packages/0b/73/dd5ee6075bb6491be3a646b301dfd814f9486d924137a5098e61f0487e16/rpds_py-0.26.0-pp311-pypy311_pp73-manylinux_2_17_aarch64.manylinux2014_aarch64.whl", hash = "sha256:941c1cfdf4799d623cf3aa1d326a6b4fdb7a5799ee2687f3516738216d2262fb", size = 382680, upload-time = "2025-07-01T15:56:37.644Z" },
    { url = "https://files.pythonhosted.org/packages/2f/10/84b522ff58763a5c443f5bcedc1820240e454ce4e620e88520f04589e2ea/rpds_py-0.26.0-pp311-pypy311_pp73-manylinux_2_17_armv7l.manylinux2014_armv7l.whl", hash = "sha256:72a8d9564a717ee291f554eeb4bfeafe2309d5ec0aa6c475170bdab0f9ee8e88", size = 397035, upload-time = "2025-07-01T15:56:39.241Z" },
    { url = "https://files.pythonhosted.org/packages/06/ea/8667604229a10a520fcbf78b30ccc278977dcc0627beb7ea2c96b3becef0/rpds_py-0.26.0-pp311-pypy311_pp73-manylinux_2_17_ppc64le.manylinux2014_ppc64le.whl", hash = "sha256:511d15193cbe013619dd05414c35a7dedf2088fcee93c6bbb7c77859765bd4e8", size = 514922, upload-time = "2025-07-01T15:56:40.645Z" },
    { url = "https://files.pythonhosted.org/packages/24/e6/9ed5b625c0661c4882fc8cdf302bf8e96c73c40de99c31e0b95ed37d508c/rpds_py-0.26.0-pp311-pypy311_pp73-manylinux_2_17_s390x.manylinux2014_s390x.whl", hash = "sha256:aea1f9741b603a8d8fedb0ed5502c2bc0accbc51f43e2ad1337fe7259c2b77a5", size = 402822, upload-time = "2025-07-01T15:56:42.137Z" },
    { url = "https://files.pythonhosted.org/packages/8a/58/212c7b6fd51946047fb45d3733da27e2fa8f7384a13457c874186af691b1/rpds_py-0.26.0-pp311-pypy311_pp73-manylinux_2_17_x86_64.manylinux2014_x86_64.whl", hash = "sha256:4019a9d473c708cf2f16415688ef0b4639e07abaa569d72f74745bbeffafa2c7", size = 384336, upload-time = "2025-07-01T15:56:44.239Z" },
    { url = "https://files.pythonhosted.org/packages/aa/f5/a40ba78748ae8ebf4934d4b88e77b98497378bc2c24ba55ebe87a4e87057/rpds_py-0.26.0-pp311-pypy311_pp73-manylinux_2_5_i686.manylinux1_i686.whl", hash = "sha256:093d63b4b0f52d98ebae33b8c50900d3d67e0666094b1be7a12fffd7f65de74b", size = 416871, upload-time = "2025-07-01T15:56:46.284Z" },
    { url = "https://files.pythonhosted.org/packages/d5/a6/33b1fc0c9f7dcfcfc4a4353daa6308b3ece22496ceece348b3e7a7559a09/rpds_py-0.26.0-pp311-pypy311_pp73-musllinux_1_2_aarch64.whl", hash = "sha256:2abe21d8ba64cded53a2a677e149ceb76dcf44284202d737178afe7ba540c1eb", size = 559439, upload-time = "2025-07-01T15:56:48.549Z" },
    { url = "https://files.pythonhosted.org/packages/71/2d/ceb3f9c12f8cfa56d34995097f6cd99da1325642c60d1b6680dd9df03ed8/rpds_py-0.26.0-pp311-pypy311_pp73-musllinux_1_2_i686.whl", hash = "sha256:4feb7511c29f8442cbbc28149a92093d32e815a28aa2c50d333826ad2a20fdf0", size = 588380, upload-time = "2025-07-01T15:56:50.086Z" },
    { url = "https://files.pythonhosted.org/packages/c8/ed/9de62c2150ca8e2e5858acf3f4f4d0d180a38feef9fdab4078bea63d8dba/rpds_py-0.26.0-pp311-pypy311_pp73-musllinux_1_2_x86_64.whl", hash = "sha256:e99685fc95d386da368013e7fb4269dd39c30d99f812a8372d62f244f662709c", size = 555334, upload-time = "2025-07-01T15:56:51.703Z" },
]

[[package]]
name = "sentry-arroyo"
version = "2.27.0"
source = { registry = "https://pypi.org/simple" }
dependencies = [
    { name = "confluent-kafka" },
]
sdist = { url = "https://files.pythonhosted.org/packages/9d/9f/dffe5479007cc352baba1b808f11884d13347e33f0249396efd7eea9c92e/sentry_arroyo-2.27.0.tar.gz", hash = "sha256:0f54a3aa8bf26a3ff6229b741f62e8767b55de6fa90f8f1b58e29edb22e67090", size = 86846, upload-time = "2025-07-07T11:19:58.282Z" }
wheels = [
    { url = "https://files.pythonhosted.org/packages/5f/66/33438aff0ad616c17bec9d18ca9279a1bc6e69f29d47df4d42a7778f4ae5/sentry_arroyo-2.27.0-py3-none-any.whl", hash = "sha256:eee650daa7e9a9ed4ceaea23ca78e943314d898173f01f2d7e9fd1984cbb6fa4", size = 113056, upload-time = "2025-07-07T11:19:56.862Z" },
]

[[package]]
name = "sentry-devenv"
version = "1.21.0"
source = { registry = "https://pypi.org/simple" }
dependencies = [
    { name = "sentry-sdk" },
    { name = "typing-extensions" },
]
sdist = { url = "https://files.pythonhosted.org/packages/68/ee/368badc81561cbaaf338e6a060c53cad94b628d23359a10eeeea5daa42be/sentry_devenv-1.21.0.tar.gz", hash = "sha256:bd1dbfcda980392e98f03b94314910b84a7413225a07cb2ad8f40a4233f2a3d7", size = 47987, upload-time = "2025-05-21T13:43:32.323Z" }
wheels = [
    { url = "https://files.pythonhosted.org/packages/9a/84/46409ceae3eaf88cf8c7fa1f98971a5c36d78f023196473b95c04848b998/sentry_devenv-1.21.0-py3-none-any.whl", hash = "sha256:4005b9121b6aa78c32eaa14e5429ed601c9bfacd90952c51c1f89044c3c3af65", size = 65989, upload-time = "2025-05-21T13:43:31.202Z" },
]

[[package]]
name = "sentry-kafka-schemas"
version = "1.3.14"
source = { registry = "https://pypi.org/simple" }
dependencies = [
    { name = "fastjsonschema" },
    { name = "msgpack" },
    { name = "python-rapidjson" },
    { name = "pyyaml" },
    { name = "sentry-protos" },
    { name = "typing-extensions" },
]
sdist = { url = "https://files.pythonhosted.org/packages/f2/27/7150a3c17ffbfa821f240f5cd0415e3844bdbc0f79d072bd2968e203c0ee/sentry-kafka-schemas-1.3.14.tar.gz", hash = "sha256:8e3ef25e313a7af1cdd3e88234a3892e02192762a86ca1e56bc0c86d4fae6460", size = 146229, upload-time = "2025-07-03T14:22:23.996Z" }
wheels = [
    { url = "https://files.pythonhosted.org/packages/ae/01/cb71aa5fb23be5b2589fe1da07331380194fc1f6c0921da008e10cdab237/sentry_kafka_schemas-1.3.14-py2.py3-none-any.whl", hash = "sha256:e757a1767c9333f8841f5e733996de0f9251e13a48be160ac1ca597118fce61e", size = 282000, upload-time = "2025-07-03T14:22:22.271Z" },
]

[[package]]
name = "sentry-protos"
version = "0.3.1"
source = { registry = "https://pypi.org/simple" }
dependencies = [
    { name = "grpc-stubs" },
    { name = "grpcio" },
    { name = "protobuf" },
]
sdist = { url = "https://files.pythonhosted.org/packages/da/86/532f9664566ec0b1eadec207a7dd1e3357cd28449db88f9fec70c3bb9f77/sentry_protos-0.3.1.tar.gz", hash = "sha256:c9433534dc2e81213a089a19f33bd337914aa078bb7b9b22e580537e68ee928f", size = 123196, upload-time = "2025-07-02T16:57:12.374Z" }
wheels = [
    { url = "https://files.pythonhosted.org/packages/75/c7/edca2b9964cd47329388f76887b2531aebe799cdc7fba5ff8fd16e1c6dac/sentry_protos-0.3.1-py3-none-any.whl", hash = "sha256:b2fd8d4e274ae213d5581ef9fd1efcf13249a12ad9b2e3acc5009026b1f1d33d", size = 196295, upload-time = "2025-07-02T16:57:11.41Z" },
]

[[package]]
name = "sentry-sdk"
version = "2.32.0"
source = { registry = "https://pypi.org/simple" }
dependencies = [
    { name = "certifi" },
    { name = "urllib3" },
]
sdist = { url = "https://files.pythonhosted.org/packages/10/59/eb90c45cb836cf8bec973bba10230ddad1c55e2b2e9ffa9d7d7368948358/sentry_sdk-2.32.0.tar.gz", hash = "sha256:9016c75d9316b0f6921ac14c8cd4fb938f26002430ac5be9945ab280f78bec6b", size = 334932, upload-time = "2025-06-27T08:10:02.89Z" }
wheels = [
    { url = "https://files.pythonhosted.org/packages/01/a1/fc4856bd02d2097324fb7ce05b3021fb850f864b83ca765f6e37e92ff8ca/sentry_sdk-2.32.0-py2.py3-none-any.whl", hash = "sha256:6cf51521b099562d7ce3606da928c473643abe99b00ce4cb5626ea735f4ec345", size = 356122, upload-time = "2025-06-27T08:10:01.424Z" },
]

[[package]]
name = "sentry-streams"
version = "0.0.29"
source = { editable = "." }
dependencies = [
    { name = "click" },
    { name = "datadog" },
    { name = "jsonschema" },
    { name = "polars" },
    { name = "pyyaml" },
    { name = "requests" },
    { name = "sentry-arroyo" },
    { name = "sentry-kafka-schemas" },
]

[package.dev-dependencies]
dev = [
    { name = "devservices" },
    { name = "maturin" },
    { name = "mypy" },
    { name = "pre-commit" },
    { name = "pytest" },
    { name = "responses" },
    { name = "types-confluent-kafka" },
    { name = "types-jsonschema" },
    { name = "types-pyyaml" },
    { name = "types-requests" },
]
docs = [
    { name = "sphinx" },
    { name = "sphinx-rtd-theme" },
    { name = "sphinxcontrib-mermaid" },
]

[package.metadata]
requires-dist = [
<<<<<<< HEAD
    { name = "click", specifier = ">=8.1.7" },
    { name = "datadog", specifier = ">=0.52.0" },
=======
    { name = "click", specifier = ">=8.2.1" },
    { name = "datadog", specifier = ">=0.21.0" },
>>>>>>> d828ca8e
    { name = "jsonschema", specifier = ">=4.23.0" },
    { name = "polars" },
    { name = "pyyaml", specifier = ">=6.0.2" },
    { name = "requests", specifier = ">=2.32.3" },
    { name = "sentry-arroyo", specifier = ">=2.18.2" },
    { name = "sentry-kafka-schemas", specifier = ">=1.2.0" },
]

[package.metadata.requires-dev]
dev = [
    { name = "devservices", specifier = ">=1.1.5" },
    { name = "maturin", specifier = ">=1.5.1" },
    { name = "mypy", specifier = ">=1.14.1" },
    { name = "pre-commit", specifier = ">=4.1.0" },
    { name = "pytest", specifier = ">=8.3.4" },
    { name = "responses", specifier = ">=0.25.6" },
    { name = "types-confluent-kafka", specifier = ">=1.3.4" },
    { name = "types-jsonschema", specifier = ">=4.23.0" },
    { name = "types-pyyaml", specifier = ">=6.0.12" },
    { name = "types-requests", specifier = ">=2.32.0" },
]
docs = [
    { name = "sphinx", specifier = ">=7.2.6" },
    { name = "sphinx-rtd-theme", specifier = ">=1.3.0" },
    { name = "sphinxcontrib-mermaid", specifier = ">=1.0.0" },
]

[[package]]
name = "setuptools"
version = "80.9.0"
source = { registry = "https://pypi.org/simple" }
sdist = { url = "https://files.pythonhosted.org/packages/18/5d/3bf57dcd21979b887f014ea83c24ae194cfcd12b9e0fda66b957c69d1fca/setuptools-80.9.0.tar.gz", hash = "sha256:f36b47402ecde768dbfafc46e8e4207b4360c654f1f3bb84475f0a28628fb19c", size = 1319958, upload-time = "2025-05-27T00:56:51.443Z" }
wheels = [
    { url = "https://files.pythonhosted.org/packages/a3/dc/17031897dae0efacfea57dfd3a82fdd2a2aeb58e0ff71b77b87e44edc772/setuptools-80.9.0-py3-none-any.whl", hash = "sha256:062d34222ad13e0cc312a4c02d73f059e86a4acbfbdea8f8f76b28c99f306922", size = 1201486, upload-time = "2025-05-27T00:56:49.664Z" },
]

[[package]]
name = "simplejson"
version = "3.20.1"
source = { registry = "https://pypi.org/simple" }
sdist = { url = "https://files.pythonhosted.org/packages/af/92/51b417685abd96b31308b61b9acce7ec50d8e1de8fbc39a7fd4962c60689/simplejson-3.20.1.tar.gz", hash = "sha256:e64139b4ec4f1f24c142ff7dcafe55a22b811a74d86d66560c8815687143037d", size = 85591, upload-time = "2025-02-15T05:18:53.15Z" }
wheels = [
    { url = "https://files.pythonhosted.org/packages/76/59/74bc90d1c051bc2432c96b34bd4e8036875ab58b4fcbe4d6a5a76985f853/simplejson-3.20.1-cp311-cp311-macosx_10_9_universal2.whl", hash = "sha256:325b8c107253d3217e89d7b50c71015b5b31e2433e6c5bf38967b2f80630a8ca", size = 92132, upload-time = "2025-02-15T05:16:15.743Z" },
    { url = "https://files.pythonhosted.org/packages/71/c7/1970916e0c51794fff89f76da2f632aaf0b259b87753c88a8c409623d3e1/simplejson-3.20.1-cp311-cp311-macosx_10_9_x86_64.whl", hash = "sha256:88a7baa8211089b9e58d78fbc1b0b322103f3f3d459ff16f03a36cece0d0fcf0", size = 74956, upload-time = "2025-02-15T05:16:17.062Z" },
    { url = "https://files.pythonhosted.org/packages/c8/0d/98cc5909180463f1d75fac7180de62d4cdb4e82c4fef276b9e591979372c/simplejson-3.20.1-cp311-cp311-macosx_11_0_arm64.whl", hash = "sha256:299b1007b8101d50d95bc0db1bf5c38dc372e85b504cf77f596462083ee77e3f", size = 74772, upload-time = "2025-02-15T05:16:19.204Z" },
    { url = "https://files.pythonhosted.org/packages/e1/94/a30a5211a90d67725a3e8fcc1c788189f2ae2ed2b96b63ed15d0b7f5d6bb/simplejson-3.20.1-cp311-cp311-manylinux_2_17_aarch64.manylinux2014_aarch64.whl", hash = "sha256:03ec618ed65caab48e81e3ed29586236a8e57daef792f1f3bb59504a7e98cd10", size = 143575, upload-time = "2025-02-15T05:16:21.337Z" },
    { url = "https://files.pythonhosted.org/packages/ee/08/cdb6821f1058eb5db46d252de69ff7e6c53f05f1bae6368fe20d5b51d37e/simplejson-3.20.1-cp311-cp311-manylinux_2_17_ppc64le.manylinux2014_ppc64le.whl", hash = "sha256:cd2cdead1d3197f0ff43373cf4730213420523ba48697743e135e26f3d179f38", size = 153241, upload-time = "2025-02-15T05:16:22.859Z" },
    { url = "https://files.pythonhosted.org/packages/4c/2d/ca3caeea0bdc5efc5503d5f57a2dfb56804898fb196dfada121323ee0ccb/simplejson-3.20.1-cp311-cp311-manylinux_2_5_i686.manylinux1_i686.manylinux_2_17_i686.manylinux2014_i686.whl", hash = "sha256:3466d2839fdc83e1af42e07b90bc8ff361c4e8796cd66722a40ba14e458faddd", size = 141500, upload-time = "2025-02-15T05:16:25.068Z" },
    { url = "https://files.pythonhosted.org/packages/e1/33/d3e0779d5c58245e7370c98eb969275af6b7a4a5aec3b97cbf85f09ad328/simplejson-3.20.1-cp311-cp311-manylinux_2_5_x86_64.manylinux1_x86_64.manylinux_2_17_x86_64.manylinux2014_x86_64.whl", hash = "sha256:d492ed8e92f3a9f9be829205f44b1d0a89af6582f0cf43e0d129fa477b93fe0c", size = 144757, upload-time = "2025-02-15T05:16:28.301Z" },
    { url = "https://files.pythonhosted.org/packages/54/53/2d93128bb55861b2fa36c5944f38da51a0bc6d83e513afc6f7838440dd15/simplejson-3.20.1-cp311-cp311-musllinux_1_2_aarch64.whl", hash = "sha256:f924b485537b640dc69434565463fd6fc0c68c65a8c6e01a823dd26c9983cf79", size = 144409, upload-time = "2025-02-15T05:16:29.687Z" },
    { url = "https://files.pythonhosted.org/packages/99/4c/dac310a98f897ad3435b4bdc836d92e78f09e38c5dbf28211ed21dc59fa2/simplejson-3.20.1-cp311-cp311-musllinux_1_2_i686.whl", hash = "sha256:9e8eacf6a3491bf76ea91a8d46726368a6be0eb94993f60b8583550baae9439e", size = 146082, upload-time = "2025-02-15T05:16:31.064Z" },
    { url = "https://files.pythonhosted.org/packages/ee/22/d7ba958cfed39827335b82656b1c46f89678faecda9a7677b47e87b48ee6/simplejson-3.20.1-cp311-cp311-musllinux_1_2_ppc64le.whl", hash = "sha256:d34d04bf90b4cea7c22d8b19091633908f14a096caa301b24c2f3d85b5068fb8", size = 154339, upload-time = "2025-02-15T05:16:32.719Z" },
    { url = "https://files.pythonhosted.org/packages/b8/c8/b072b741129406a7086a0799c6f5d13096231bf35fdd87a0cffa789687fc/simplejson-3.20.1-cp311-cp311-musllinux_1_2_x86_64.whl", hash = "sha256:69dd28d4ce38390ea4aaf212902712c0fd1093dc4c1ff67e09687c3c3e15a749", size = 147915, upload-time = "2025-02-15T05:16:34.291Z" },
    { url = "https://files.pythonhosted.org/packages/6c/46/8347e61e9cf3db5342a42f7fd30a81b4f5cf85977f916852d7674a540907/simplejson-3.20.1-cp311-cp311-win32.whl", hash = "sha256:dfe7a9da5fd2a3499436cd350f31539e0a6ded5da6b5b3d422df016444d65e43", size = 73972, upload-time = "2025-02-15T05:16:35.712Z" },
    { url = "https://files.pythonhosted.org/packages/01/85/b52f24859237b4e9d523d5655796d911ba3d46e242eb1959c45b6af5aedd/simplejson-3.20.1-cp311-cp311-win_amd64.whl", hash = "sha256:896a6c04d7861d507d800da7642479c3547060bf97419d9ef73d98ced8258766", size = 75595, upload-time = "2025-02-15T05:16:36.957Z" },
    { url = "https://files.pythonhosted.org/packages/8d/eb/34c16a1ac9ba265d024dc977ad84e1659d931c0a700967c3e59a98ed7514/simplejson-3.20.1-cp312-cp312-macosx_10_9_universal2.whl", hash = "sha256:f31c4a3a7ab18467ee73a27f3e59158255d1520f3aad74315edde7a940f1be23", size = 93100, upload-time = "2025-02-15T05:16:38.801Z" },
    { url = "https://files.pythonhosted.org/packages/41/fc/2c2c007d135894971e6814e7c0806936e5bade28f8db4dd7e2a58b50debd/simplejson-3.20.1-cp312-cp312-macosx_10_9_x86_64.whl", hash = "sha256:884e6183d16b725e113b83a6fc0230152ab6627d4d36cb05c89c2c5bccfa7bc6", size = 75464, upload-time = "2025-02-15T05:16:40.905Z" },
    { url = "https://files.pythonhosted.org/packages/0f/05/2b5ecb33b776c34bb5cace5de5d7669f9b60e3ca13c113037b2ca86edfbd/simplejson-3.20.1-cp312-cp312-macosx_11_0_arm64.whl", hash = "sha256:03d7a426e416fe0d3337115f04164cd9427eb4256e843a6b8751cacf70abc832", size = 75112, upload-time = "2025-02-15T05:16:42.246Z" },
    { url = "https://files.pythonhosted.org/packages/fe/36/1f3609a2792f06cd4b71030485f78e91eb09cfd57bebf3116bf2980a8bac/simplejson-3.20.1-cp312-cp312-manylinux_2_17_aarch64.manylinux2014_aarch64.whl", hash = "sha256:000602141d0bddfcff60ea6a6e97d5e10c9db6b17fd2d6c66199fa481b6214bb", size = 150182, upload-time = "2025-02-15T05:16:43.557Z" },
    { url = "https://files.pythonhosted.org/packages/2f/b0/053fbda38b8b602a77a4f7829def1b4f316cd8deb5440a6d3ee90790d2a4/simplejson-3.20.1-cp312-cp312-manylinux_2_17_ppc64le.manylinux2014_ppc64le.whl", hash = "sha256:af8377a8af78226e82e3a4349efdde59ffa421ae88be67e18cef915e4023a595", size = 158363, upload-time = "2025-02-15T05:16:45.748Z" },
    { url = "https://files.pythonhosted.org/packages/d1/4b/2eb84ae867539a80822e92f9be4a7200dffba609275faf99b24141839110/simplejson-3.20.1-cp312-cp312-manylinux_2_5_i686.manylinux1_i686.manylinux_2_17_i686.manylinux2014_i686.whl", hash = "sha256:15c7de4c88ab2fbcb8781a3b982ef883696736134e20b1210bca43fb42ff1acf", size = 148415, upload-time = "2025-02-15T05:16:47.861Z" },
    { url = "https://files.pythonhosted.org/packages/e0/bd/400b0bd372a5666addf2540c7358bfc3841b9ce5cdbc5cc4ad2f61627ad8/simplejson-3.20.1-cp312-cp312-manylinux_2_5_x86_64.manylinux1_x86_64.manylinux_2_17_x86_64.manylinux2014_x86_64.whl", hash = "sha256:455a882ff3f97d810709f7b620007d4e0aca8da71d06fc5c18ba11daf1c4df49", size = 152213, upload-time = "2025-02-15T05:16:49.25Z" },
    { url = "https://files.pythonhosted.org/packages/50/12/143f447bf6a827ee9472693768dc1a5eb96154f8feb140a88ce6973a3cfa/simplejson-3.20.1-cp312-cp312-musllinux_1_2_aarch64.whl", hash = "sha256:fc0f523ce923e7f38eb67804bc80e0a028c76d7868500aa3f59225574b5d0453", size = 150048, upload-time = "2025-02-15T05:16:51.5Z" },
    { url = "https://files.pythonhosted.org/packages/5e/ea/dd9b3e8e8ed710a66f24a22c16a907c9b539b6f5f45fd8586bd5c231444e/simplejson-3.20.1-cp312-cp312-musllinux_1_2_i686.whl", hash = "sha256:76461ec929282dde4a08061071a47281ad939d0202dc4e63cdd135844e162fbc", size = 151668, upload-time = "2025-02-15T05:16:53Z" },
    { url = "https://files.pythonhosted.org/packages/99/af/ee52a8045426a0c5b89d755a5a70cc821815ef3c333b56fbcad33c4435c0/simplejson-3.20.1-cp312-cp312-musllinux_1_2_ppc64le.whl", hash = "sha256:ab19c2da8c043607bde4d4ef3a6b633e668a7d2e3d56f40a476a74c5ea71949f", size = 158840, upload-time = "2025-02-15T05:16:54.851Z" },
    { url = "https://files.pythonhosted.org/packages/68/db/ab32869acea6b5de7d75fa0dac07a112ded795d41eaa7e66c7813b17be95/simplejson-3.20.1-cp312-cp312-musllinux_1_2_x86_64.whl", hash = "sha256:b2578bedaedf6294415197b267d4ef678fea336dd78ee2a6d2f4b028e9d07be3", size = 154212, upload-time = "2025-02-15T05:16:56.318Z" },
    { url = "https://files.pythonhosted.org/packages/fa/7a/e3132d454977d75a3bf9a6d541d730f76462ebf42a96fea2621498166f41/simplejson-3.20.1-cp312-cp312-win32.whl", hash = "sha256:339f407373325a36b7fd744b688ba5bae0666b5d340ec6d98aebc3014bf3d8ea", size = 74101, upload-time = "2025-02-15T05:16:57.746Z" },
    { url = "https://files.pythonhosted.org/packages/bc/5d/4e243e937fa3560107c69f6f7c2eed8589163f5ed14324e864871daa2dd9/simplejson-3.20.1-cp312-cp312-win_amd64.whl", hash = "sha256:627d4486a1ea7edf1f66bb044ace1ce6b4c1698acd1b05353c97ba4864ea2e17", size = 75736, upload-time = "2025-02-15T05:16:59.017Z" },
    { url = "https://files.pythonhosted.org/packages/c4/03/0f453a27877cb5a5fff16a975925f4119102cc8552f52536b9a98ef0431e/simplejson-3.20.1-cp313-cp313-macosx_10_13_universal2.whl", hash = "sha256:71e849e7ceb2178344998cbe5ade101f1b329460243c79c27fbfc51c0447a7c3", size = 93109, upload-time = "2025-02-15T05:17:00.377Z" },
    { url = "https://files.pythonhosted.org/packages/74/1f/a729f4026850cabeaff23e134646c3f455e86925d2533463420635ae54de/simplejson-3.20.1-cp313-cp313-macosx_10_13_x86_64.whl", hash = "sha256:b63fdbab29dc3868d6f009a59797cefaba315fd43cd32ddd998ee1da28e50e29", size = 75475, upload-time = "2025-02-15T05:17:02.544Z" },
    { url = "https://files.pythonhosted.org/packages/e2/14/50a2713fee8ff1f8d655b1a14f4a0f1c0c7246768a1b3b3d12964a4ed5aa/simplejson-3.20.1-cp313-cp313-macosx_11_0_arm64.whl", hash = "sha256:1190f9a3ce644fd50ec277ac4a98c0517f532cfebdcc4bd975c0979a9f05e1fb", size = 75112, upload-time = "2025-02-15T05:17:03.875Z" },
    { url = "https://files.pythonhosted.org/packages/45/86/ea9835abb646755140e2d482edc9bc1e91997ed19a59fd77ae4c6a0facea/simplejson-3.20.1-cp313-cp313-manylinux_2_17_aarch64.manylinux2014_aarch64.whl", hash = "sha256:c1336ba7bcb722ad487cd265701ff0583c0bb6de638364ca947bb84ecc0015d1", size = 150245, upload-time = "2025-02-15T05:17:06.899Z" },
    { url = "https://files.pythonhosted.org/packages/12/b4/53084809faede45da829fe571c65fbda8479d2a5b9c633f46b74124d56f5/simplejson-3.20.1-cp313-cp313-manylinux_2_17_ppc64le.manylinux2014_ppc64le.whl", hash = "sha256:e975aac6a5acd8b510eba58d5591e10a03e3d16c1cf8a8624ca177491f7230f0", size = 158465, upload-time = "2025-02-15T05:17:08.707Z" },
    { url = "https://files.pythonhosted.org/packages/a9/7d/d56579468d1660b3841e1f21c14490d103e33cf911886b22652d6e9683ec/simplejson-3.20.1-cp313-cp313-manylinux_2_5_i686.manylinux1_i686.manylinux_2_17_i686.manylinux2014_i686.whl", hash = "sha256:6a6dd11ee282937ad749da6f3b8d87952ad585b26e5edfa10da3ae2536c73078", size = 148514, upload-time = "2025-02-15T05:17:11.323Z" },
    { url = "https://files.pythonhosted.org/packages/19/e3/874b1cca3d3897b486d3afdccc475eb3a09815bf1015b01cf7fcb52a55f0/simplejson-3.20.1-cp313-cp313-manylinux_2_5_x86_64.manylinux1_x86_64.manylinux_2_17_x86_64.manylinux2014_x86_64.whl", hash = "sha256:ab980fcc446ab87ea0879edad41a5c28f2d86020014eb035cf5161e8de4474c6", size = 152262, upload-time = "2025-02-15T05:17:13.543Z" },
    { url = "https://files.pythonhosted.org/packages/32/84/f0fdb3625292d945c2bd13a814584603aebdb38cfbe5fe9be6b46fe598c4/simplejson-3.20.1-cp313-cp313-musllinux_1_2_aarch64.whl", hash = "sha256:f5aee2a4cb6b146bd17333ac623610f069f34e8f31d2f4f0c1a2186e50c594f0", size = 150164, upload-time = "2025-02-15T05:17:15.021Z" },
    { url = "https://files.pythonhosted.org/packages/95/51/6d625247224f01eaaeabace9aec75ac5603a42f8ebcce02c486fbda8b428/simplejson-3.20.1-cp313-cp313-musllinux_1_2_i686.whl", hash = "sha256:652d8eecbb9a3b6461b21ec7cf11fd0acbab144e45e600c817ecf18e4580b99e", size = 151795, upload-time = "2025-02-15T05:17:16.542Z" },
    { url = "https://files.pythonhosted.org/packages/7f/d9/bb921df6b35be8412f519e58e86d1060fddf3ad401b783e4862e0a74c4c1/simplejson-3.20.1-cp313-cp313-musllinux_1_2_ppc64le.whl", hash = "sha256:8c09948f1a486a89251ee3a67c9f8c969b379f6ffff1a6064b41fea3bce0a112", size = 159027, upload-time = "2025-02-15T05:17:18.083Z" },
    { url = "https://files.pythonhosted.org/packages/03/c5/5950605e4ad023a6621cf4c931b29fd3d2a9c1f36be937230bfc83d7271d/simplejson-3.20.1-cp313-cp313-musllinux_1_2_x86_64.whl", hash = "sha256:cbbd7b215ad4fc6f058b5dd4c26ee5c59f72e031dfda3ac183d7968a99e4ca3a", size = 154380, upload-time = "2025-02-15T05:17:20.334Z" },
    { url = "https://files.pythonhosted.org/packages/66/ad/b74149557c5ec1e4e4d55758bda426f5d2ec0123cd01a53ae63b8de51fa3/simplejson-3.20.1-cp313-cp313-win32.whl", hash = "sha256:ae81e482476eaa088ef9d0120ae5345de924f23962c0c1e20abbdff597631f87", size = 74102, upload-time = "2025-02-15T05:17:22.475Z" },
    { url = "https://files.pythonhosted.org/packages/db/a9/25282fdd24493e1022f30b7f5cdf804255c007218b2bfaa655bd7ad34b2d/simplejson-3.20.1-cp313-cp313-win_amd64.whl", hash = "sha256:1b9fd15853b90aec3b1739f4471efbf1ac05066a2c7041bf8db821bb73cd2ddc", size = 75736, upload-time = "2025-02-15T05:17:24.122Z" },
    { url = "https://files.pythonhosted.org/packages/4b/30/00f02a0a921556dd5a6db1ef2926a1bc7a8bbbfb1c49cfed68a275b8ab2b/simplejson-3.20.1-py3-none-any.whl", hash = "sha256:8a6c1bbac39fa4a79f83cbf1df6ccd8ff7069582a9fd8db1e52cea073bc2c697", size = 57121, upload-time = "2025-02-15T05:18:51.243Z" },
]

[[package]]
name = "snowballstemmer"
version = "3.0.1"
source = { registry = "https://pypi.org/simple" }
sdist = { url = "https://files.pythonhosted.org/packages/75/a7/9810d872919697c9d01295633f5d574fb416d47e535f258272ca1f01f447/snowballstemmer-3.0.1.tar.gz", hash = "sha256:6d5eeeec8e9f84d4d56b847692bacf79bc2c8e90c7f80ca4444ff8b6f2e52895", size = 105575, upload-time = "2025-05-09T16:34:51.843Z" }
wheels = [
    { url = "https://files.pythonhosted.org/packages/c8/78/3565d011c61f5a43488987ee32b6f3f656e7f107ac2782dd57bdd7d91d9a/snowballstemmer-3.0.1-py3-none-any.whl", hash = "sha256:6cd7b3897da8d6c9ffb968a6781fa6532dce9c3618a4b127d920dab764a19064", size = 103274, upload-time = "2025-05-09T16:34:50.371Z" },
]

[[package]]
name = "sphinx"
version = "8.2.3"
source = { registry = "https://pypi.org/simple" }
dependencies = [
    { name = "alabaster" },
    { name = "babel" },
    { name = "colorama", marker = "sys_platform == 'win32'" },
    { name = "docutils" },
    { name = "imagesize" },
    { name = "jinja2" },
    { name = "packaging" },
    { name = "pygments" },
    { name = "requests" },
    { name = "roman-numerals-py" },
    { name = "snowballstemmer" },
    { name = "sphinxcontrib-applehelp" },
    { name = "sphinxcontrib-devhelp" },
    { name = "sphinxcontrib-htmlhelp" },
    { name = "sphinxcontrib-jsmath" },
    { name = "sphinxcontrib-qthelp" },
    { name = "sphinxcontrib-serializinghtml" },
]
sdist = { url = "https://files.pythonhosted.org/packages/38/ad/4360e50ed56cb483667b8e6dadf2d3fda62359593faabbe749a27c4eaca6/sphinx-8.2.3.tar.gz", hash = "sha256:398ad29dee7f63a75888314e9424d40f52ce5a6a87ae88e7071e80af296ec348", size = 8321876, upload-time = "2025-03-02T22:31:59.658Z" }
wheels = [
    { url = "https://files.pythonhosted.org/packages/31/53/136e9eca6e0b9dc0e1962e2c908fbea2e5ac000c2a2fbd9a35797958c48b/sphinx-8.2.3-py3-none-any.whl", hash = "sha256:4405915165f13521d875a8c29c8970800a0141c14cc5416a38feca4ea5d9b9c3", size = 3589741, upload-time = "2025-03-02T22:31:56.836Z" },
]

[[package]]
name = "sphinx-rtd-theme"
version = "3.0.2"
source = { registry = "https://pypi.org/simple" }
dependencies = [
    { name = "docutils" },
    { name = "sphinx" },
    { name = "sphinxcontrib-jquery" },
]
sdist = { url = "https://files.pythonhosted.org/packages/91/44/c97faec644d29a5ceddd3020ae2edffa69e7d00054a8c7a6021e82f20335/sphinx_rtd_theme-3.0.2.tar.gz", hash = "sha256:b7457bc25dda723b20b086a670b9953c859eab60a2a03ee8eb2bb23e176e5f85", size = 7620463, upload-time = "2024-11-13T11:06:04.545Z" }
wheels = [
    { url = "https://files.pythonhosted.org/packages/85/77/46e3bac77b82b4df5bb5b61f2de98637724f246b4966cfc34bc5895d852a/sphinx_rtd_theme-3.0.2-py2.py3-none-any.whl", hash = "sha256:422ccc750c3a3a311de4ae327e82affdaf59eb695ba4936538552f3b00f4ee13", size = 7655561, upload-time = "2024-11-13T11:06:02.094Z" },
]

[[package]]
name = "sphinxcontrib-applehelp"
version = "2.0.0"
source = { registry = "https://pypi.org/simple" }
sdist = { url = "https://files.pythonhosted.org/packages/ba/6e/b837e84a1a704953c62ef8776d45c3e8d759876b4a84fe14eba2859106fe/sphinxcontrib_applehelp-2.0.0.tar.gz", hash = "sha256:2f29ef331735ce958efa4734873f084941970894c6090408b079c61b2e1c06d1", size = 20053, upload-time = "2024-07-29T01:09:00.465Z" }
wheels = [
    { url = "https://files.pythonhosted.org/packages/5d/85/9ebeae2f76e9e77b952f4b274c27238156eae7979c5421fba91a28f4970d/sphinxcontrib_applehelp-2.0.0-py3-none-any.whl", hash = "sha256:4cd3f0ec4ac5dd9c17ec65e9ab272c9b867ea77425228e68ecf08d6b28ddbdb5", size = 119300, upload-time = "2024-07-29T01:08:58.99Z" },
]

[[package]]
name = "sphinxcontrib-devhelp"
version = "2.0.0"
source = { registry = "https://pypi.org/simple" }
sdist = { url = "https://files.pythonhosted.org/packages/f6/d2/5beee64d3e4e747f316bae86b55943f51e82bb86ecd325883ef65741e7da/sphinxcontrib_devhelp-2.0.0.tar.gz", hash = "sha256:411f5d96d445d1d73bb5d52133377b4248ec79db5c793ce7dbe59e074b4dd1ad", size = 12967, upload-time = "2024-07-29T01:09:23.417Z" }
wheels = [
    { url = "https://files.pythonhosted.org/packages/35/7a/987e583882f985fe4d7323774889ec58049171828b58c2217e7f79cdf44e/sphinxcontrib_devhelp-2.0.0-py3-none-any.whl", hash = "sha256:aefb8b83854e4b0998877524d1029fd3e6879210422ee3780459e28a1f03a8a2", size = 82530, upload-time = "2024-07-29T01:09:21.945Z" },
]

[[package]]
name = "sphinxcontrib-htmlhelp"
version = "2.1.0"
source = { registry = "https://pypi.org/simple" }
sdist = { url = "https://files.pythonhosted.org/packages/43/93/983afd9aa001e5201eab16b5a444ed5b9b0a7a010541e0ddfbbfd0b2470c/sphinxcontrib_htmlhelp-2.1.0.tar.gz", hash = "sha256:c9e2916ace8aad64cc13a0d233ee22317f2b9025b9cf3295249fa985cc7082e9", size = 22617, upload-time = "2024-07-29T01:09:37.889Z" }
wheels = [
    { url = "https://files.pythonhosted.org/packages/0a/7b/18a8c0bcec9182c05a0b3ec2a776bba4ead82750a55ff798e8d406dae604/sphinxcontrib_htmlhelp-2.1.0-py3-none-any.whl", hash = "sha256:166759820b47002d22914d64a075ce08f4c46818e17cfc9470a9786b759b19f8", size = 98705, upload-time = "2024-07-29T01:09:36.407Z" },
]

[[package]]
name = "sphinxcontrib-jquery"
version = "4.1"
source = { registry = "https://pypi.org/simple" }
dependencies = [
    { name = "sphinx" },
]
sdist = { url = "https://files.pythonhosted.org/packages/de/f3/aa67467e051df70a6330fe7770894b3e4f09436dea6881ae0b4f3d87cad8/sphinxcontrib-jquery-4.1.tar.gz", hash = "sha256:1620739f04e36a2c779f1a131a2dfd49b2fd07351bf1968ced074365933abc7a", size = 122331, upload-time = "2023-03-14T15:01:01.944Z" }
wheels = [
    { url = "https://files.pythonhosted.org/packages/76/85/749bd22d1a68db7291c89e2ebca53f4306c3f205853cf31e9de279034c3c/sphinxcontrib_jquery-4.1-py2.py3-none-any.whl", hash = "sha256:f936030d7d0147dd026a4f2b5a57343d233f1fc7b363f68b3d4f1cb0993878ae", size = 121104, upload-time = "2023-03-14T15:01:00.356Z" },
]

[[package]]
name = "sphinxcontrib-jsmath"
version = "1.0.1"
source = { registry = "https://pypi.org/simple" }
sdist = { url = "https://files.pythonhosted.org/packages/b2/e8/9ed3830aeed71f17c026a07a5097edcf44b692850ef215b161b8ad875729/sphinxcontrib-jsmath-1.0.1.tar.gz", hash = "sha256:a9925e4a4587247ed2191a22df5f6970656cb8ca2bd6284309578f2153e0c4b8", size = 5787, upload-time = "2019-01-21T16:10:16.347Z" }
wheels = [
    { url = "https://files.pythonhosted.org/packages/c2/42/4c8646762ee83602e3fb3fbe774c2fac12f317deb0b5dbeeedd2d3ba4b77/sphinxcontrib_jsmath-1.0.1-py2.py3-none-any.whl", hash = "sha256:2ec2eaebfb78f3f2078e73666b1415417a116cc848b72e5172e596c871103178", size = 5071, upload-time = "2019-01-21T16:10:14.333Z" },
]

[[package]]
name = "sphinxcontrib-mermaid"
version = "1.0.0"
source = { registry = "https://pypi.org/simple" }
dependencies = [
    { name = "pyyaml" },
    { name = "sphinx" },
]
sdist = { url = "https://files.pythonhosted.org/packages/97/69/bf039237ad260073e8c02f820b3e00dc34f3a2de20aff7861e6b19d2f8c5/sphinxcontrib_mermaid-1.0.0.tar.gz", hash = "sha256:2e8ab67d3e1e2816663f9347d026a8dee4a858acdd4ad32dd1c808893db88146", size = 15153, upload-time = "2024-10-12T16:33:03.863Z" }
wheels = [
    { url = "https://files.pythonhosted.org/packages/cd/c8/784b9ac6ea08aa594c1a4becbd0dbe77186785362e31fd633b8c6ae0197a/sphinxcontrib_mermaid-1.0.0-py3-none-any.whl", hash = "sha256:60b72710ea02087f212028feb09711225fbc2e343a10d34822fe787510e1caa3", size = 9597, upload-time = "2024-10-12T16:33:02.303Z" },
]

[[package]]
name = "sphinxcontrib-qthelp"
version = "2.0.0"
source = { registry = "https://pypi.org/simple" }
sdist = { url = "https://files.pythonhosted.org/packages/68/bc/9104308fc285eb3e0b31b67688235db556cd5b0ef31d96f30e45f2e51cae/sphinxcontrib_qthelp-2.0.0.tar.gz", hash = "sha256:4fe7d0ac8fc171045be623aba3e2a8f613f8682731f9153bb2e40ece16b9bbab", size = 17165, upload-time = "2024-07-29T01:09:56.435Z" }
wheels = [
    { url = "https://files.pythonhosted.org/packages/27/83/859ecdd180cacc13b1f7e857abf8582a64552ea7a061057a6c716e790fce/sphinxcontrib_qthelp-2.0.0-py3-none-any.whl", hash = "sha256:b18a828cdba941ccd6ee8445dbe72ffa3ef8cbe7505d8cd1fa0d42d3f2d5f3eb", size = 88743, upload-time = "2024-07-29T01:09:54.885Z" },
]

[[package]]
name = "sphinxcontrib-serializinghtml"
version = "2.0.0"
source = { registry = "https://pypi.org/simple" }
sdist = { url = "https://files.pythonhosted.org/packages/3b/44/6716b257b0aa6bfd51a1b31665d1c205fb12cb5ad56de752dfa15657de2f/sphinxcontrib_serializinghtml-2.0.0.tar.gz", hash = "sha256:e9d912827f872c029017a53f0ef2180b327c3f7fd23c87229f7a8e8b70031d4d", size = 16080, upload-time = "2024-07-29T01:10:09.332Z" }
wheels = [
    { url = "https://files.pythonhosted.org/packages/52/a7/d2782e4e3f77c8450f727ba74a8f12756d5ba823d81b941f1b04da9d033a/sphinxcontrib_serializinghtml-2.0.0-py3-none-any.whl", hash = "sha256:6e2cb0eef194e10c27ec0023bfeb25badbbb5868244cf5bc5bdc04e4464bf331", size = 92072, upload-time = "2024-07-29T01:10:08.203Z" },
]

[[package]]
name = "supervisor"
version = "4.2.5"
source = { registry = "https://pypi.org/simple" }
dependencies = [
    { name = "setuptools" },
]
sdist = { url = "https://files.pythonhosted.org/packages/ce/37/517989b05849dd6eaa76c148f24517544704895830a50289cbbf53c7efb9/supervisor-4.2.5.tar.gz", hash = "sha256:34761bae1a23c58192281a5115fb07fbf22c9b0133c08166beffc70fed3ebc12", size = 466073, upload-time = "2022-12-24T01:02:43.705Z" }
wheels = [
    { url = "https://files.pythonhosted.org/packages/2c/7a/0ad3973941590c040475046fef37a2b08a76691e61aa59540828ee235a6e/supervisor-4.2.5-py2.py3-none-any.whl", hash = "sha256:2ecaede32fc25af814696374b79e42644ecaba5c09494c51016ffda9602d0f08", size = 319561, upload-time = "2022-12-24T01:02:40.814Z" },
]

[[package]]
name = "types-confluent-kafka"
version = "1.3.4"
source = { registry = "https://pypi.org/simple" }
sdist = { url = "https://files.pythonhosted.org/packages/16/61/c41de4995ddca12b65fd5a05da08afc644299bcfd7e4298bc0376a18b30e/types_confluent_kafka-1.3.4.tar.gz", hash = "sha256:043135a9899699df43ab64c669086136b76dd30cfcf8dade2a0140a711d18de0", size = 22719, upload-time = "2025-07-10T05:03:29.408Z" }
wheels = [
    { url = "https://files.pythonhosted.org/packages/5e/f5/02b7e450ef98ea1790e8e751c8040a1754285bc7cf77bcd344914a219d6c/types_confluent_kafka-1.3.4-py3-none-any.whl", hash = "sha256:84c14db11d0b9edba7e898d9081d6a8529a0c151fb7288d742bbaf8cbd7bf34d", size = 35597, upload-time = "2025-07-10T05:03:28.077Z" },
]

[[package]]
name = "types-jsonschema"
version = "4.24.0.20250708"
source = { registry = "https://pypi.org/simple" }
dependencies = [
    { name = "referencing" },
]
sdist = { url = "https://files.pythonhosted.org/packages/8f/0b/38e3c411173be89cc34e8994ef5c76d57420126dd440d06e041a5a8f6a56/types_jsonschema-4.24.0.20250708.tar.gz", hash = "sha256:a910e4944681cbb1b18a93ffb502e09910db788314312fc763df08d8ac2aadb7", size = 15465, upload-time = "2025-07-08T03:14:57.774Z" }
wheels = [
    { url = "https://files.pythonhosted.org/packages/e2/06/d8935777e6620d3c3f05cb044abe66e9f7cf71bb70e3de3ed24dc327cbb0/types_jsonschema-4.24.0.20250708-py3-none-any.whl", hash = "sha256:d574aa3421d178a8435cc898cf4cf5e5e8c8f37b949c8e3ceeff06da433a18bf", size = 15766, upload-time = "2025-07-08T03:14:56.997Z" },
]

[[package]]
name = "types-pyyaml"
version = "6.0.12.20250516"
source = { registry = "https://pypi.org/simple" }
sdist = { url = "https://files.pythonhosted.org/packages/4e/22/59e2aeb48ceeee1f7cd4537db9568df80d62bdb44a7f9e743502ea8aab9c/types_pyyaml-6.0.12.20250516.tar.gz", hash = "sha256:9f21a70216fc0fa1b216a8176db5f9e0af6eb35d2f2932acb87689d03a5bf6ba", size = 17378, upload-time = "2025-05-16T03:08:04.897Z" }
wheels = [
    { url = "https://files.pythonhosted.org/packages/99/5f/e0af6f7f6a260d9af67e1db4f54d732abad514252a7a378a6c4d17dd1036/types_pyyaml-6.0.12.20250516-py3-none-any.whl", hash = "sha256:8478208feaeb53a34cb5d970c56a7cd76b72659442e733e268a94dc72b2d0530", size = 20312, upload-time = "2025-05-16T03:08:04.019Z" },
]

[[package]]
name = "types-requests"
version = "2.32.4.20250611"
source = { registry = "https://pypi.org/simple" }
dependencies = [
    { name = "urllib3" },
]
sdist = { url = "https://files.pythonhosted.org/packages/6d/7f/73b3a04a53b0fd2a911d4ec517940ecd6600630b559e4505cc7b68beb5a0/types_requests-2.32.4.20250611.tar.gz", hash = "sha256:741c8777ed6425830bf51e54d6abe245f79b4dcb9019f1622b773463946bf826", size = 23118, upload-time = "2025-06-11T03:11:41.272Z" }
wheels = [
    { url = "https://files.pythonhosted.org/packages/3d/ea/0be9258c5a4fa1ba2300111aa5a0767ee6d18eb3fd20e91616c12082284d/types_requests-2.32.4.20250611-py3-none-any.whl", hash = "sha256:ad2fe5d3b0cb3c2c902c8815a70e7fb2302c4b8c1f77bdcd738192cdb3878072", size = 20643, upload-time = "2025-06-11T03:11:40.186Z" },
]

[[package]]
name = "typing-extensions"
version = "4.14.1"
source = { registry = "https://pypi.org/simple" }
sdist = { url = "https://files.pythonhosted.org/packages/98/5a/da40306b885cc8c09109dc2e1abd358d5684b1425678151cdaed4731c822/typing_extensions-4.14.1.tar.gz", hash = "sha256:38b39f4aeeab64884ce9f74c94263ef78f3c22467c8724005483154c26648d36", size = 107673, upload-time = "2025-07-04T13:28:34.16Z" }
wheels = [
    { url = "https://files.pythonhosted.org/packages/b5/00/d631e67a838026495268c2f6884f3711a15a9a2a96cd244fdaea53b823fb/typing_extensions-4.14.1-py3-none-any.whl", hash = "sha256:d1e1e3b58374dc93031d6eda2420a48ea44a36c2b4766a4fdeb3710755731d76", size = 43906, upload-time = "2025-07-04T13:28:32.743Z" },
]

[[package]]
name = "urllib3"
version = "2.5.0"
source = { registry = "https://pypi.org/simple" }
sdist = { url = "https://files.pythonhosted.org/packages/15/22/9ee70a2574a4f4599c47dd506532914ce044817c7752a79b6a51286319bc/urllib3-2.5.0.tar.gz", hash = "sha256:3fc47733c7e419d4bc3f6b3dc2b4f890bb743906a30d56ba4a5bfa4bbff92760", size = 393185, upload-time = "2025-06-18T14:07:41.644Z" }
wheels = [
    { url = "https://files.pythonhosted.org/packages/a7/c2/fe1e52489ae3122415c51f387e221dd0773709bad6c6cdaa599e8a2c5185/urllib3-2.5.0-py3-none-any.whl", hash = "sha256:e6b01673c0fa6a13e374b50871808eb3bf7046c4b125b216f6bf1cc604cff0dc", size = 129795, upload-time = "2025-06-18T14:07:40.39Z" },
]

[[package]]
name = "virtualenv"
version = "20.31.2"
source = { registry = "https://pypi.org/simple" }
dependencies = [
    { name = "distlib" },
    { name = "filelock" },
    { name = "platformdirs" },
]
sdist = { url = "https://files.pythonhosted.org/packages/56/2c/444f465fb2c65f40c3a104fd0c495184c4f2336d65baf398e3c75d72ea94/virtualenv-20.31.2.tar.gz", hash = "sha256:e10c0a9d02835e592521be48b332b6caee6887f332c111aa79a09b9e79efc2af", size = 6076316, upload-time = "2025-05-08T17:58:23.811Z" }
wheels = [
    { url = "https://files.pythonhosted.org/packages/f3/40/b1c265d4b2b62b58576588510fc4d1fe60a86319c8de99fd8e9fec617d2c/virtualenv-20.31.2-py3-none-any.whl", hash = "sha256:36efd0d9650ee985f0cad72065001e66d49a6f24eb44d98980f630686243cf11", size = 6057982, upload-time = "2025-05-08T17:58:21.15Z" },
]<|MERGE_RESOLUTION|>--- conflicted
+++ resolved
@@ -935,13 +935,8 @@
 
 [package.metadata]
 requires-dist = [
-<<<<<<< HEAD
     { name = "click", specifier = ">=8.1.7" },
-    { name = "datadog", specifier = ">=0.52.0" },
-=======
-    { name = "click", specifier = ">=8.2.1" },
     { name = "datadog", specifier = ">=0.21.0" },
->>>>>>> d828ca8e
     { name = "jsonschema", specifier = ">=4.23.0" },
     { name = "polars" },
     { name = "pyyaml", specifier = ">=6.0.2" },
