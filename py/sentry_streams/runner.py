<<<<<<< HEAD
import sys
from typing import Any, cast

from sentry_streams.adapters import AdapterType, load_adapter
from sentry_streams.adapters.stream_adapter import RuntimeTranslator
=======
import argparse
import os
from typing import Any, cast

from pyflink.datastream import StreamExecutionEnvironment

from sentry_streams.adapters.stream_adapter import RuntimeTranslator, StreamAdapter
from sentry_streams.flink.flink_adapter import FlinkAdapter
>>>>>>> 291ece60
from sentry_streams.pipeline import (
    Pipeline,
    WithInput,
)


def iterate_edges(p_graph: Pipeline, translator: RuntimeTranslator) -> None:
    """
    Traverses over edges in a PipelineGraph, building the
    stream incrementally by applying steps and transformations
    It currently has the structure to deal with, but has no
    real support for, fan-in and fan-out streams
    """

    step_streams = {}

    for source in p_graph.sources:
        print(f"Apply source: {source.name}")
        source_stream = translator.translate_step(source)
        step_streams[source.name] = source_stream

        while step_streams:
            for input_name in list(step_streams):
                output_steps = p_graph.outgoing_edges[input_name]
                input_stream = step_streams.pop(input_name)

                if not output_steps:
                    continue

                # check if the inputs are fanning out
                if len(output_steps) > 1:
                    pass

                else:
                    output_step_name = output_steps.pop()

                    # check if the inputs are fanning in
                    if len(p_graph.incoming_edges[output_step_name]) > 1:
                        pass

                    # 1:1 between input and output stream
                    else:
                        next_step: WithInput = cast(WithInput, p_graph.steps[output_step_name])
                        print(f"Apply step: {next_step.name}")
                        next_step_stream = translator.translate_step(next_step, input_stream)
                        step_streams[next_step.name] = next_step_stream


def main() -> None:
    parser = argparse.ArgumentParser(description="Runs a Flink application.")
    parser.add_argument(
        "--name",
        "-n",
        type=str,
        default="Flink Job",
        help="The name of the Flink Job",
    )
    parser.add_argument(
        "--broker",
        "-b",
        type=str,
        default="kafka:9093",
        help="The broker the job should connect to",
    )
    parser.add_argument(
        "application",
        type=str,
        help=(
            "The Sentry Stream application file. This has to be relative "
            "to the path mounted in the job manager as the /apps directory."
        ),
    )
    pipeline_globals: dict[str, Any] = {}

    args = parser.parse_args()

    with open(args.application) as f:
        exec(f.read(), pipeline_globals)

<<<<<<< HEAD
=======
    libs_path = os.environ.get("FLINK_LIBS")
    env = StreamExecutionEnvironment.get_execution_environment()
    env.set_parallelism(1)

    if libs_path is not None:
        # If the libraries path is provided load the
        jar_file = os.path.join(
            os.path.abspath(libs_path), "flink-sql-connector-kafka-3.4.0-1.20.jar"
        )

        env.add_jars(f"file://{jar_file}")

>>>>>>> 291ece60
    # TODO: read from yaml file
    environment_config = {
        "topics": {
            "logical-events": "events",
            "transformed-events": "transformed-events",
        },
        "broker": args.broker,
    }

    pipeline: Pipeline = pipeline_globals["pipeline"]
    runtime = load_adapter(AdapterType.FLINK, environment_config)
    translator = RuntimeTranslator(runtime)

    iterate_edges(pipeline, translator)

<<<<<<< HEAD
    runtime.run()
=======
    # submit for execution
    env.execute(job_name=args.name)
>>>>>>> 291ece60


if __name__ == "__main__":
    main()<|MERGE_RESOLUTION|>--- conflicted
+++ resolved
@@ -1,19 +1,8 @@
-<<<<<<< HEAD
-import sys
+import argparse
 from typing import Any, cast
 
 from sentry_streams.adapters import AdapterType, load_adapter
 from sentry_streams.adapters.stream_adapter import RuntimeTranslator
-=======
-import argparse
-import os
-from typing import Any, cast
-
-from pyflink.datastream import StreamExecutionEnvironment
-
-from sentry_streams.adapters.stream_adapter import RuntimeTranslator, StreamAdapter
-from sentry_streams.flink.flink_adapter import FlinkAdapter
->>>>>>> 291ece60
 from sentry_streams.pipeline import (
     Pipeline,
     WithInput,
@@ -93,21 +82,6 @@
     with open(args.application) as f:
         exec(f.read(), pipeline_globals)
 
-<<<<<<< HEAD
-=======
-    libs_path = os.environ.get("FLINK_LIBS")
-    env = StreamExecutionEnvironment.get_execution_environment()
-    env.set_parallelism(1)
-
-    if libs_path is not None:
-        # If the libraries path is provided load the
-        jar_file = os.path.join(
-            os.path.abspath(libs_path), "flink-sql-connector-kafka-3.4.0-1.20.jar"
-        )
-
-        env.add_jars(f"file://{jar_file}")
-
->>>>>>> 291ece60
     # TODO: read from yaml file
     environment_config = {
         "topics": {
@@ -123,12 +97,7 @@
 
     iterate_edges(pipeline, translator)
 
-<<<<<<< HEAD
     runtime.run()
-=======
-    # submit for execution
-    env.execute(job_name=args.name)
->>>>>>> 291ece60
 
 
 if __name__ == "__main__":
