--- conflicted
+++ resolved
@@ -3,11 +3,7 @@
 from collections import defaultdict
 from dataclasses import dataclass
 from enum import Enum
-<<<<<<< HEAD
-from typing import Any, Callable, MutableMapping
-=======
 from typing import Any, Callable, MutableMapping, Union
->>>>>>> be0b8b35
 
 
 class StepType(Enum):
@@ -121,8 +117,13 @@
 
     # TODO: Allow product to both enable and access
     # configuration (e.g. a DB that is used as part of Map)
-<<<<<<< HEAD
-    function: str
+
+    # We support both referencing map function via a direct reference
+    # to the symbol and through a string.
+    # The direct reference to the symbol allows for strict type checking
+    # The string is likely to be used in cross code base pipelines where
+    # the symbol is just not present in the current code base.
+    function: Union[MapFunction, str]
     step_type: StepType = StepType.MAP
 
 
@@ -133,14 +134,4 @@
     """
 
     function: Callable[..., Any]
-    step_type: StepType = StepType.FILTER
-=======
-
-    # We support both referencing map function via a direct reference
-    # to the symbol and through a string.
-    # The direct reference to the symbol allows for strict type checking
-    # The string is likely to be used in cross code base pipelines where
-    # the symbol is just not present in the current code base.
-    function: Union[MapFunction, str]
-    step_type: StepType = StepType.MAP
->>>>>>> be0b8b35
+    step_type: StepType = StepType.FILTER