from typing import Any, MutableMapping

from pyflink.common import Types, WatermarkStrategy
from pyflink.common.serialization import SimpleStringSchema
from pyflink.common.time import Duration
from pyflink.datastream import StreamExecutionEnvironment
from pyflink.datastream.connectors import (  # type: ignore[attr-defined]
    FlinkKafkaConsumer,
)
from pyflink.datastream.connectors.kafka import (
    KafkaRecordSerializationSchema,
    KafkaSink,
)

from sentry_streams.adapters.stream_adapter import StreamAdapter
<<<<<<< HEAD
from sentry_streams.flink.flink_fn_translator import (
    FlinkAggregate,
    FlinkGroupBy,
    FlinkWindows,
)
from sentry_streams.pipeline import Reduce, Step
from sentry_streams.user_functions.function_template import Accumulator
from sentry_streams.window import Window

FLINK_TYPE_MAP = {tuple[str, int]: Types.TUPLE([Types.STRING(), Types.INT()]), str: Types.STRING()}
=======
from sentry_streams.modules import get_module
from sentry_streams.pipeline import Map, Step
>>>>>>> be0b8b35


class FlinkAdapter(StreamAdapter):
    # TODO: make the (de)serialization schema configurable
    # TODO: infer the output type from steps which
    # perform transformations / maps.

    # NOTE: Output type must be specified for steps
    # that send data to a next step that
    # performs serialization (e.g. Map --> Sink)

    def __init__(self, config: MutableMapping[str, Any], env: StreamExecutionEnvironment) -> None:
        self.environment_config = config
        self.env = env

    def source(self, step: Step) -> Any:
        assert hasattr(step, "logical_topic")
        topic = step.logical_topic

        deserialization_schema = SimpleStringSchema()

        # TODO: Look into using KafkaSource instead
        kafka_consumer = FlinkKafkaConsumer(
            topics=self.environment_config["topics"][topic],
            deserialization_schema=deserialization_schema,
            properties={
                "bootstrap.servers": self.environment_config["broker"],
                "group.id": "python-flink-consumer",
            },
        )

        return self.env.add_source(kafka_consumer)

    def sink(self, step: Step, stream: Any) -> Any:
        assert hasattr(step, "logical_topic")
        topic = step.logical_topic

        sink = (
            KafkaSink.builder()
            .set_bootstrap_servers(self.environment_config["broker"])
            .set_record_serializer(
                KafkaRecordSerializationSchema.builder()
                .set_topic(
                    self.environment_config["topics"][topic],
                )
                .set_value_serialization_schema(SimpleStringSchema())
                .build()
            )
            .build()
        )

        return stream.sink_to(sink)

    def map(self, step: Map, stream: Any) -> Any:
        if isinstance(step.function, str):
            fn_path = step.function
            mod, cls, fn = fn_path.rsplit(".", 2)

<<<<<<< HEAD
        assert hasattr(step, "function")
        imported_fn = step.function
        return_type = imported_fn.__annotations__["return"]

        # TODO: Ensure output type is configurable like the schema above
        return stream.map(
            func=lambda msg: imported_fn(msg), output_type=FLINK_TYPE_MAP[return_type]
        )

    def reduce(self, step: Reduce, stream: Any) -> Any:

        agg: Accumulator = step.aggregate_fn
        windowing: Window = step.windowing
        flink_window = FlinkWindows(windowing)
        window_assigner = flink_window.build_window()
=======
            try:
                module = get_module(mod)

            except ImportError:
                raise

            imported_cls = getattr(module, cls)
            imported_fn = getattr(imported_cls, fn)
        else:
            imported_fn = step.function
>>>>>>> be0b8b35

        # The only optional parameter
        group_by = hasattr(step, "group_by_key")

        watermark_strategy = WatermarkStrategy.for_monotonous_timestamps().with_idleness(
            Duration.of_seconds(5)
        )
        time_stream = stream.assign_timestamps_and_watermarks(watermark_strategy)

        if group_by:
            group_by_key = step.group_by_key
            assert group_by_key is not None

            keyed_stream = time_stream.key_by(FlinkGroupBy(group_by_key))

            windowed_stream = keyed_stream.window(window_assigner)

        else:
            windowed_stream = time_stream.window_all(window_assigner)

        return_type = agg.get_output.__annotations__["return"]

        # TODO: Figure out a systematic way to convert types
        return windowed_stream.aggregate(
            FlinkAggregate(agg),
            accumulator_type=Types.TUPLE([Types.STRING(), Types.INT()]),
            output_type=FLINK_TYPE_MAP[return_type],
        )<|MERGE_RESOLUTION|>--- conflicted
+++ resolved
@@ -13,21 +13,17 @@
 )
 
 from sentry_streams.adapters.stream_adapter import StreamAdapter
-<<<<<<< HEAD
 from sentry_streams.flink.flink_fn_translator import (
     FlinkAggregate,
     FlinkGroupBy,
     FlinkWindows,
 )
-from sentry_streams.pipeline import Reduce, Step
+from sentry_streams.modules import get_module
+from sentry_streams.pipeline import Map, Reduce, Step
 from sentry_streams.user_functions.function_template import Accumulator
 from sentry_streams.window import Window
 
 FLINK_TYPE_MAP = {tuple[str, int]: Types.TUPLE([Types.STRING(), Types.INT()]), str: Types.STRING()}
-=======
-from sentry_streams.modules import get_module
-from sentry_streams.pipeline import Map, Step
->>>>>>> be0b8b35
 
 
 class FlinkAdapter(StreamAdapter):
@@ -86,11 +82,18 @@
             fn_path = step.function
             mod, cls, fn = fn_path.rsplit(".", 2)
 
-<<<<<<< HEAD
-        assert hasattr(step, "function")
-        imported_fn = step.function
+            try:
+                module = get_module(mod)
+
+            except ImportError:
+                raise
+
+            imported_cls = getattr(module, cls)
+            imported_fn = getattr(imported_cls, fn)
+        else:
+            imported_fn = step.function
+
         return_type = imported_fn.__annotations__["return"]
-
         # TODO: Ensure output type is configurable like the schema above
         return stream.map(
             func=lambda msg: imported_fn(msg), output_type=FLINK_TYPE_MAP[return_type]
@@ -102,18 +105,6 @@
         windowing: Window = step.windowing
         flink_window = FlinkWindows(windowing)
         window_assigner = flink_window.build_window()
-=======
-            try:
-                module = get_module(mod)
-
-            except ImportError:
-                raise
-
-            imported_cls = getattr(module, cls)
-            imported_fn = getattr(imported_cls, fn)
-        else:
-            imported_fn = step.function
->>>>>>> be0b8b35
 
         # The only optional parameter
         group_by = hasattr(step, "group_by_key")
