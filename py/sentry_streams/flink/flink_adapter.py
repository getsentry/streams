--- conflicted
+++ resolved
@@ -11,12 +11,8 @@
     KafkaRecordSerializationSchema,
     KafkaSink,
 )
-<<<<<<< HEAD
+
 from sentry_streams.adapters.stream_adapter import PipelineConfig, StreamAdapter
-=======
-
-from sentry_streams.adapters.stream_adapter import StreamAdapter
->>>>>>> 291ece60
 from sentry_streams.modules import get_module
 from sentry_streams.pipeline import Step
 
@@ -46,10 +42,12 @@
 
         if libs_path:
             jar_file = os.path.join(
-                os.path.abspath(libs_path), "flink-connector-kafka-3.4.0-1.20.jar"
+                os.path.abspath(libs_path), "flink-sql-connector-kafka-3.4.0-1.20.jar"
             )
-            kafka_jar_file = os.path.join(os.path.abspath(libs_path), "kafka-clients-3.4.0.jar")
-
+            kafka_jar_file = os.path.join(
+                os.path.abspath(libs_path), "flink-sql-connector-kafka-3.4.0-1.20.jar"
+            )
+            print(kafka_jar_file)
             env.add_jars(f"file://{jar_file}", f"file://{kafka_jar_file}")
 
         env.set_parallelism(flink_config.get("parallelism", 1))
