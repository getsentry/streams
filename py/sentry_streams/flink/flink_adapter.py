--- conflicted
+++ resolved
@@ -1,9 +1,5 @@
-<<<<<<< HEAD
-from typing import Any, MutableMapping, Union
-=======
 import os
-from typing import Any, Callable, Self, TypeVar, cast
->>>>>>> 71fea51f
+from typing import Callable, Self, TypeVar, Union, cast
 
 from pyflink.common import WatermarkStrategy
 from pyflink.common.serialization import SimpleStringSchema
@@ -22,8 +18,7 @@
     WindowedStream,
 )
 
-<<<<<<< HEAD
-from sentry_streams.adapters.stream_adapter import StreamAdapter
+from sentry_streams.adapters.stream_adapter import PipelineConfig, StreamAdapter
 from sentry_streams.flink.flink_fn_translator import (
     FlinkAggregate,
     FlinkGroupBy,
@@ -31,20 +26,15 @@
     convert_to_flink_type,
 )
 from sentry_streams.modules import get_module
-from sentry_streams.pipeline import Map, Reduce, Step
+from sentry_streams.pipeline import Filter, Map, Reduce, Step, TransformStep
 from sentry_streams.user_functions.function_template import (
     InputType,
     IntermediateType,
     OutputType,
 )
 from sentry_streams.window import MeasurementUnit
-=======
-from sentry_streams.adapters.stream_adapter import PipelineConfig, StreamAdapter
-from sentry_streams.modules import get_module
-from sentry_streams.pipeline import Filter, Map, Step, TransformStep
 
 T = TypeVar("T")
->>>>>>> 71fea51f
 
 
 class FlinkAdapter(StreamAdapter[DataStream, DataStreamSink]):
@@ -60,9 +50,6 @@
         self.environment_config = config
         self.env = env
 
-<<<<<<< HEAD
-    def source(self, step: Step) -> DataStream:
-=======
     @classmethod
     def build(cls, config: PipelineConfig) -> Self:
         env = StreamExecutionEnvironment.get_execution_environment()
@@ -109,8 +96,7 @@
         else:
             return step.function
 
-    def source(self, step: Step) -> Any:
->>>>>>> 71fea51f
+    def source(self, step: Step) -> DataStream:
         assert hasattr(step, "logical_topic")
         topic = step.logical_topic
 
@@ -148,24 +134,9 @@
 
         return stream.sink_to(sink)
 
-<<<<<<< HEAD
     def map(self, step: Map, stream: DataStream) -> DataStream:
-        if isinstance(step.function, str):
-            fn_path = step.function
-            mod, cls, fn = fn_path.rsplit(".", 2)
-=======
-    def map(self, step: Map, stream: Any) -> Any:
         imported_fn = self.load_function(step)
->>>>>>> 71fea51f
 
-        # TODO: Ensure output type is configurable like the schema above
-        return stream.map(func=lambda msg: imported_fn(msg), output_type=Types.STRING())
-
-    def filter(self, step: Filter, stream: Any) -> Any:
-        imported_fn = self.load_function(step)
-        return stream.filter(func=lambda msg: imported_fn(msg))
-
-<<<<<<< HEAD
         return_type = imported_fn.__annotations__["return"]
         # TODO: Ensure output type is configurable like the schema above
         return stream.map(
@@ -214,7 +185,10 @@
             accumulator_type=convert_to_flink_type(acc_type),
             output_type=convert_to_flink_type(return_type),
         )
-=======
+
+    def filter(self, step: Filter, stream: DataStream) -> DataStream:
+        imported_fn = self.load_function(step)
+        return stream.filter(func=lambda msg: imported_fn(msg))
+
     def run(self) -> None:
-        self.env.execute()
->>>>>>> 71fea51f
+        self.env.execute()