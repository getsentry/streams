import json
from typing import Any, Generator, MutableMapping

import pytest
from pyflink.datastream import StreamExecutionEnvironment

from sentry_streams.adapters.stream_adapter import RuntimeTranslator
from sentry_streams.flink.flink_adapter import FlinkAdapter
from sentry_streams.pipeline import Filter, KafkaSink, KafkaSource, Map, Pipeline
from sentry_streams.runner import iterate_edges
<<<<<<< HEAD
from sentry_streams.user_functions.sample_map import EventsPipelineMapFunction
=======
from sentry_streams.user_functions.sample_filter import (
    EventsPipelineFilterFunctions,
    EventsPipelineMapFunctions,
)
>>>>>>> 71fea51f


@pytest.fixture(autouse=True)
def setup_basic_flink_env() -> (
    Generator[tuple[StreamExecutionEnvironment, RuntimeTranslator], None, None]
):

    # TODO: read from yaml file
    environment_config = {
        "topics": {
            "logical-events": "events",
            "transformed-events": "transformed-events",
        },
        "broker": "localhost:9092",
    }
    runtime = FlinkAdapter.build(environment_config)
    translator = RuntimeTranslator(runtime)

    setup_data = (runtime.env, translator)

    yield setup_data


def basic() -> tuple[Pipeline, MutableMapping[str, list[dict[str, Any]]]]:
    pipeline = Pipeline()

    source = KafkaSource(
        name="myinput",
        ctx=pipeline,
        logical_topic="logical-events",
    )

    _ = KafkaSink(
        name="kafkasink",
        ctx=pipeline,
        inputs=[source],
        logical_topic="transformed-events",
    )

    expected = {
        "nodes": [
            {
                "id": 1,
                "type": "Source: Custom Source",
                "pact": "Data Source",
                "contents": "Source: Custom Source",
                "parallelism": 1,
            },
            {
                "id": 3,
                "type": "Sink: Writer",
                "pact": "Operator",
                "contents": "Sink: Writer",
                "parallelism": 1,
                "predecessors": [{"id": 1, "ship_strategy": "FORWARD", "side": "second"}],
            },
            {
                "id": 5,
                "type": "Sink: Committer",
                "pact": "Operator",
                "contents": "Sink: Committer",
                "parallelism": 1,
                "predecessors": [{"id": 3, "ship_strategy": "FORWARD", "side": "second"}],
            },
        ]
    }

    return (pipeline, expected)


def basic_map() -> tuple[Pipeline, MutableMapping[str, list[dict[str, Any]]]]:
    pipeline = Pipeline()

    source = KafkaSource(
        name="myinput",
        ctx=pipeline,
        logical_topic="logical-events",
    )

    map = Map(
        name="mymap",
        ctx=pipeline,
        inputs=[source],
        function=EventsPipelineMapFunctions.simple_map,
    )

    _ = KafkaSink(
        name="kafkasink",
        ctx=pipeline,
        inputs=[map],
        logical_topic="transformed-events",
    )

    expected = {
        "nodes": [
            {
                "id": 7,
                "type": "Source: Custom Source",
                "pact": "Data Source",
                "contents": "Source: Custom Source",
                "parallelism": 1,
            },
            {
                "id": 8,
                "type": "Map",
                "pact": "Operator",
                "contents": "Map",
                "parallelism": 1,
                "predecessors": [{"id": 7, "ship_strategy": "FORWARD", "side": "second"}],
            },
            {
                "id": 10,
                "type": "Sink: Writer",
                "pact": "Operator",
                "contents": "Sink: Writer",
                "parallelism": 1,
                "predecessors": [{"id": 8, "ship_strategy": "FORWARD", "side": "second"}],
            },
            {
                "id": 12,
                "type": "Sink: Committer",
                "pact": "Operator",
                "contents": "Sink: Committer",
                "parallelism": 1,
                "predecessors": [{"id": 10, "ship_strategy": "FORWARD", "side": "second"}],
            },
        ]
    }

    return (pipeline, expected)


def basic_filter() -> tuple[Pipeline, MutableMapping[str, list[dict[str, Any]]]]:
    pipeline = Pipeline()

    source = KafkaSource(
        name="myinput",
        ctx=pipeline,
        logical_topic="logical-events",
    )

    map = Filter(
        name="myfilter",
        ctx=pipeline,
        inputs=[source],
        function=EventsPipelineFilterFunctions.simple_filter,
    )

    _ = KafkaSink(
        name="kafkasink",
        ctx=pipeline,
        inputs=[map],
        logical_topic="transformed-events",
    )

    expected = {
        "nodes": [
            {
                "id": 14,
                "type": "Source: Custom Source",
                "pact": "Data Source",
                "contents": "Source: Custom Source",
                "parallelism": 1,
            },
            {
                "id": 15,
                "type": "Filter",
                "pact": "Operator",
                "contents": "Filter",
                "parallelism": 1,
                "predecessors": [{"id": 14, "ship_strategy": "FORWARD", "side": "second"}],
            },
            {
                "id": 17,
                "type": "Sink: Writer",
                "pact": "Operator",
                "contents": "Sink: Writer",
                "parallelism": 1,
                "predecessors": [{"id": 15, "ship_strategy": "FORWARD", "side": "second"}],
            },
            {
                "id": 19,
                "type": "Sink: Committer",
                "pact": "Operator",
                "contents": "Sink: Committer",
                "parallelism": 1,
                "predecessors": [{"id": 17, "ship_strategy": "FORWARD", "side": "second"}],
            },
        ]
    }

    return (pipeline, expected)


@pytest.mark.parametrize("pipeline,expected_plan", [basic(), basic_map(), basic_filter()])
def test_pipeline(
    setup_basic_flink_env: tuple[StreamExecutionEnvironment, RuntimeTranslator],
    pipeline: Pipeline,
    expected_plan: MutableMapping[str, list[dict[str, Any]]],
) -> None:
    env, translator = setup_basic_flink_env

    iterate_edges(pipeline, translator)

    assert json.loads(env.get_execution_plan()) == expected_plan


def bad_import_map() -> Pipeline:
    pipeline = Pipeline()

    source = KafkaSource(
        name="myinput",
        ctx=pipeline,
        logical_topic="logical-events",
    )

    map = Map(
        name="mymap",
        ctx=pipeline,
        inputs=[source],
        function="sentry_streams.unknown_module.EventsPipelineFunctions.simple_map",
    )

    _ = KafkaSink(
        name="kafkasink",
        ctx=pipeline,
        inputs=[map],
        logical_topic="transformed-events",
    )

    return pipeline


def test_import(
    setup_basic_flink_env: tuple[StreamExecutionEnvironment, RuntimeTranslator],
    pipeline: Pipeline = bad_import_map(),
) -> None:
    _, translator = setup_basic_flink_env

    with pytest.raises(ImportError):
        iterate_edges(pipeline, translator)<|MERGE_RESOLUTION|>--- conflicted
+++ resolved
@@ -2,25 +2,23 @@
 from typing import Any, Generator, MutableMapping
 
 import pytest
-from pyflink.datastream import StreamExecutionEnvironment
-
-from sentry_streams.adapters.stream_adapter import RuntimeTranslator
+from pyflink.datastream import DataStream, DataStreamSink, StreamExecutionEnvironment
+
+from sentry_streams.adapters.stream_adapter import RuntimeTranslator, Stream, StreamSink
 from sentry_streams.flink.flink_adapter import FlinkAdapter
 from sentry_streams.pipeline import Filter, KafkaSink, KafkaSource, Map, Pipeline
 from sentry_streams.runner import iterate_edges
-<<<<<<< HEAD
-from sentry_streams.user_functions.sample_map import EventsPipelineMapFunction
-=======
 from sentry_streams.user_functions.sample_filter import (
     EventsPipelineFilterFunctions,
     EventsPipelineMapFunctions,
 )
->>>>>>> 71fea51f
 
 
 @pytest.fixture(autouse=True)
 def setup_basic_flink_env() -> (
-    Generator[tuple[StreamExecutionEnvironment, RuntimeTranslator], None, None]
+    Generator[
+        tuple[StreamExecutionEnvironment, RuntimeTranslator[DataStream, DataStreamSink]], None, None
+    ]
 ):
 
     # TODO: read from yaml file
@@ -212,7 +210,7 @@
 
 @pytest.mark.parametrize("pipeline,expected_plan", [basic(), basic_map(), basic_filter()])
 def test_pipeline(
-    setup_basic_flink_env: tuple[StreamExecutionEnvironment, RuntimeTranslator],
+    setup_basic_flink_env: tuple[StreamExecutionEnvironment, RuntimeTranslator[Stream, StreamSink]],
     pipeline: Pipeline,
     expected_plan: MutableMapping[str, list[dict[str, Any]]],
 ) -> None:
@@ -250,7 +248,7 @@
 
 
 def test_import(
-    setup_basic_flink_env: tuple[StreamExecutionEnvironment, RuntimeTranslator],
+    setup_basic_flink_env: tuple[StreamExecutionEnvironment, RuntimeTranslator[Stream, StreamSink]],
     pipeline: Pipeline = bad_import_map(),
 ) -> None:
     _, translator = setup_basic_flink_env
