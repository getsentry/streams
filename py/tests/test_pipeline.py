--- conflicted
+++ resolved
@@ -3,12 +3,8 @@
 
 import pytest
 from pyflink.datastream import StreamExecutionEnvironment
-<<<<<<< HEAD
+
 from sentry_streams.adapters.stream_adapter import RuntimeTranslator
-=======
-
-from sentry_streams.adapters.stream_adapter import RuntimeTranslator, StreamAdapter
->>>>>>> 291ece60
 from sentry_streams.flink.flink_adapter import FlinkAdapter
 from sentry_streams.pipeline import KafkaSink, KafkaSource, Map, Pipeline
 from sentry_streams.runner import iterate_edges
@@ -18,18 +14,6 @@
 def setup_basic_flink_env() -> (
     Generator[tuple[StreamExecutionEnvironment, RuntimeTranslator], None, None]
 ):
-<<<<<<< HEAD
-=======
-    dir_path = os.path.dirname(os.path.realpath(__file__))
-    libs_path = os.path.join("/".join(dir_path.split("/")[:-2]), "flink_libs")
-    assert libs_path is not None, "FLINK_LIBS environment variable is not set"
-
-    jar_file = os.path.join(os.path.abspath(libs_path), "flink-sql-connector-kafka-3.4.0-1.20.jar")
-
-    env = StreamExecutionEnvironment.get_execution_environment()
-    env.set_parallelism(1)
-    env.add_jars(f"file://{jar_file}")
->>>>>>> 291ece60
 
     # TODO: read from yaml file
     environment_config = {
